--- conflicted
+++ resolved
@@ -350,11 +350,6 @@
       - run:
           <<: *install_tofu
       - run:
-<<<<<<< HEAD
-          <<: *install_tofu_engine
-      - run:
-=======
->>>>>>> 1fc1b030
           <<: *setup_test_environment
       - run:
           # Remove terraform
