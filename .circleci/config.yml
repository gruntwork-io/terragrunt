--- conflicted
+++ resolved
@@ -12,20 +12,6 @@
 defaults: &defaults
   docker:
     - image: 087285199408.dkr.ecr.us-east-1.amazonaws.com/circle-ci-test-image-base:go1.21.7-tf1.5-tg39.1-pck1.8-ci50.7
-
-# Install Terraform 1.6 for integration tests
-install_terraform: &install_terraform
-  name: Install Terraform
-  command: |
-    pushd .
-    cd /tmp
-    curl -L "https://releases.hashicorp.com/terraform/1.6.2/terraform_1.6.2_linux_amd64.zip" -o terraform.zip
-    unzip -o terraform.zip
-    sudo install -m 0755 terraform /usr/local/bin/terraform
-    rm -rf terraform
-    rm -rf terraform.zip
-    popd
-    terraform --version
 
 install_tofu: &install_tofu
   name: Install OpenTofu
@@ -185,10 +171,7 @@
     steps:
       - checkout
       - run:
-          <<: *install_terraform
-      - run:
           <<: *install_tflint
-<<<<<<< HEAD
       - run:
           <<: *setup_test_environment
       - run:
@@ -205,14 +188,6 @@
     <<: *defaults
     steps:
       - checkout
-=======
-      # Make GCP Service Account creds available as a file
-      - run: echo $GCLOUD_SERVICE_KEY > ${HOME}/gcloud-service-key.json
-      - run: echo 'export GOOGLE_APPLICATION_CREDENTIALS=${HOME}/gcloud-service-key.json' >> $BASH_ENV
-      # Import test / dev key for SOPS
->>>>>>> be9728d9
-      - run:
-          <<: *install_terraform
       - run:
           <<: *install_tflint
       - run:
@@ -238,22 +213,12 @@
       - run:
           <<: *install_tflint
       - run:
-<<<<<<< HEAD
           <<: *setup_test_environment
       - run:
           # Remove terraform
           sudo rm -f $(which terraform)
       - run:
           <<: *run_integration_test
-=======
-          command: |
-            gpg --import --no-tty --batch --yes ./test/fixture-sops/test_pgp_key.asc
-            # remove terraform
-            sudo rm -f $(which terraform)
-            mkdir -p logs
-            run-go-tests --packages "$(go list ./... | grep /test | tr '\n' ' ')" | tee logs/integration.log
-          no_output_timeout: 30m
->>>>>>> be9728d9
           environment:
             TERRAGRUNT_TFPATH: tofu
       - run:
