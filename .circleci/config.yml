orbs:
  # The Windows orb gives us everything we need to start using the Windows executor.
  win: circleci/windows@2.4.0
  go: circleci/go@1.7.3

# The "sign binary" rubs in a MacOS environment, so it's necessary to download GW's binaries
env: &env
  environment:
    GRUNTWORK_INSTALLER_VERSION: v0.0.39
    MODULE_CI_VERSION: v0.53.3

defaults: &defaults
  docker:
    - image: 087285199408.dkr.ecr.us-east-1.amazonaws.com/circle-ci-test-image-base:go1.21.7-tf1.5-tg39.1-pck1.8-ci50.7

install_tofu: &install_tofu
  name: Install OpenTofu
  command: |
    pushd .
    cd /tmp
    curl -L "https://github.com/opentofu/opentofu/releases/download/v1.6.0/tofu_1.6.0_linux_amd64.zip" -o tofu.zip
    unzip -o tofu.zip
    sudo install -m 0755 tofu /usr/local/bin/tofu
    rm -rf tofu
    rm -rf tofu.zip
    popd
    tofu --version

install_tflint: &install_tflint
  name: Install TFlint
  command: |
    pushd .
    cd /tmp
    curl -L "https://github.com/terraform-linters/tflint/releases/download/v0.47.0/tflint_linux_amd64.zip" -o tflint.zip
    unzip -o tflint.zip
    sudo install -m 0755 tflint /usr/local/bin/tflint
    rm -rf tflint
    rm -rf tflint.zip
    popd
    tflint --version

setup_test_environment: &setup_test_environment
  name: Setup integration tests environment
  command: |
    # Make GCP Service Account creds available as a file
    echo $GCLOUD_SERVICE_KEY > ${HOME}/gcloud-service-key.json
    echo 'export GOOGLE_APPLICATION_CREDENTIALS=${HOME}/gcloud-service-key.json' >> $BASH_ENV
    # Import test / dev key for SOPS
    gpg --import --no-tty --batch --yes ./test/fixture-sops/test_pgp_key.asc
    mkdir -p logs
  no_output_timeout: 30m

run_integration_test: &run_integration_test
  name: Run integration tests
  command: |
    run-go-tests --packages "$(go list ./... | grep /test | tr '\n' ' ')" | tee logs/integration.log
  no_output_timeout: 30m

run_tflint_test: &run_tflint_test
  name: Run TFlint tests
  command: |
    run-go-tests --packages "-tags tflint -run TestTflint ./test" | tee logs/integration.log
  no_output_timeout: 30m

run_terratest_log_parser: &run_terratest_log_parser
  name: Terratest log parser
  command: |
    gruntwork-install --binary-name 'terratest_log_parser' --repo 'https://github.com/gruntwork-io/terratest' --tag 'v0.30.0'
    terratest_log_parser --testlog logs/integration.log --outputdir logs
  when: always


version: 2.1
jobs:
  test_windows:
    executor:
      name: win/default
      size: "large"
    steps:
      - checkout
      - run:
          name: Install golang
          shell: powershell.exe
          command: ./_ci/install-golang.ps1
      - run:
          name: Install Terraform
          shell: powershell.exe
          command: ./_ci/install-terraform.ps1
      - run:
          name: Install Opentofu
          shell: powershell.exe
          command: ./_ci/install-opentofu.ps1
      - run:
          name: Install TFLint
          shell: powershell.exe
          command: ./_ci/install-tflint.ps1
      - run:
          name: Run go terraform tests
          shell: powershell.exe
          no_output_timeout: 45m
          command: |
            # We're running this test only on Windows currently to provide a convenient
            # means of reproducing Terragrunt issues that only occur on that platform
            go test -v ./... -run TestWindowsTerragruntSourceMapDebug -timeout 45m
            go test -v ./... -run TestWindowsTflintIsInvoked -timeout 45m
            go test -v ./... -run TestCanonicalPath -timeout 45m
            go test -v ./... -run TestJoinTerraformModulePath -timeout 45m
            go test -v ./... -run TestIncludeInCopy -timeout 45m
            go test -v ./... -run TestWindowsScaffold -timeout 45m
            go test -v ./... -run TestWindowsScaffoldRef -timeout 45m
            go test -tags windows -v -un -run TestWindows ./test -timeout 45m
      - run:
          name: Run go tofu tests
          shell: powershell.exe
          no_output_timeout: 45m
          environment:
            TERRAGRUNT_TFPATH: tofu
          command: |
            # We're running this test only on Windows currently to provide a convenient
            # means of reproducing Terragrunt issues that only occur on that platform
            go test -v ./... -run TestWindowsTerragruntSourceMapDebug -timeout 45m
            go test -v ./... -run TestWindowsTflintIsInvoked -timeout 45m
            go test -v ./... -run TestCanonicalPath -timeout 45m
            go test -v ./... -run TestJoinTerraformModulePath -timeout 45m
            go test -v ./... -run TestIncludeInCopy -timeout 45m
            go test -v ./... -run TestWindowsScaffold -timeout 45m
            go test -v ./... -run TestWindowsScaffoldRef -timeout 45m
            go test -tags windows -v -un -run TestWindows ./test -timeout 45m
  # We're running unit tests separately from integration tests - with no parallelization.
  # With heavy parallelization coupled with re-use of test fixtures we've witnessed slight
  # instability with the tests. The unit tests are fast to execute, so there is negligible
  # performance penalty.
  unit_test:
    <<: *defaults
    steps:
      - checkout
      # Run pre-commit hooks and fail the build if any hook finds required changes.
      - run:
          name: run precommit
          command: |
            # Oct 26, 2019: Install the last known working version of pre-commit. Also, we have to pin the version of
            # transitive dependencies that are being pulled in which released new versions that are no longer compatible
            # with any python < 3.6.
            pip3 install pre-commit==1.21.0 cfgv==2.0.1 zipp==1.1.0
            go install golang.org/x/tools/cmd/goimports@latest
            export GOPATH=~/go/bin && export PATH=$PATH:$GOPATH
            pre-commit install
            pre-commit run --all-files
      - run:
          name: run lint
          command: |
            make install-lint
            make run-lint
      - run:
          command: |
            mkdir -p logs
            go mod tidy
            run-go-tests --parallelism 1 --packages "$(go list ./... | grep -v /test | tr '\n' ' ')"  | tee logs/unit.log
            go test -run=TestParseDependencyBlockMultiple -race ./config | tee -a logs/unit.log
      - run:
          command: terratest_log_parser --testlog logs/unit.log --outputdir logs
          when: always
      - store_artifacts:
          path: logs
      - store_test_results:
          path: logs

<<<<<<< HEAD
  integration_test_terraform:
    resource_class: xlarge
=======
  integration_test_terraform_1_5:
    resource_class: large
>>>>>>> e917b53e
    <<: *defaults
    steps:
      - checkout
      - run:
          <<: *install_tflint
      - run:
          <<: *setup_test_environment
      - run:
          <<: *run_integration_test
      - run:
          <<: *run_terratest_log_parser
      - store_artifacts:
          path: logs
      - store_test_results:
          path: logs

  integration_test_terraform_with_provider_cache:
    resource_class: xlarge
    <<: *defaults
    steps:
      - checkout
      - run:
          <<: *install_tflint
      - run:
          <<: *setup_test_environment
      - run:
          <<: *run_integration_test
          environment:
            TERRAGRUNT_PROVIDER_CACHE: "1"
      - run:
          <<: *run_terratest_log_parser
      - store_artifacts:
          path: logs
      - store_test_results:
          path: logs

  integration_test_terraform_latest:
    resource_class: large
    <<: *defaults
    steps:
      - checkout
      - run: gruntwork-install --binary-name 'terratest_log_parser' --repo 'https://github.com/gruntwork-io/terratest' --tag 'v0.30.0'
      - run:
          <<: *install_tflint
      - run:
          # Install Terraform which is not available in the default image
          command: |
            pushd .
            cd /tmp
            export TERRAFORM_VERSION=1.7.5
            curl -L "https://releases.hashicorp.com/terraform/${TERRAFORM_VERSION}/terraform_${TERRAFORM_VERSION}_linux_amd64.zip" -o terraform.zip
            unzip -o terraform.zip
            sudo install -m 0755 terraform /usr/local/bin/terraform
            rm -rf terraform
            rm -rf terraform.zip
            popd
            terraform --version
      # Make GCP Service Account creds available as a file
      - run: echo $GCLOUD_SERVICE_KEY > ${HOME}/gcloud-service-key.json
      - run: echo 'export GOOGLE_APPLICATION_CREDENTIALS=${HOME}/gcloud-service-key.json' >> $BASH_ENV
      # Import test / dev key for SOPS
      - run:
          command: |
            gpg --import --no-tty --batch --yes ./test/fixture-sops/test_pgp_key.asc
            mkdir -p logs
            run-go-tests --packages "$(go list ./... | grep /test | tr '\n' ' ')" | tee logs/integration.log
          no_output_timeout: 30m
      - run:
          command: terratest_log_parser --testlog logs/integration.log --outputdir logs
          when: always
      - store_artifacts:
          path: logs
      - store_test_results:
          path: logs

  integration_test_tofu:
    resource_class: xlarge
    <<: *defaults
    steps:
      - checkout
      - run:
          <<: *install_tofu
      - run:
          <<: *install_tflint
      - run:
          <<: *setup_test_environment
      - run:
          # Remove terraform
          sudo rm -f $(which terraform)
      - run:
          <<: *run_integration_test
          environment:
            TERRAGRUNT_TFPATH: tofu
      - run:
          <<: *run_terratest_log_parser
      - store_artifacts:
          path: logs
      - store_test_results:
          path: logs

  integration_test_tofu_with_provider_cache:
    resource_class: xlarge
    <<: *defaults
    steps:
      - checkout
      - run:
          <<: *install_tofu
      - run:
          <<: *install_tflint
      - run:
          <<: *setup_test_environment
      - run:
          # Remove terraform
          sudo rm -f $(which terraform)
      - run:
          <<: *run_integration_test
          environment:
            TERRAGRUNT_TFPATH: tofu
            TERRAGRUNT_PROVIDER_CACHE: "1"
      - run:
          <<: *run_terratest_log_parser
      - store_artifacts:
          path: logs
      - store_test_results:
          path: logs

  # Run TFLint tests separately as tflint during execution change working directory.
  integration_test_tflint:
    resource_class: large
    <<: *defaults
    steps:
      - checkout
      - run:
          <<: *install_tofu
      - run:
          <<: *install_tflint
      - run:
          <<: *setup_test_environment
      - run:
          <<: *run_tflint_test
      - run:
          <<: *run_terratest_log_parser
      - store_artifacts:
          path: logs
      - store_test_results:
          path: logs

  build:
    resource_class: large
    <<: *defaults
    steps:
      - checkout
      - run: build-go-binaries --app-name terragrunt --dest-path bin --ld-flags "-X github.com/gruntwork-io/go-commons/version.Version=$CIRCLE_TAG -extldflags '-static'"
      - persist_to_workspace:
          root: .
          paths: bin
  deploy:
    <<: *env
    macos:
      xcode: 14.2.0
    resource_class: macos.x86.medium.gen2
    steps:
      - checkout
      - attach_workspace:
          at: .
      - go/install:
          version: "1.20.5"
      - run:
          name: Install sign-binary-helpers
          command: |
            curl -Ls https://raw.githubusercontent.com/gruntwork-io/gruntwork-installer/master/bootstrap-gruntwork-installer.sh | bash /dev/stdin --version "${GRUNTWORK_INSTALLER_VERSION}"
            gruntwork-install --module-name "gruntwork-module-circleci-helpers" --repo "https://github.com/gruntwork-io/terraform-aws-ci" --tag "${MODULE_CI_VERSION}"
            gruntwork-install --module-name "sign-binary-helpers" --repo "https://github.com/gruntwork-io/terraform-aws-ci" --tag "${MODULE_CI_VERSION}"
      - run:
          name: Compile and sign the binaries
          command: |
            export AC_PASSWORD=${MACOS_AC_PASSWORD}
            export AC_PROVIDER=${MACOS_AC_PROVIDER}

            sign-binary --os mac --install-macos-sign-dependencies .gon_amd64.hcl
            sign-binary --os mac .gon_arm64.hcl
            echo "Done signing the binary"

            # Replace the files in bin. These are the same file names generated from .gon_amd64.hcl and .gon_arm64.hcl
            unzip terragrunt_darwin_amd64.zip
            mv terragrunt_darwin_amd64 bin/

            unzip terragrunt_darwin_arm64.zip
            mv terragrunt_darwin_arm64 bin/
      - run:
          name: Run SHA256SUM
          command: |
            brew install coreutils
            cd bin && sha256sum * > SHA256SUMS
      - run: upload-github-release-assets bin/*
workflows:
  version: 2
  build-and-test:
    jobs:
      - test_windows:
          filters:
            tags:
              only: /^v.*/
          context:
            - AWS__PHXDEVOPS__circle-ci-test
            - GCP__automated-tests
            - GITHUB__PAT__gruntwork-ci
      - unit_test:
          filters:
            tags:
              only: /^v.*/
          context:
            - AWS__PHXDEVOPS__circle-ci-test
            - GCP__automated-tests
            - GITHUB__PAT__gruntwork-ci
      - integration_test_terraform_1_5:
          filters:
            tags:
              only: /^v.*/
          context:
            - AWS__PHXDEVOPS__circle-ci-test
            - GCP__automated-tests
            - GITHUB__PAT__gruntwork-ci
      - integration_test_terraform_latest:
          filters:
            tags:
              only: /^v.*/
          context:
            - AWS__PHXDEVOPS__circle-ci-test
            - GCP__automated-tests
            - GITHUB__PAT__gruntwork-ci
      - integration_test_terraform_with_provider_cache:
          filters:
            tags:
              only: /^v.*/
          context:
            - AWS__PHXDEVOPS__circle-ci-test
            - GCP__automated-tests
            - GITHUB__PAT__gruntwork-ci
      - integration_test_tofu:
          filters:
            tags:
              only: /^v.*/
          context:
            - AWS__PHXDEVOPS__circle-ci-test
            - GCP__automated-tests
            - GITHUB__PAT__gruntwork-ci
      - integration_test_tofu_with_provider_cache:
          filters:
            tags:
              only: /^v.*/
          context:
            - AWS__PHXDEVOPS__circle-ci-test
            - GCP__automated-tests
            - GITHUB__PAT__gruntwork-ci
      - integration_test_tflint:
          filters:
            tags:
              only: /^v.*/
          context:
            - AWS__PHXDEVOPS__circle-ci-test
            - GCP__automated-tests
            - GITHUB__PAT__gruntwork-ci
      - build:
          filters:
            tags:
              only: /^v.*/
          context:
            - AWS__PHXDEVOPS__circle-ci-test
            - GCP__automated-tests
            - GITHUB__PAT__gruntwork-ci
      - deploy:
          requires:
            - build
          filters:
            tags:
              only: /^v.*/
            branches:
              ignore: /.*/
          context:
            - AWS__PHXDEVOPS__circle-ci-test
            - GCP__automated-tests
            - GITHUB__PAT__gruntwork-ci
            - APPLE__OSX__code-signing<|MERGE_RESOLUTION|>--- conflicted
+++ resolved
@@ -12,6 +12,21 @@
 defaults: &defaults
   docker:
     - image: 087285199408.dkr.ecr.us-east-1.amazonaws.com/circle-ci-test-image-base:go1.21.7-tf1.5-tg39.1-pck1.8-ci50.7
+
+# Install Terraform which is not available in the default image
+install_terraform_latest: &install_terraform_latest
+  name: Install the latest Terraform
+  command: |
+    pushd .
+    cd /tmp
+    export TERRAFORM_VERSION=1.7.5
+    curl -L "https://releases.hashicorp.com/terraform/${TERRAFORM_VERSION}/terraform_${TERRAFORM_VERSION}_linux_amd64.zip" -o terraform.zip
+    unzip -o terraform.zip
+    sudo install -m 0755 terraform /usr/local/bin/terraform
+    rm -rf terraform
+    rm -rf terraform.zip
+    popd
+    terraform --version
 
 install_tofu: &install_tofu
   name: Install OpenTofu
@@ -165,13 +180,8 @@
       - store_test_results:
           path: logs
 
-<<<<<<< HEAD
-  integration_test_terraform:
+  integration_test_terraform_1_5:
     resource_class: xlarge
-=======
-  integration_test_terraform_1_5:
-    resource_class: large
->>>>>>> e917b53e
     <<: *defaults
     steps:
       - checkout
@@ -209,39 +219,20 @@
           path: logs
 
   integration_test_terraform_latest:
-    resource_class: large
-    <<: *defaults
-    steps:
-      - checkout
-      - run: gruntwork-install --binary-name 'terratest_log_parser' --repo 'https://github.com/gruntwork-io/terratest' --tag 'v0.30.0'
-      - run:
-          <<: *install_tflint
-      - run:
-          # Install Terraform which is not available in the default image
-          command: |
-            pushd .
-            cd /tmp
-            export TERRAFORM_VERSION=1.7.5
-            curl -L "https://releases.hashicorp.com/terraform/${TERRAFORM_VERSION}/terraform_${TERRAFORM_VERSION}_linux_amd64.zip" -o terraform.zip
-            unzip -o terraform.zip
-            sudo install -m 0755 terraform /usr/local/bin/terraform
-            rm -rf terraform
-            rm -rf terraform.zip
-            popd
-            terraform --version
-      # Make GCP Service Account creds available as a file
-      - run: echo $GCLOUD_SERVICE_KEY > ${HOME}/gcloud-service-key.json
-      - run: echo 'export GOOGLE_APPLICATION_CREDENTIALS=${HOME}/gcloud-service-key.json' >> $BASH_ENV
-      # Import test / dev key for SOPS
-      - run:
-          command: |
-            gpg --import --no-tty --batch --yes ./test/fixture-sops/test_pgp_key.asc
-            mkdir -p logs
-            run-go-tests --packages "$(go list ./... | grep /test | tr '\n' ' ')" | tee logs/integration.log
-          no_output_timeout: 30m
-      - run:
-          command: terratest_log_parser --testlog logs/integration.log --outputdir logs
-          when: always
+    resource_class: xlarge
+    <<: *defaults
+    steps:
+      - checkout
+      - run:
+          <<: *install_terraform_latest
+      - run:
+          <<: *install_tflint
+      - run:
+          <<: *setup_test_environment
+      - run:
+          <<: *run_integration_test
+      - run:
+          <<: *run_terratest_log_parser
       - store_artifacts:
           path: logs
       - store_test_results:
