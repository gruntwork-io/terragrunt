package cli

import (
	"fmt"
	"io"
	"os"
	"path/filepath"
	"sort"
	"strings"

	"github.com/gruntwork-io/terragrunt/cli/commands/scaffold"

	"github.com/gruntwork-io/terragrunt/shell"

	"github.com/gruntwork-io/go-commons/errors"
	"github.com/gruntwork-io/go-commons/version"
	"github.com/gruntwork-io/terragrunt/config"
	"github.com/gruntwork-io/terragrunt/util"
	hashicorpversion "github.com/hashicorp/go-version"

	"github.com/gruntwork-io/go-commons/env"
	"github.com/gruntwork-io/terragrunt/cli/commands"
	awsproviderpatch "github.com/gruntwork-io/terragrunt/cli/commands/aws-provider-patch"
	"github.com/gruntwork-io/terragrunt/cli/commands/catalog"
	graphdependencies "github.com/gruntwork-io/terragrunt/cli/commands/graph-dependencies"
	"github.com/gruntwork-io/terragrunt/cli/commands/hclfmt"
	outputmodulegroups "github.com/gruntwork-io/terragrunt/cli/commands/output-module-groups"
	renderjson "github.com/gruntwork-io/terragrunt/cli/commands/render-json"
	runall "github.com/gruntwork-io/terragrunt/cli/commands/run-all"
	"github.com/gruntwork-io/terragrunt/cli/commands/terraform"
	terragruntinfo "github.com/gruntwork-io/terragrunt/cli/commands/terragrunt-info"
	validateinputs "github.com/gruntwork-io/terragrunt/cli/commands/validate-inputs"
	"github.com/gruntwork-io/terragrunt/options"
	"github.com/gruntwork-io/terragrunt/pkg/cli"
)

func init() {
	cli.AppVersionTemplate = AppVersionTemplate
	cli.AppHelpTemplate = AppHelpTemplate
	cli.CommandHelpTemplate = CommandHelpTemplate
}

// NewApp creates the Terragrunt CLI App.
func NewApp(writer io.Writer, errWriter io.Writer) *cli.App {
	opts := options.NewTerragruntOptions()
	opts.Writer = writer
	opts.ErrWriter = errWriter

	app := cli.NewApp()
	app.Name = "terragrunt"
	app.Usage = "Terragrunt is a thin wrapper for Terraform that provides extra tools for working with multiple\nTerraform modules, remote state, and locking. For documentation, see https://github.com/gruntwork-io/terragrunt/."
	app.Author = "Gruntwork <www.gruntwork.io>"
	app.Version = version.GetVersion()
	app.Writer = writer
	app.ErrWriter = errWriter
	app.Flags = append(
		commands.NewGlobalFlags(opts),
		commands.NewHelpVersionFlags(opts)...)
	app.Commands = append(
		deprecatedCommands(opts),
		terragruntCommands(opts)...)
	app.Before = beforeAction(opts)
	app.CommonBefore = initialSetup(opts)           // all commands run this function before running their own `Action` function
	app.DefaultCommand = terraform.NewCommand(opts) // by default, if no terragrunt command is specified, run the Terraform command
	app.OsExiter = osExiter

	return app
}

// This set of commands is also used in unit tests
func terragruntCommands(opts *options.TerragruntOptions) cli.Commands {
	cmds := cli.Commands{
		runall.NewCommand(opts),             // run-all
		terragruntinfo.NewCommand(opts),     // terragrunt-info
		validateinputs.NewCommand(opts),     // validate-inputs
		graphdependencies.NewCommand(opts),  // graph-dependencies
		hclfmt.NewCommand(opts),             // hclfmt
		renderjson.NewCommand(opts),         // render-json
		awsproviderpatch.NewCommand(opts),   // aws-provider-patch
		outputmodulegroups.NewCommand(opts), // output-module-groups
<<<<<<< HEAD
		catalog.NewCommand(opts),            // catalog
=======
		scaffold.NewCommand(opts),           // scaffold
>>>>>>> 5aca88d1
	}

	sort.Sort(cmds)

	// add terraform command `*` after sorting to put the command at the end of the list in the help.
	cmds.Add(terraform.NewCommand(opts))

	return cmds
}

func beforeAction(opts *options.TerragruntOptions) func(ctx *cli.Context) error {
	return func(ctx *cli.Context) error {
		// show help if the args are not specified.
		if !ctx.Args().Present() {
			err := cli.ShowAppHelp(ctx)
			// exit the app
			return cli.NewExitError(err, 0)
		}

		return nil
	}
}

// mostly preparing terragrunt options
func initialSetup(opts *options.TerragruntOptions) func(ctx *cli.Context) error {
	return func(ctx *cli.Context) error {
		// The env vars are renamed to "..._NO_AUTO_..." in the gobal flags`. These ones are left for backwards compatibility.
		opts.AutoInit = env.GetBool(os.Getenv("TERRAGRUNT_AUTO_INIT"), opts.AutoInit)
		opts.AutoRetry = env.GetBool(os.Getenv("TERRAGRUNT_AUTO_RETRY"), opts.AutoRetry)
		opts.RunAllAutoApprove = env.GetBool(os.Getenv("TERRAGRUNT_AUTO_APPROVE"), opts.RunAllAutoApprove)

		// `TF_INPUT` is the old env var for`--terragrunt-non-interactive` flag, now is replaced with `TERRAGRUNT_NON_INTERACTIVE` but kept for backwards compatibility.
		// If `TF_INPUT` is false then `opts.NonInteractive` is true.
		opts.NonInteractive = env.GetNegativeBool(os.Getenv("TF_INPUT"), opts.NonInteractive)

		// --- Args
		// convert the rest flags (intended for terraform) to one dash, e.g. `--input=true` to `-input=true`
		args := ctx.Args().Normalize(cli.SingleDashFlag).Slice()
		cmdName := ctx.Command.Name

		switch cmdName {
		case terraform.CommandName, runall.CommandName:
			cmdName = ctx.Args().CommandName()
		default:
			args = append([]string{ctx.Command.Name}, args...)
		}

		opts.TerraformCommand = cmdName
		opts.TerraformCliArgs = args

		opts.Env = env.Parse(os.Environ())

		// --- Logger
		if opts.DisableLogColors {
			util.DisableLogColors()
		}
		opts.LogLevel = util.ParseLogLevel(opts.LogLevelStr)
		opts.Logger = util.CreateLogEntry("", opts.LogLevel)
		opts.Logger.Logger.SetOutput(ctx.App.ErrWriter)

		// --- Working Dir
		if opts.WorkingDir == "" {
			currentDir, err := os.Getwd()
			if err != nil {
				return errors.WithStackTrace(err)
			}
			opts.WorkingDir = currentDir
		}
		opts.WorkingDir = filepath.ToSlash(opts.WorkingDir)

		// --- Download Dir
		if opts.DownloadDir == "" {
			opts.DownloadDir = util.JoinPath(opts.WorkingDir, util.TerragruntCacheDir)
		}

		downloadDir, err := filepath.Abs(opts.DownloadDir)
		if err != nil {
			return errors.WithStackTrace(err)
		}
		opts.DownloadDir = filepath.ToSlash(downloadDir)

		// --- Terragrunt ConfigPath
		if opts.TerragruntConfigPath == "" {
			opts.TerragruntConfigPath = config.GetDefaultConfigPath(opts.WorkingDir)
		} else if !filepath.IsAbs(opts.TerragruntConfigPath) && ctx.Command.Name == terraform.CommandName {
			opts.TerragruntConfigPath = util.JoinPath(opts.WorkingDir, opts.TerragruntConfigPath)
		}

		opts.TerraformPath = filepath.ToSlash(opts.TerraformPath)

		opts.ExcludeDirs, err = util.GlobCanonicalPath(opts.WorkingDir, opts.ExcludeDirs...)
		if err != nil {
			return err
		}

		opts.IncludeDirs, err = util.GlobCanonicalPath(opts.WorkingDir, opts.IncludeDirs...)
		if err != nil {
			return err
		}

		// --- Terragrunt Version
		terragruntVersion, err := hashicorpversion.NewVersion(ctx.App.Version)
		if err != nil {
			// Malformed Terragrunt version; set the version to 0.0
			if terragruntVersion, err = hashicorpversion.NewVersion("0.0"); err != nil {
				return errors.WithStackTrace(err)
			}
		}
		opts.TerragruntVersion = terragruntVersion
		// Log the terragrunt version in debug mode. This helps with debugging issues and ensuring a specific version of terragrunt used.
		opts.Logger.Debugf("Terragrunt Version: %s", opts.TerragruntVersion)

		// --- IncludeModulePrefix
		jsonOutput := false
		for _, arg := range opts.TerraformCliArgs {
			if strings.EqualFold(arg, "-json") {
				jsonOutput = true
				break
			}
		}
		if opts.IncludeModulePrefix && !jsonOutput {
			opts.OutputPrefix = fmt.Sprintf("[%s] ", opts.WorkingDir)
		} else {
			opts.IncludeModulePrefix = false
		}

		// --- Others
		if !opts.RunAllAutoApprove {
			// When running in no-auto-approve mode, set parallelism to 1 so that interactive prompts work.
			opts.Parallelism = 1
		}

		opts.OriginalTerragruntConfigPath = opts.TerragruntConfigPath
		opts.OriginalTerraformCommand = opts.TerraformCommand
		opts.OriginalIAMRoleOptions = opts.IAMRoleOptions

		opts.RunTerragrunt = terraform.Run

		shell.PrepareConsole(opts)

		return nil
	}
}

func osExiter(exitCode int) {
	// Do nothing. We just need to override this function, as the default value calls os.Exit, which
	// kills the app (or any automated test) dead in its tracks.
}<|MERGE_RESOLUTION|>--- conflicted
+++ resolved
@@ -78,11 +78,8 @@
 		renderjson.NewCommand(opts),         // render-json
 		awsproviderpatch.NewCommand(opts),   // aws-provider-patch
 		outputmodulegroups.NewCommand(opts), // output-module-groups
-<<<<<<< HEAD
 		catalog.NewCommand(opts),            // catalog
-=======
 		scaffold.NewCommand(opts),           // scaffold
->>>>>>> 5aca88d1
 	}
 
 	sort.Sort(cmds)
