--- conflicted
+++ resolved
@@ -106,20 +106,6 @@
 	optTerragruntModulesThatInclude,
 }
 
-<<<<<<< HEAD
-const CMD_INIT = "init"
-const CMD_INIT_FROM_MODULE = "init-from-module"
-const CMD_PROVIDERS = "providers"
-const CMD_LOCK = "lock"
-const CMD_TERRAGRUNT_INFO = "terragrunt-info"
-const CMD_TERRAGRUNT_VALIDATE_INPUTS = "validate-inputs"
-const CMD_TERRAGRUNT_GRAPH_DEPENDENCIES = "graph-dependencies"
-const CMD_TERRAGRUNT_READ_CONFIG = "terragrunt-read-config"
-const CMD_HCLFMT = "hclfmt"
-const CMD_AWS_PROVIDER_PATCH = "aws-provider-patch"
-const CMD_RENDER_JSON = "render-json"
-const CMD_OUTPUT_MODULE_GROUPS = "output-module-groups"
-=======
 const (
 	CMD_INIT                          = "init"
 	CMD_INIT_FROM_MODULE              = "init-from-module"
@@ -134,8 +120,8 @@
 	CMD_HCLFMT                        = "hclfmt"
 	CMD_AWS_PROVIDER_PATCH            = "aws-provider-patch"
 	CMD_RENDER_JSON                   = "render-json"
+  CMD_OUTPUT_MODULE_GROUPS          = "output-module-groups"
 )
->>>>>>> df9f8792
 
 // START: Constants useful for multimodule command handling
 const CMD_RUN_ALL = "run-all"
