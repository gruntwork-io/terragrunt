--- conflicted
+++ resolved
@@ -58,11 +58,8 @@
 	optTerragruntJSONOut                        = "terragrunt-json-out"
 	optTerragruntModulesThatInclude             = "terragrunt-modules-that-include"
 	optTerragruntFetchDependencyOutputFromState = "terragrunt-fetch-dependency-output-from-state"
-<<<<<<< HEAD
 	optTerragruntUsePartialParseConfigCache     = "terragrunt-use-partial-parse-config-cache"
-=======
 	optTerragruntOutputWithMetadata             = "with-metadata"
->>>>>>> e6f53ed2
 )
 
 var allTerragruntBooleanOpts = []string{
@@ -79,11 +76,8 @@
 	optTerragruntStrictInclude,
 	optTerragruntDebug,
 	optTerragruntFetchDependencyOutputFromState,
-<<<<<<< HEAD
 	optTerragruntUsePartialParseConfigCache,
-=======
 	optTerragruntOutputWithMetadata,
->>>>>>> e6f53ed2
 }
 var allTerragruntStringOpts = []string{
 	optTerragruntConfig,
