--- conflicted
+++ resolved
@@ -3,7 +3,7 @@
 package catalog
 
 import (
-	"github.com/gruntwork-io/terragrunt/cli/commands"
+	"github.com/gruntwork-io/terragrunt/cli/flags"
 	"github.com/gruntwork-io/terragrunt/options"
 	"github.com/gruntwork-io/terragrunt/pkg/cli"
 )
@@ -14,8 +14,8 @@
 
 func NewFlags(opts *options.TerragruntOptions) cli.Flags {
 	return cli.Flags{
-		commands.NewNoIncludeRootFlag(opts),
-		commands.NewRootFileNameFlag(opts),
+		flags.NewNoIncludeRootFlag(opts),
+		flags.NewRootFileNameFlag(opts),
 	}
 }
 
@@ -23,11 +23,8 @@
 	return &cli.Command{
 		Name:                   CommandName,
 		Usage:                  "Launch the user interface for searching and managing your module catalog.",
-<<<<<<< HEAD
 		DisallowUndefinedFlags: true,
-=======
 		Flags:                  NewFlags(opts),
->>>>>>> e7abbd0f
 		Action: func(ctx *cli.Context) error {
 			var repoPath string
 
@@ -36,7 +33,7 @@
 			}
 
 			if opts.ScaffoldRootFileName == "" {
-				opts.ScaffoldRootFileName = commands.GetDefaultRootFileName(opts)
+				opts.ScaffoldRootFileName = flags.GetDefaultRootFileName(opts)
 			}
 
 			return Run(ctx, opts.OptionsFromContext(ctx), repoPath)
