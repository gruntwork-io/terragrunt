package module

import (
	"fmt"
	"os"
	"path/filepath"

	"github.com/gruntwork-io/go-commons/collections"
	"github.com/gruntwork-io/go-commons/errors"
	"github.com/gruntwork-io/terragrunt/pkg/log"
)

const (
	defaultDescription   = "(no description found)"
	maxDescriptionLenght = 200
)

var (
	terraformFileExts = []string{".tf"}
	ignoreFiles       = []string{"terraform-cloud-enterprise-private-module-registry-placeholder.tf"}
)

type Modules []*Module

type Module struct {
<<<<<<< HEAD
	*Doc

	repoPath  string
	moduleDir string
	url       string
=======
	repoPath        string
	moduleDir       string
	url             string
	title           string
	description     string
	readme          string
	terraformSource string
>>>>>>> cb46c5d8
}

// NewModule returns a module instance if the given `moduleDir` path contains a Terraform module, otherwise returns nil.
func NewModule(repo *Repo, moduleDir string) (*Module, error) {
	module := &Module{
<<<<<<< HEAD
		repoPath:  repo.path,
		moduleDir: moduleDir,
=======
		repoPath:        repo.path,
		moduleDir:       moduleDir,
		title:           filepath.Base(moduleDir),
		description:     defaultDescription,
		terraformSource: repo.cloneUrl + "//" + moduleDir,
>>>>>>> cb46c5d8
	}

	if ok, err := module.isValid(); !ok || err != nil {
		return nil, err
	}

	log.Debugf("Found module in directory %q", moduleDir)

	moduleURL, err := repo.moduleURL(moduleDir)
	if err != nil {
		return nil, err
	}
	module.url = moduleURL

	modulePath := filepath.Join(module.repoPath, module.moduleDir)

	doc, err := FindDoc(modulePath)
	if err != nil {
		return nil, err
	}
	module.Doc = doc

	return module, nil
}

// FilterValue implements /github.com/charmbracelet/bubbles.list.Item.FilterValue
func (module *Module) FilterValue() string {
	return module.Title()
}

// Title implements /github.com/charmbracelet/bubbles.list.DefaultItem.Title
func (module *Module) Title() string {
	if title := module.Doc.Title(); title != "" {
		return title
	}

	return filepath.Base(module.moduleDir)
}

// Description implements /github.com/charmbracelet/bubbles.list.DefaultItem.Description
func (module *Module) Description() string {
	if desc := module.Doc.Description(maxDescriptionLenght); desc != "" {
		return desc
	}

	return defaultDescription
}

func (module *Module) Content(stripTags bool) string {
	return module.Doc.Content(stripTags)
}

func (module *Module) URL() string {
	return module.url
}

func (module *Module) Path() string {
	return fmt.Sprintf("%s//%s", module.repoPath, module.moduleDir)
}

func (module *Module) TerraformSourcePath() string {
	return module.terraformSource
}

func (module *Module) isValid() (bool, error) {
	files, err := os.ReadDir(filepath.Join(module.repoPath, module.moduleDir))
	if err != nil {
		return false, errors.WithStackTrace(err)
	}

	for _, file := range files {
		if file.IsDir() {
			continue
		}

		if collections.ListContainsElement(ignoreFiles, file.Name()) {
			continue
		}

		ext := filepath.Ext(file.Name())
		if collections.ListContainsElement(terraformFileExts, ext) {
			return true, nil
		}
	}

	return false, nil
}<|MERGE_RESOLUTION|>--- conflicted
+++ resolved
@@ -23,36 +23,20 @@
 type Modules []*Module
 
 type Module struct {
-<<<<<<< HEAD
 	*Doc
 
-	repoPath  string
-	moduleDir string
-	url       string
-=======
 	repoPath        string
 	moduleDir       string
 	url             string
-	title           string
-	description     string
-	readme          string
 	terraformSource string
->>>>>>> cb46c5d8
 }
 
 // NewModule returns a module instance if the given `moduleDir` path contains a Terraform module, otherwise returns nil.
 func NewModule(repo *Repo, moduleDir string) (*Module, error) {
 	module := &Module{
-<<<<<<< HEAD
-		repoPath:  repo.path,
-		moduleDir: moduleDir,
-=======
 		repoPath:        repo.path,
 		moduleDir:       moduleDir,
-		title:           filepath.Base(moduleDir),
-		description:     defaultDescription,
 		terraformSource: repo.cloneUrl + "//" + moduleDir,
->>>>>>> cb46c5d8
 	}
 
 	if ok, err := module.isValid(); !ok || err != nil {
