// `render-json` command takes the parsed TerragruntConfig struct and renders it out as JSON so that it can be processed by
// other tools. To make it easier to maintain, this uses the cty representation as an intermediary.
// NOTE: An unspecified advantage of using the cty representation is that the final block outputs would be a map
// representation, which is easier to work with than the list representation that will be returned by a naive go-struct
// to json conversion.

package renderjson

import (
	"context"
	"encoding/json"
	"fmt"
	"os"
	"path/filepath"

	"github.com/gruntwork-io/terragrunt/configstack"

	"github.com/zclconf/go-cty/cty"
	ctyjson "github.com/zclconf/go-cty/cty/json"

	"github.com/gruntwork-io/go-commons/errors"
	"github.com/gruntwork-io/terragrunt/cli/commands/terraform"
	"github.com/gruntwork-io/terragrunt/config"
	"github.com/gruntwork-io/terragrunt/options"
	"github.com/gruntwork-io/terragrunt/util"
)

func Run(ctx context.Context, opts *options.TerragruntOptions) error {
	target := terraform.NewTarget(terraform.TargetPointParseConfig, runRenderJSON)

	return terraform.RunWithTarget(ctx, opts, target)
}

func runRenderJSON(ctx context.Context, opts *options.TerragruntOptions, cfg *config.TerragruntConfig) error {
	if cfg == nil {
		return fmt.Errorf("Terragrunt was not able to render the config as json because it received no config. This is almost certainly a bug in Terragrunt. Please open an issue on github.com/gruntwork-io/terragrunt with this message and the contents of your terragrunt.hcl.")
	}

<<<<<<< HEAD
	dependentModules := configstack.FindWhereWorkingDirIsIncluded(ctx, opts, cfg)
	var dependentModulesPath []*string
	for _, module := range dependentModules {
		dependentModulesPath = append(dependentModulesPath, &module.Path)
	}

	cfg.DependentModulesPath = dependentModulesPath
	cfg.SetFieldMetadata(config.MetadataDependentModules, map[string]interface{}{config.FoundInFile: opts.TerragruntConfigPath})
=======
	if !opts.JsonDisableDependentModules {
		dependentModules := configstack.FindWhereWorkingDirIsIncluded(opts, cfg)
		var dependentModulesPath []*string
		for _, module := range dependentModules {
			dependentModulesPath = append(dependentModulesPath, &module.Path)
		}
>>>>>>> e917b53e

		cfg.DependentModulesPath = dependentModulesPath
		cfg.SetFieldMetadata(config.MetadataDependentModules, map[string]interface{}{config.FoundInFile: opts.TerragruntConfigPath})
	}
	var terragruntConfigCty cty.Value

	if opts.RenderJsonWithMetadata {
		cty, err := config.TerragruntConfigAsCtyWithMetadata(cfg)
		if err != nil {
			return err
		}
		terragruntConfigCty = cty
	} else {
		cty, err := config.TerragruntConfigAsCty(cfg)
		if err != nil {
			return err
		}
		terragruntConfigCty = cty
	}

	jsonBytes, err := marshalCtyValueJSONWithoutType(terragruntConfigCty)
	if err != nil {
		return err
	}

	jsonOutPath := opts.JSONOut
	if !filepath.IsAbs(jsonOutPath) {
		terragruntConfigDir := filepath.Dir(opts.TerragruntConfigPath)
		jsonOutPath = filepath.Join(terragruntConfigDir, jsonOutPath)
	}
	if err := util.EnsureDirectory(filepath.Dir(jsonOutPath)); err != nil {
		return err
	}
	opts.Logger.Debugf("Rendering config %s to JSON %s", opts.TerragruntConfigPath, jsonOutPath)

	if err := os.WriteFile(jsonOutPath, jsonBytes, 0644); err != nil {
		return errors.WithStackTrace(err)
	}
	return nil
}

// marshalCtyValueJSONWithoutType marshals the given cty.Value object into a JSON object that does not have the type.
// Using ctyjson directly would render a json object with two attributes, "value" and "type", and this function returns
// just the "value".
// NOTE: We have to do two marshalling passes so that we can extract just the value.
func marshalCtyValueJSONWithoutType(ctyVal cty.Value) ([]byte, error) {
	jsonBytesIntermediate, err := ctyjson.Marshal(ctyVal, cty.DynamicPseudoType)
	if err != nil {
		return nil, errors.WithStackTrace(err)
	}

	var ctyJsonOutput config.CtyJsonOutput
	if err := json.Unmarshal(jsonBytesIntermediate, &ctyJsonOutput); err != nil {
		return nil, errors.WithStackTrace(err)
	}

	jsonBytes, err := json.Marshal(ctyJsonOutput.Value)
	return jsonBytes, errors.WithStackTrace(err)
}<|MERGE_RESOLUTION|>--- conflicted
+++ resolved
@@ -36,23 +36,12 @@
 		return fmt.Errorf("Terragrunt was not able to render the config as json because it received no config. This is almost certainly a bug in Terragrunt. Please open an issue on github.com/gruntwork-io/terragrunt with this message and the contents of your terragrunt.hcl.")
 	}
 
-<<<<<<< HEAD
-	dependentModules := configstack.FindWhereWorkingDirIsIncluded(ctx, opts, cfg)
-	var dependentModulesPath []*string
-	for _, module := range dependentModules {
-		dependentModulesPath = append(dependentModulesPath, &module.Path)
-	}
-
-	cfg.DependentModulesPath = dependentModulesPath
-	cfg.SetFieldMetadata(config.MetadataDependentModules, map[string]interface{}{config.FoundInFile: opts.TerragruntConfigPath})
-=======
 	if !opts.JsonDisableDependentModules {
-		dependentModules := configstack.FindWhereWorkingDirIsIncluded(opts, cfg)
+		dependentModules := configstack.FindWhereWorkingDirIsIncluded(ctx, opts, cfg)
 		var dependentModulesPath []*string
 		for _, module := range dependentModules {
 			dependentModulesPath = append(dependentModulesPath, &module.Path)
 		}
->>>>>>> e917b53e
 
 		cfg.DependentModulesPath = dependentModulesPath
 		cfg.SetFieldMetadata(config.MetadataDependentModules, map[string]interface{}{config.FoundInFile: opts.TerragruntConfigPath})
