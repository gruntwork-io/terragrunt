// Package scaffold provides the command to scaffold a new Terragrunt module.
package scaffold

import (
<<<<<<< HEAD
	"github.com/gruntwork-io/terragrunt/cli/flags"
=======
	"github.com/gruntwork-io/terragrunt/cli/commands"
>>>>>>> e7abbd0f
	"github.com/gruntwork-io/terragrunt/options"
	"github.com/gruntwork-io/terragrunt/pkg/cli"
)

const (
	CommandName = "scaffold"

	VarFlagName     = "var"
	VarFileFlagName = "var-file"
)

func NewFlags(opts *options.TerragruntOptions) cli.Flags {
	return cli.Flags{
		&cli.SliceFlag[string]{
			Name:        VarFlagName,
			EnvVars:     flags.EnvVars(VarFlagName),
			Destination: &opts.ScaffoldVars,
			Usage:       "Variables for usage in scaffolding.",
		},
		&cli.SliceFlag[string]{
			Name:        VarFileFlagName,
			EnvVars:     flags.EnvVars(VarFileFlagName),
			Destination: &opts.ScaffoldVarFiles,
			Usage:       "Files with variables to be used in unit scaffolding.",
		},
		commands.NewNoIncludeRootFlag(opts),
		commands.NewRootFileNameFlag(opts),
	}
}

func NewCommand(opts *options.TerragruntOptions) *cli.Command {
	return &cli.Command{
		Name:                   CommandName,
		Usage:                  "Scaffold a new Terragrunt module.",
		DisallowUndefinedFlags: true,
		Flags:                  NewFlags(opts).Sort(),
		Action: func(ctx *cli.Context) error {
			var moduleURL, templateURL string

			if val := ctx.Args().Get(0); val != "" {
				moduleURL = val
			}

			if val := ctx.Args().Get(1); val != "" {
				templateURL = val
			}

			if opts.ScaffoldRootFileName == "" {
				opts.ScaffoldRootFileName = commands.GetDefaultRootFileName(opts)
			}

			return Run(ctx, opts.OptionsFromContext(ctx), moduleURL, templateURL)
		},
	}
}<|MERGE_RESOLUTION|>--- conflicted
+++ resolved
@@ -2,11 +2,7 @@
 package scaffold
 
 import (
-<<<<<<< HEAD
 	"github.com/gruntwork-io/terragrunt/cli/flags"
-=======
-	"github.com/gruntwork-io/terragrunt/cli/commands"
->>>>>>> e7abbd0f
 	"github.com/gruntwork-io/terragrunt/options"
 	"github.com/gruntwork-io/terragrunt/pkg/cli"
 )
@@ -32,8 +28,8 @@
 			Destination: &opts.ScaffoldVarFiles,
 			Usage:       "Files with variables to be used in unit scaffolding.",
 		},
-		commands.NewNoIncludeRootFlag(opts),
-		commands.NewRootFileNameFlag(opts),
+		flags.NewNoIncludeRootFlag(opts),
+		flags.NewRootFileNameFlag(opts),
 	}
 }
 
@@ -55,7 +51,7 @@
 			}
 
 			if opts.ScaffoldRootFileName == "" {
-				opts.ScaffoldRootFileName = commands.GetDefaultRootFileName(opts)
+				opts.ScaffoldRootFileName = flags.GetDefaultRootFileName(opts)
 			}
 
 			return Run(ctx, opts.OptionsFromContext(ctx), moduleURL, templateURL)
