--- conflicted
+++ resolved
@@ -41,13 +41,9 @@
 }
 
 // Run execute stack command.
-<<<<<<< HEAD
-func Run(ctx context.Context, opts *options.TerragruntOptions) error {
+func Run(ctx context.Context, l log.Logger, opts *options.TerragruntOptions) error {
 	opts.StackAction = "run"
 
-=======
-func Run(ctx context.Context, l log.Logger, opts *options.TerragruntOptions) error {
->>>>>>> 5b098659
 	err := telemetry.TelemeterFromContext(ctx).Collect(ctx, "stack_run", map[string]any{
 		"stack_config_path": opts.TerragruntStackConfigPath,
 		"working_dir":       opts.WorkingDir,
@@ -59,24 +55,15 @@
 		return err
 	}
 
-	stackPath := filepath.Join(opts.WorkingDir, stackDir)
-	if _, statErr := os.Stat(stackPath); os.IsNotExist(statErr) {
-		return errors.Errorf("stack directory does not exist in %s", opts.WorkingDir)
-	}
-
-	opts.WorkingDir = stackPath
+	opts.WorkingDir = filepath.Join(opts.WorkingDir, stackDir)
 
 	return runall.Run(ctx, l, opts)
 }
 
 // RunOutput stack output.
-<<<<<<< HEAD
-func RunOutput(ctx context.Context, opts *options.TerragruntOptions, index string) error {
+func RunOutput(ctx context.Context, l log.Logger, opts *options.TerragruntOptions, index string) error {
 	opts.StackAction = "output"
 
-=======
-func RunOutput(ctx context.Context, l log.Logger, opts *options.TerragruntOptions, index string) error {
->>>>>>> 5b098659
 	var outputs cty.Value
 
 	// collect outputs
