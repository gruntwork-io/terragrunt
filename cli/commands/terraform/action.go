package terraform

import (
	"context"
	"encoding/json"
	"fmt"
	"io"
	"os"
	"path/filepath"
	"regexp"
	"strings"
	"sync"
	"time"

	"github.com/gruntwork-io/terragrunt/telemetry"

	"github.com/gruntwork-io/terragrunt/terraform"

	"github.com/gruntwork-io/gruntwork-cli/collections"
	"github.com/hashicorp/go-multierror"
	"github.com/mattn/go-zglob"

	"github.com/gruntwork-io/go-commons/errors"
	"github.com/gruntwork-io/terragrunt/aws_helper"
	"github.com/gruntwork-io/terragrunt/codegen"
	"github.com/gruntwork-io/terragrunt/config"
	"github.com/gruntwork-io/terragrunt/configstack"
	"github.com/gruntwork-io/terragrunt/options"
	"github.com/gruntwork-io/terragrunt/remote"
	"github.com/gruntwork-io/terragrunt/shell"
	"github.com/gruntwork-io/terragrunt/util"
)

const (
	CommandNameTerragruntReadConfig = "terragrunt-read-config"
	NullTFVarsFile                  = ".terragrunt-null-vars.auto.tfvars.json"
)

var TerraformCommandsThatUseState = []string{
	"init",
	"apply",
	"destroy",
	"env",
	"import",
	"graph",
	"output",
	"plan",
	"push",
	"refresh",
	"show",
	"taint",
	"untaint",
	"validate",
	"force-unlock",
	"state",
}

var TerraformCommandsThatDoNotNeedInit = []string{
	"version",
	"terragrunt-info",
	"graph-dependencies",
}

var ModuleRegex = regexp.MustCompile(`module[[:blank:]]+".+"`)

const TerraformExtensionGlob = "*.tf"

// sourceChangeLocks is a map that keeps track of locks for source changes, to ensure we aren't overriding the generated
// code while another hook (e.g. `tflint`) is running. We use sync.Map to ensure atomic updates during concurrent access.
var sourceChangeLocks = sync.Map{}

// Run downloads terraform source if necessary, then runs terraform with the given options and CLI args.
// This will forward all the args and extra_arguments directly to Terraform.
func Run(ctx context.Context, opts *options.TerragruntOptions) error {
	if opts.TerraformCommand == "" {
		return errors.WithStackTrace(MissingCommand{})
	}

	return runTerraform(ctx, opts, new(Target))
}

func RunWithTarget(ctx context.Context, opts *options.TerragruntOptions, target *Target) error {
	return runTerraform(ctx, opts, target)
}

func runTerraform(ctx context.Context, terragruntOptions *options.TerragruntOptions, target *Target) error {
	if err := checkVersionConstraints(ctx, terragruntOptions); err != nil {
		return target.runErrorCallback(terragruntOptions, nil, err)
	}

	terragruntConfig, err := config.ReadTerragruntConfig(terragruntOptions)
	if err != nil {
		return target.runErrorCallback(terragruntOptions, terragruntConfig, err)
	}

	if target.isPoint(TargetPointParseConfig) {
		return target.runCallback(ctx, terragruntOptions, terragruntConfig)
	}

	terragruntOptionsClone := terragruntOptions.Clone(terragruntOptions.TerragruntConfigPath)
	terragruntOptionsClone.TerraformCommand = CommandNameTerragruntReadConfig

	if err := processHooks(ctx, terragruntConfig.Terraform.GetAfterHooks(), terragruntOptionsClone, terragruntConfig, nil); err != nil {
		return target.runErrorCallback(terragruntOptions, terragruntConfig, err)
	}

	if terragruntConfig.Skip {
		terragruntOptions.Logger.Infof(
			"Skipping terragrunt module %s due to skip = true.",
			terragruntOptions.TerragruntConfigPath,
		)
		return nil
	}

	// We merge the OriginalIAMRoleOptions into the one from the config, because the CLI passed IAMRoleOptions has
	// precedence.
	terragruntOptions.IAMRoleOptions = options.MergeIAMRoleOptions(
		terragruntConfig.GetIAMRoleOptions(),
		terragruntOptions.OriginalIAMRoleOptions,
	)

	if err := aws_helper.AssumeRoleAndUpdateEnvIfNecessary(terragruntOptions); err != nil {
		return err
	}

	// get the default download dir
	_, defaultDownloadDir, err := options.DefaultWorkingAndDownloadDirs(terragruntOptions.TerragruntConfigPath)
	if err != nil {
		return target.runErrorCallback(terragruntOptions, terragruntConfig, err)
	}

	// if the download dir hasn't been changed from default, and is set in the config,
	// then use it
	if terragruntOptions.DownloadDir == defaultDownloadDir && terragruntConfig.DownloadDir != "" {
		terragruntOptions.DownloadDir = terragruntConfig.DownloadDir
	}

	// Override the default value of retryable errors using the value set in the config file
	if terragruntConfig.RetryableErrors != nil {
		terragruntOptions.RetryableErrors = terragruntConfig.RetryableErrors
	}

	if terragruntConfig.RetryMaxAttempts != nil {
		if *terragruntConfig.RetryMaxAttempts < 1 {
			return fmt.Errorf("Cannot have less than 1 max retry, but you specified %d", *terragruntConfig.RetryMaxAttempts)
		}
		terragruntOptions.RetryMaxAttempts = *terragruntConfig.RetryMaxAttempts
	}

	if terragruntConfig.RetrySleepIntervalSec != nil {
		if *terragruntConfig.RetrySleepIntervalSec < 0 {
			return fmt.Errorf("Cannot sleep for less than 0 seconds, but you specified %d", *terragruntConfig.RetrySleepIntervalSec)
		}
		terragruntOptions.RetrySleepIntervalSec = time.Duration(*terragruntConfig.RetrySleepIntervalSec) * time.Second
	}

	updatedTerragruntOptions := terragruntOptions
	sourceUrl, err := config.GetTerraformSourceUrl(terragruntOptions, terragruntConfig)
	if err != nil {
		return target.runErrorCallback(terragruntOptions, terragruntConfig, err)
	}

	if sourceUrl != "" {
		err = telemetry.Telemetry(ctx, terragruntOptions, "download_terraform_source", map[string]interface{}{
			"sourceUrl": sourceUrl,
		}, func(childCtx context.Context) error {
			updatedTerragruntOptions, err = downloadTerraformSource(ctx, sourceUrl, terragruntOptions, terragruntConfig)
			return err
		})

		if err != nil {
			return target.runErrorCallback(terragruntOptions, terragruntConfig, err)
		}
	}

	// NOTE: At this point, the terraform source is downloaded to the terragrunt working directory

	if target.isPoint(TargetPointDownloadSource) {
		return target.runCallback(ctx, updatedTerragruntOptions, terragruntConfig)
	}

	// Handle code generation configs, both generate blocks and generate attribute of remote_state.
	// Note that relative paths are relative to the terragrunt working dir (where terraform is called).
	if err = generateConfig(terragruntConfig, updatedTerragruntOptions); err != nil {
		return target.runErrorCallback(terragruntOptions, terragruntConfig, err)
	}

	if target.isPoint(TargetPointGenerateConfig) {
		return target.runCallback(ctx, updatedTerragruntOptions, terragruntConfig)
	}

	// We do the debug file generation here, after all the terragrunt generated terraform files are created so that we
	// can ensure the tfvars json file only includes the vars that are defined in the module.
	if updatedTerragruntOptions.Debug {
		if err := WriteTerragruntDebugFile(updatedTerragruntOptions, terragruntConfig); err != nil {
			return target.runErrorCallback(terragruntOptions, terragruntConfig, err)
		}
	}

	if err := checkFolderContainsTerraformCode(updatedTerragruntOptions); err != nil {
		return target.runErrorCallback(terragruntOptions, terragruntConfig, err)
	}

	if terragruntOptions.CheckDependentModules {
		allowDestroy := confirmActionWithDependentModules(ctx, terragruntOptions, terragruntConfig)
		if !allowDestroy {
			return nil
		}
	}
	if err := runTerragruntWithConfig(ctx, terragruntOptions, updatedTerragruntOptions, terragruntConfig, target); err != nil {
		return target.runErrorCallback(terragruntOptions, terragruntConfig, err)
	}
	return nil
}

func generateConfig(terragruntConfig *config.TerragruntConfig, updatedTerragruntOptions *options.TerragruntOptions) error {
	rawActualLock, _ := sourceChangeLocks.LoadOrStore(updatedTerragruntOptions.DownloadDir, &sync.Mutex{})
	actualLock := rawActualLock.(*sync.Mutex)
	defer actualLock.Unlock()
	actualLock.Lock()

	for _, config := range terragruntConfig.GenerateConfigs {
		if err := codegen.WriteToFile(updatedTerragruntOptions, updatedTerragruntOptions.WorkingDir, config); err != nil {
			return err
		}
	}
	if terragruntConfig.RemoteState != nil && terragruntConfig.RemoteState.Generate != nil {
		if err := terragruntConfig.RemoteState.GenerateTerraformCode(updatedTerragruntOptions); err != nil {
			return err
		}
	} else if terragruntConfig.RemoteState != nil {
		// We use else if here because we don't need to check the backend configuration is defined when the remote state
		// block has a `generate` attribute configured.
		if err := checkTerraformCodeDefinesBackend(updatedTerragruntOptions, terragruntConfig.RemoteState.Backend); err != nil {
			return err
		}
	}
	return nil
}

// Runs terraform with the given options and CLI args.
// This will forward all the args and extra_arguments directly to Terraform.

// This function takes in the "original" terragrunt options which has the unmodified 'WorkingDir' from before downloading the code from the source URL,
// and the "updated" terragrunt options that will contain the updated 'WorkingDir' into which the code has been downloaded
func runTerragruntWithConfig(ctx context.Context, originalTerragruntOptions *options.TerragruntOptions, terragruntOptions *options.TerragruntOptions, terragruntConfig *config.TerragruntConfig, target *Target) error {
	// Add extra_arguments to the command
	if terragruntConfig.Terraform != nil && terragruntConfig.Terraform.ExtraArgs != nil && len(terragruntConfig.Terraform.ExtraArgs) > 0 {
		args := filterTerraformExtraArgs(terragruntOptions, terragruntConfig)
		terragruntOptions.InsertTerraformCliArgs(args...)
		for k, v := range filterTerraformEnvVarsFromExtraArgs(terragruntOptions, terragruntConfig) {
			terragruntOptions.Env[k] = v
		}
	}

	if err := setTerragruntInputsAsEnvVars(terragruntOptions, terragruntConfig); err != nil {
		return err
	}

	if util.FirstArg(terragruntOptions.TerraformCliArgs) == terraform.CommandNameInit {
		if err := prepareInitCommand(ctx, terragruntOptions, terragruntConfig); err != nil {
			return err
		}
	} else {
		if err := prepareNonInitCommand(ctx, originalTerragruntOptions, terragruntOptions, terragruntConfig); err != nil {
			return err
		}
	}

	fileName, err := setTerragruntNullValues(terragruntOptions, terragruntConfig)
	if err != nil {
		return err
	}
	defer func() {
		if fileName != "" {
			if err := os.Remove(fileName); err != nil {
				terragruntOptions.Logger.Debugf("Failed to remove null values file %s: %v", fileName, err)
			}
		}
	}()

	// Now that we've run 'init' and have all the source code locally, we can finally run the patch command
	if target.isPoint(TargetPointInitCommand) {
		return target.runCallback(ctx, terragruntOptions, terragruntConfig)
	}

	if err := checkProtectedModule(terragruntOptions, terragruntConfig); err != nil {
		return err
	}

	return runActionWithHooks(ctx, "terraform", terragruntOptions, terragruntConfig, func(ctx context.Context) error {
		runTerraformError := runTerraformWithRetry(ctx, terragruntOptions)

		var lockFileError error
		if shouldCopyLockFile(terragruntOptions.TerraformCliArgs, terragruntConfig.Terraform) {
			// Copy the lock file from the Terragrunt working dir (e.g., .terragrunt-cache/xxx/<some-module>) to the
			// user's working dir (e.g., /live/stage/vpc). That way, the lock file will end up right next to the user's
			// terragrunt.hcl and can be checked into version control. Note that in the past, Terragrunt allowed the
			// user's working dir to be different than the directory where the terragrunt.hcl file lived, so just in
			// case, we are using the user's working dir here, rather than just looking at the parent dir of the
			// terragrunt.hcl. However, the default value for the user's working dir, set in options.go, IS just the
			// parent dir of terragrunt.hcl, so these will likely always be the same.
			lockFileError = util.CopyLockFile(terragruntOptions.WorkingDir, originalTerragruntOptions.WorkingDir, terragruntOptions.Logger)
		}

		return multierror.Append(runTerraformError, lockFileError).ErrorOrNil()
	})
}

// confirmActionWithDependentModules - Show warning with list of dependent modules from current module before destroy
func confirmActionWithDependentModules(ctx context.Context, terragruntOptions *options.TerragruntOptions, terragruntConfig *config.TerragruntConfig) bool {
	modules := configstack.FindWhereWorkingDirIsIncluded(ctx, terragruntOptions, terragruntConfig)
	if len(modules) != 0 {
		if _, err := terragruntOptions.ErrWriter.Write([]byte("Detected dependent modules:\n")); err != nil {
			terragruntOptions.Logger.Error(err)
			return false
		}
		for _, module := range modules {
			if _, err := terragruntOptions.ErrWriter.Write([]byte(fmt.Sprintf("%s\n", module.Path))); err != nil {
				terragruntOptions.Logger.Error(err)
				return false
			}
		}
		prompt := "WARNING: Are you sure you want to continue?"
		shouldRun, err := shell.PromptUserForYesNo(prompt, terragruntOptions)
		if err != nil {
			terragruntOptions.Logger.Error(err)
			return false
		}
		return shouldRun
	}
	// request user to confirm action in any case
	return true
}

// Terraform 0.14 now manages a lock file for providers. This can be updated
// in three ways:
// * `terraform init` in a module where no `.terraform.lock.hcl` exists
// * `terraform init -upgrade`
// * `terraform providers lock`
//
// In any of these cases, terragrunt should attempt to copy the generated
// `.terraform.lock.hcl`
//
// terraform init is not guaranteed to pull all checksums depending on platforms,
// if you already have the provider requested in a cache, or if you are using a mirror.
// There are lots of details at [hashicorp/terraform#27264](https://github.com/hashicorp/terraform/issues/27264#issuecomment-743389837)
// The `providers lock` sub command enables you to ensure that the lock file is
// fully populated.
<<<<<<< HEAD
func shouldCopyLockFile(args []string, terraformConfig *config.TerraformConfig) bool {
	if terraformConfig != nil && terraformConfig.CopyTerraformLockFile != nil && !*terraformConfig.CopyTerraformLockFile {
		return false
	}

	if util.FirstArg(args) == CommandNameInit {
=======
func shouldCopyLockFile(args []string) bool {
	if util.FirstArg(args) == terraform.CommandNameInit {
>>>>>>> 734a2787
		return true
	}

	if util.FirstArg(args) == terraform.CommandNameProviders && util.SecondArg(args) == terraform.CommandNameLock {
		return true
	}
	return false
}

// Run the given action function surrounded by hooks. That is, run the before hooks first, then, if there were no
// errors, run the action, and finally, run the after hooks. Return any errors hit from the hooks or action.
func runActionWithHooks(ctx context.Context, description string, terragruntOptions *options.TerragruntOptions, terragruntConfig *config.TerragruntConfig, action func(ctx context.Context) error) error {
	var allErrors *multierror.Error
	beforeHookErrors := processHooks(ctx, terragruntConfig.Terraform.GetBeforeHooks(), terragruntOptions, terragruntConfig, allErrors)
	allErrors = multierror.Append(allErrors, beforeHookErrors)

	var actionErrors error
	if beforeHookErrors == nil {
		actionErrors = action(ctx)
		allErrors = multierror.Append(allErrors, actionErrors)
	} else {
		terragruntOptions.Logger.Errorf("Errors encountered running before_hooks. Not running '%s'.", description)
	}
	postHookErrors := processHooks(ctx, terragruntConfig.Terraform.GetAfterHooks(), terragruntOptions, terragruntConfig, allErrors)
	errorHookErrors := processErrorHooks(ctx, terragruntConfig.Terraform.GetErrorHooks(), terragruntOptions, allErrors)
	allErrors = multierror.Append(allErrors, postHookErrors, errorHookErrors)

	return allErrors.ErrorOrNil()
}

// The Terragrunt configuration can contain a set of inputs to pass to Terraform as environment variables. This method
// sets these environment variables in the given terragruntOptions.
func setTerragruntInputsAsEnvVars(terragruntOptions *options.TerragruntOptions, terragruntConfig *config.TerragruntConfig) error {
	asEnvVars, err := toTerraformEnvVars(terragruntConfig.Inputs)
	if err != nil {
		return err
	}

	if terragruntOptions.Env == nil {
		terragruntOptions.Env = map[string]string{}
	}

	for key, value := range asEnvVars {
		// Don't override any env vars the user has already set
		if _, envVarAlreadySet := terragruntOptions.Env[key]; !envVarAlreadySet {
			terragruntOptions.Env[key] = value
		}
	}
	return nil
}

func runTerraformWithRetry(ctx context.Context, terragruntOptions *options.TerragruntOptions) error {
	// Retry the command configurable time with sleep in between
	for i := 0; i < terragruntOptions.RetryMaxAttempts; i++ {
		if out, err := shell.RunTerraformCommandWithOutput(ctx, terragruntOptions, terragruntOptions.TerraformCliArgs...); err != nil {
			if out == nil || !isRetryable(terragruntOptions, out) {
				terragruntOptions.Logger.Errorf("%s invocation failed in %s", terragruntOptions.TerraformImplementation, terragruntOptions.WorkingDir)
				return err
			} else {
				terragruntOptions.Logger.Infof("Encountered an error eligible for retrying. Sleeping %v before retrying.\n", terragruntOptions.RetrySleepIntervalSec)
				select {
				case <-ctx.Done():
					return ctx.Err()
				case <-time.After(terragruntOptions.RetrySleepIntervalSec):
					// try again
				}
			}
		} else {
			return nil
		}
	}

	return errors.WithStackTrace(MaxRetriesExceeded{terragruntOptions})
}

// isRetryable checks whether there was an error and if the output matches any of the configured RetryableErrors
func isRetryable(opts *options.TerragruntOptions, out *shell.CmdOutput) bool {
	if !opts.AutoRetry {
		return false
	}
	// When -json is enabled, Terraform will send all output, errors included, to stdout.
	return util.MatchesAny(opts.RetryableErrors, out.Stderr) || util.MatchesAny(opts.RetryableErrors, out.Stdout)
}

// Prepare for running 'terraform init' by initializing remote state storage and adding backend configuration arguments
// to the TerraformCliArgs
func prepareInitCommand(ctx context.Context, terragruntOptions *options.TerragruntOptions, terragruntConfig *config.TerragruntConfig) error {
	if terragruntConfig.RemoteState != nil {
		// Initialize the remote state if necessary  (e.g. create S3 bucket and DynamoDB table)
		remoteStateNeedsInit, err := remoteStateNeedsInit(terragruntConfig.RemoteState, terragruntOptions)
		if err != nil {
			return err
		}
		if remoteStateNeedsInit {
			if err := terragruntConfig.RemoteState.Initialize(ctx, terragruntOptions); err != nil {
				return err
			}
		}

		// Add backend config arguments to the command
		terragruntOptions.InsertTerraformCliArgs(terragruntConfig.RemoteState.ToTerraformInitArgs()...)
	}
	return nil
}

func checkFolderContainsTerraformCode(terragruntOptions *options.TerragruntOptions) error {
	files := []string{}
	hclFiles, err := zglob.Glob(fmt.Sprintf("%s/**/*.tf", terragruntOptions.WorkingDir))
	if err != nil {
		return errors.WithStackTrace(err)
	}
	files = append(files, hclFiles...)

	jsonFiles, err := zglob.Glob(fmt.Sprintf("%s/**/*.tf.json", terragruntOptions.WorkingDir))
	if err != nil {
		return errors.WithStackTrace(err)
	}
	files = append(files, jsonFiles...)

	if len(files) == 0 {
		return errors.WithStackTrace(NoTerraformFilesFound(terragruntOptions.WorkingDir))
	}

	return nil
}

// Check that the specified Terraform code defines a backend { ... } block and return an error if doesn't
func checkTerraformCodeDefinesBackend(terragruntOptions *options.TerragruntOptions, backendType string) error {
	terraformBackendRegexp, err := regexp.Compile(fmt.Sprintf(`backend[[:blank:]]+"%s"`, backendType))
	if err != nil {
		return errors.WithStackTrace(err)
	}

	definesBackend, err := util.Grep(terraformBackendRegexp, fmt.Sprintf("%s/**/*.tf", terragruntOptions.WorkingDir))
	if err != nil {
		return err
	}
	if definesBackend {
		return nil
	}

	terraformJSONBackendRegexp, err := regexp.Compile(fmt.Sprintf(`(?m)"backend":[[:space:]]*{[[:space:]]*"%s"`, backendType))
	if err != nil {
		return errors.WithStackTrace(err)
	}

	definesJSONBackend, err := util.Grep(terraformJSONBackendRegexp, fmt.Sprintf("%s/**/*.tf.json", terragruntOptions.WorkingDir))
	if err != nil {
		return err
	}
	if definesJSONBackend {
		return nil
	}

	return errors.WithStackTrace(BackendNotDefined{Opts: terragruntOptions, BackendType: backendType})
}

// Prepare for running any command other than 'terraform init' by running 'terraform init' if necessary
// This function takes in the "original" terragrunt options which has the unmodified 'WorkingDir' from before downloading the code from the source URL,
// and the "updated" terragrunt options that will contain the updated 'WorkingDir' into which the code has been downloaded
func prepareNonInitCommand(ctx context.Context, originalTerragruntOptions *options.TerragruntOptions, terragruntOptions *options.TerragruntOptions, terragruntConfig *config.TerragruntConfig) error {
	needsInit, err := needsInit(terragruntOptions, terragruntConfig)
	if err != nil {
		return err
	}

	if needsInit {
		if err := runTerraformInit(ctx, originalTerragruntOptions, terragruntOptions, terragruntConfig); err != nil {
			return err
		}
	}
	return nil
}

// Determines if 'terraform init' needs to be executed
func needsInit(terragruntOptions *options.TerragruntOptions, terragruntConfig *config.TerragruntConfig) (bool, error) {
	if util.ListContainsElement(TerraformCommandsThatDoNotNeedInit, util.FirstArg(terragruntOptions.TerraformCliArgs)) {
		return false, nil
	}

	if providersNeedInit(terragruntOptions) {
		return true, nil
	}

	modulesNeedsInit, err := modulesNeedInit(terragruntOptions)
	if err != nil {
		return false, err
	}
	if modulesNeedsInit {
		return true, nil
	}

	return remoteStateNeedsInit(terragruntConfig.RemoteState, terragruntOptions)
}

// Returns true if we need to run `terraform init` to download providers
func providersNeedInit(terragruntOptions *options.TerragruntOptions) bool {
	pluginsPath := util.JoinPath(terragruntOptions.DataDir(), "plugins")
	providersPath := util.JoinPath(terragruntOptions.DataDir(), "providers")
	terraformLockPath := util.JoinPath(terragruntOptions.WorkingDir, terraform.TerraformLockFile)

	return !(util.FileExists(pluginsPath) || util.FileExists(providersPath)) || !util.FileExists(terraformLockPath)
}

// Runs the terraform init command to perform what is referred to as Auto-Init in the README.md.
// This is intended to be run when the user runs another terragrunt command (e.g. 'terragrunt apply'),
// but terragrunt determines that 'terraform init' needs to be called prior to running
// the respective terraform command (e.g. 'terraform apply')
//
// The terragruntOptions are assumed to be the options for running the original terragrunt command.
//
// If terraformSource is specified, then arguments to download the terraform source will be appended to the init command.
//
// This method will return an error and NOT run terraform init if the user has disabled Auto-Init.
//
// This method takes in the "original" terragrunt options which has the unmodified 'WorkingDir' from before downloading the code from the source URL,
// and the "updated" terragrunt options that will contain the updated 'WorkingDir' into which the code has been downloaded
func runTerraformInit(ctx context.Context, originalTerragruntOptions *options.TerragruntOptions, terragruntOptions *options.TerragruntOptions, terragruntConfig *config.TerragruntConfig) error {
	// Prevent Auto-Init if the user has disabled it
	if util.FirstArg(terragruntOptions.TerraformCliArgs) != terraform.CommandNameInit && !terragruntOptions.AutoInit {
		terragruntOptions.Logger.Warnf("Detected that init is needed, but Auto-Init is disabled. Continuing with further actions, but subsequent terraform commands may fail.")
		return nil
	}

	initOptions := prepareInitOptions(terragruntOptions)

	err := runTerragruntWithConfig(ctx, originalTerragruntOptions, initOptions, terragruntConfig, new(Target))
	if err != nil {
		return err
	}

	moduleNeedInit := util.JoinPath(terragruntOptions.WorkingDir, moduleInitRequiredFile)
	if util.FileExists(moduleNeedInit) {
		return os.Remove(moduleNeedInit)
	}
	return nil
}

func prepareInitOptions(terragruntOptions *options.TerragruntOptions) *options.TerragruntOptions {
	// Need to clone the terragruntOptions, so the TerraformCliArgs can be configured to run the init command
	initOptions := terragruntOptions.Clone(terragruntOptions.TerragruntConfigPath)
	initOptions.TerraformCliArgs = []string{terraform.CommandNameInit}
	initOptions.WorkingDir = terragruntOptions.WorkingDir
	initOptions.TerraformCommand = terraform.CommandNameInit

	initOutputForCommands := []string{terraform.CommandNamePlan, terraform.CommandNameApply}
	terraformCommand := util.FirstArg(terragruntOptions.TerraformCliArgs)
	if !collections.ListContainsElement(initOutputForCommands, terraformCommand) {
		// Since some command can return a json string, it is necessary to suppress output to stdout of the `terraform init` command.
		initOptions.Writer = io.Discard
	}

	if collections.ListContainsElement(terragruntOptions.TerraformCliArgs, terraform.FlagNameNoColor) {
		initOptions.TerraformCliArgs = append(initOptions.TerraformCliArgs, terraform.FlagNameNoColor)
	}

	return initOptions
}

// Return true if modules aren't already downloaded and the Terraform templates in this project reference modules.
// Note that to keep the logic in this code very simple, this code ONLY detects the case where you haven't downloaded
// modules at all. Detecting if your downloaded modules are out of date (as opposed to missing entirely) is more
// complicated and not something we handle at the moment.
func modulesNeedInit(terragruntOptions *options.TerragruntOptions) (bool, error) {
	moduleNeedInit := util.JoinPath(terragruntOptions.WorkingDir, moduleInitRequiredFile)
	if util.FileExists(moduleNeedInit) {
		return true, nil
	}

	modulesPath := util.JoinPath(terragruntOptions.DataDir(), "modules")
	if util.FileExists(modulesPath) {
		return false, nil
	}

	return util.Grep(ModuleRegex, fmt.Sprintf("%s/%s", terragruntOptions.WorkingDir, TerraformExtensionGlob))
}

// If the user entered a Terraform command that uses state (e.g. plan, apply), make sure remote state is configured
// before running the command.
func remoteStateNeedsInit(remoteState *remote.RemoteState, terragruntOptions *options.TerragruntOptions) (bool, error) {

	// We only configure remote state for the commands that use the tfstate files. We do not configure it for
	// commands such as "get" or "version".
	if remoteState != nil && util.ListContainsElement(TerraformCommandsThatUseState, util.FirstArg(terragruntOptions.TerraformCliArgs)) {
		return remoteState.NeedsInit(terragruntOptions)
	}
	return false, nil
}

// runAll runs the provided terraform command against all the modules that are found in the directory tree.

// checkProtectedModule checks if module is protected via the "prevent_destroy" flag
func checkProtectedModule(terragruntOptions *options.TerragruntOptions, terragruntConfig *config.TerragruntConfig) error {
	var destroyFlag = false
	if util.FirstArg(terragruntOptions.TerraformCliArgs) == terraform.CommandNameDestroy {
		destroyFlag = true
	}
	if util.ListContainsElement(terragruntOptions.TerraformCliArgs, fmt.Sprintf("-%s", terraform.CommandNameDestroy)) {
		destroyFlag = true
	}
	if !destroyFlag {
		return nil
	}
	if terragruntConfig.PreventDestroy != nil && *terragruntConfig.PreventDestroy {
		return errors.WithStackTrace(ModuleIsProtected{Opts: terragruntOptions})
	}
	return nil
}

func filterTerraformExtraArgs(terragruntOptions *options.TerragruntOptions, terragruntConfig *config.TerragruntConfig) []string {
	out := []string{}
	cmd := util.FirstArg(terragruntOptions.TerraformCliArgs)

	for _, arg := range terragruntConfig.Terraform.ExtraArgs {
		for _, arg_cmd := range arg.Commands {
			if cmd == arg_cmd {
				lastArg := util.LastArg(terragruntOptions.TerraformCliArgs)
				skipVars := (cmd == terraform.CommandNameApply || cmd == terraform.CommandNameDestroy) && util.IsFile(lastArg)

				// The following is a fix for GH-493.
				// If the first argument is "apply" and the second argument is a file (plan),
				// we don't add any -var-file to the command.
				if arg.Arguments != nil {
					if skipVars {
						// If we have to skip vars, we need to iterate over all elements of array...
						for _, a := range *arg.Arguments {
							if !strings.HasPrefix(a, "-var") {
								out = append(out, a)
							}
						}
					} else {
						// ... Otherwise, let's add all the arguments
						out = append(out, *arg.Arguments...)
					}
				}

				if !skipVars {
					varFiles := arg.GetVarFiles(terragruntOptions.Logger)
					for _, file := range varFiles {
						out = append(out, fmt.Sprintf("-var-file=%s", file))
					}
				}
			}
		}
	}

	return out
}

func filterTerraformEnvVarsFromExtraArgs(terragruntOptions *options.TerragruntOptions, terragruntConfig *config.TerragruntConfig) map[string]string {
	out := map[string]string{}
	cmd := util.FirstArg(terragruntOptions.TerraformCliArgs)

	for _, arg := range terragruntConfig.Terraform.ExtraArgs {
		if arg.EnvVars == nil {
			continue
		}
		for _, argcmd := range arg.Commands {
			if cmd == argcmd {
				for k, v := range *arg.EnvVars {
					out[k] = v
				}
			}
		}
	}

	return out
}

// Convert the given variables to a map of environment variables that will expose those variables to Terraform. The
// keys will be of the format TF_VAR_xxx and the values will be converted to JSON, which Terraform knows how to read
// natively.
func toTerraformEnvVars(vars map[string]interface{}) (map[string]string, error) {
	out := map[string]string{}

	for varName, varValue := range vars {
		// skip variables with null values
		if varValue == nil {
			continue
		}
		envVarName := fmt.Sprintf(terraform.EnvNameTFVarFmt, varName)

		envVarValue, err := util.AsTerraformEnvVarJsonValue(varValue)
		if err != nil {
			return nil, err
		}

		out[envVarName] = envVarValue
	}

	return out, nil
}

// setTerragruntNullValues - Generate a .auto.tfvars.json file with variables which have null values.
func setTerragruntNullValues(terragruntOptions *options.TerragruntOptions, terragruntConfig *config.TerragruntConfig) (string, error) {
	jsonEmptyVars := make(map[string]interface{})
	for varName, varValue := range terragruntConfig.Inputs {
		if varValue == nil {
			jsonEmptyVars[varName] = nil
		}
	}
	// skip generation on empty file
	if len(jsonEmptyVars) == 0 {
		return "", nil
	}
	jsonContents, err := json.MarshalIndent(jsonEmptyVars, "", "  ")
	if err != nil {
		return "", errors.WithStackTrace(err)
	}
	varFile := filepath.Join(terragruntOptions.WorkingDir, NullTFVarsFile)
	if err := os.WriteFile(varFile, jsonContents, os.FileMode(0600)); err != nil {
		return "", errors.WithStackTrace(err)
	}

	return varFile, nil
}<|MERGE_RESOLUTION|>--- conflicted
+++ resolved
@@ -347,17 +347,12 @@
 // There are lots of details at [hashicorp/terraform#27264](https://github.com/hashicorp/terraform/issues/27264#issuecomment-743389837)
 // The `providers lock` sub command enables you to ensure that the lock file is
 // fully populated.
-<<<<<<< HEAD
 func shouldCopyLockFile(args []string, terraformConfig *config.TerraformConfig) bool {
 	if terraformConfig != nil && terraformConfig.CopyTerraformLockFile != nil && !*terraformConfig.CopyTerraformLockFile {
 		return false
 	}
 
-	if util.FirstArg(args) == CommandNameInit {
-=======
-func shouldCopyLockFile(args []string) bool {
 	if util.FirstArg(args) == terraform.CommandNameInit {
->>>>>>> 734a2787
 		return true
 	}
 
