package cli

import (
	"context"
	"fmt"
	"io"
	"net/http"
	"os"
	"path/filepath"
	"regexp"
	"strconv"
	"strings"

	"github.com/google/uuid"
	"github.com/gruntwork-io/go-commons/errors"
	"github.com/gruntwork-io/terragrunt/options"
	"github.com/gruntwork-io/terragrunt/pkg/log"
	"github.com/gruntwork-io/terragrunt/shell"
	"github.com/gruntwork-io/terragrunt/terraform"
	"github.com/gruntwork-io/terragrunt/terraform/cache"
	"github.com/gruntwork-io/terragrunt/terraform/cache/handlers"
	"github.com/gruntwork-io/terragrunt/terraform/cache/services"
	"github.com/gruntwork-io/terragrunt/terraform/cliconfig"
	"github.com/gruntwork-io/terragrunt/terraform/getproviders"
	"github.com/gruntwork-io/terragrunt/util"
	"golang.org/x/exp/maps"
)

const (
	// The paths to the automatically generated local CLI configs
	localCLIFilename = ".terraformrc"

	// The status returned when making a request to the caching provider.
	// It is needed to prevent further loading of providers by terraform, and at the same time make sure that the request was processed successfully.
	cacheProviderHTTPStatusCode = http.StatusLocked

	// Authentication type on the Terragrunt Provider Cache server.
	apiKeyAuth = "x-api-key"
)

var (
	// httpStatusCacheProviderReg is a regular expression to determine the success result of the command `terraform init`.
	// The reg matches if the text contains "423 Locked", for example:
	//
	// - registry.terraform.io/hashicorp/template: could not query provider registry for registry.terraform.io/hashicorp/template: 423 Locked.
	//
	// It also will match cases where terminal window is small enough so that terraform splits output in multiple lines, like following:
	//
	//    ╷
	//    │ Error: Failed to install provider
	//    │
	//    │ Error while installing snowflake-labs/snowflake v0.89.0: could not query
	//    │ provider registry for registry.terraform.io/snowflake-labs/snowflake: 423
	//    │ Locked
	//    ╵
	httpStatusCacheProviderReg = regexp.MustCompile(`(?smi)` + strconv.Itoa(cacheProviderHTTPStatusCode) + `.*` + http.StatusText(cacheProviderHTTPStatusCode))
)

type ProviderCache struct {
	*cache.Server
	cliCfg          *cliconfig.Config
	providerService *services.ProviderService
}

func InitProviderCacheServer(opts *options.TerragruntOptions) (*ProviderCache, error) {
	cacheDir, err := util.GetCacheDir()
	if err != nil {
		return nil, err
	}

	// ProviderCacheDir has the same file structure as terraform plugin_cache_dir.
	// https://developer.hashicorp.com/terraform/cli/config/config-file#provider-plugin-cache
	if opts.ProviderCacheDir == "" {
		opts.ProviderCacheDir = filepath.Join(cacheDir, "providers")
	}

	if opts.ProviderCacheDir, err = filepath.Abs(opts.ProviderCacheDir); err != nil {
		return nil, errors.WithStackTrace(err)
	}

	if opts.ProviderCacheToken == "" {
		opts.ProviderCacheToken = uuid.New().String()
	}
	// Currently, the cache server only supports the `x-api-key` token.
	if !strings.HasPrefix(strings.ToLower(opts.ProviderCacheToken), apiKeyAuth+":") {
		opts.ProviderCacheToken = fmt.Sprintf("%s:%s", apiKeyAuth, opts.ProviderCacheToken)
	}

	userProviderDir, err := cliconfig.UserProviderDir()
	if err != nil {
		return nil, err
	}
	providerService := services.NewProviderService(opts.ProviderCacheDir, userProviderDir)

	cliCfg, err := cliconfig.LoadUserConfig()
	if err != nil {
		return nil, err
	}

<<<<<<< HEAD
	var providerHandlers []handlers.ProviderHandler

=======
	var (
		providerHandlers []handlers.ProviderHandler
		excludeAddrs     []string
	)

	for _, registryName := range opts.ProviderCacheRegistryNames {
		excludeAddrs = append(excludeAddrs, fmt.Sprintf("%s/*/*", registryName))
	}
>>>>>>> 0bf2be73
	for _, method := range cliCfg.ProviderInstallation.Methods {
		switch method := method.(type) {
		case *cliconfig.ProviderInstallationFilesystemMirror:
			providerHandlers = append(providerHandlers, handlers.NewProviderFilesystemMirrorHandler(providerService, cacheProviderHTTPStatusCode, method))
			method.AppendExclude(excludeAddrs)
		case *cliconfig.ProviderInstallationNetworkMirror:
			providerHandlers = append(providerHandlers, handlers.NewProviderNetworkMirrorHandler(providerService, cacheProviderHTTPStatusCode, method))
			method.AppendExclude(excludeAddrs)
		case *cliconfig.ProviderInstallationDirect:
			providerHandlers = append(providerHandlers, handlers.NewProviderDirectHandler(providerService, cacheProviderHTTPStatusCode, method))
			method.RemoveExclude(excludeAddrs)
			continue
		}
	}
	providerHandlers = append(providerHandlers, handlers.NewProviderDirectHandler(providerService, cacheProviderHTTPStatusCode, new(cliconfig.ProviderInstallationDirect)))

	cliCfg.ProviderInstallation = nil

	cache := cache.NewServer(
		cache.WithHostname(opts.ProviderCacheHostname),
		cache.WithPort(opts.ProviderCachePort),
		cache.WithToken(opts.ProviderCacheToken),
		cache.WithServices(providerService),
		cache.WithProviderHandlers(providerHandlers...),
	)

	return &ProviderCache{
		Server:          cache,
		cliCfg:          cliCfg,
		providerService: providerService,
	}, nil
}

func (cache *ProviderCache) TerraformCommandHook(ctx context.Context, opts *options.TerragruntOptions, args []string) (*util.CmdOutput, error) {
	// To prevent a loop
	ctx = shell.ContextWithTerraformCommandHook(ctx, nil)

	var (
		cliConfigFilename    = filepath.Join(opts.WorkingDir, localCLIFilename)
		cacheRequestID       = uuid.New().String()
		env                  = providerCacheEnvironment(opts, cliConfigFilename)
		commandsArgs         = convertToMultipleCommandsByPlatforms(args)
		skipRunTargetCommand bool
	)

	// Use Hook only for the `terraform init` command, which can be run explicitly by the user or Terragrunt's `auto-init` feature.
	switch {
	case util.FirstArg(args) == terraform.CommandNameInit:
		// Provider caching for `terraform init` command.
	case util.FirstArg(args) == terraform.CommandNameProviders && util.SecondArg(args) == terraform.CommandNameLock:
		// Provider caching for `terraform providers lock` command.
		// Since the Terragrunt provider cache server creates the cache and generates the lock file, we don't need to run the `terraform providers lock ...` command at all.
		skipRunTargetCommand = true
	default:
		// skip cache creation for all other commands
		return shell.RunTerraformCommandWithOutput(ctx, opts, args...)
	}

	// Create terraform cli config file that enables provider caching and does not use provider cache dir
	if err := cache.createLocalCLIConfig(opts, cliConfigFilename, cacheRequestID); err != nil {
		return nil, err
	}

	log.Infof("Caching terraform providers for %s", opts.WorkingDir)
	// Before each init, we warm up the global cache to ensure that all necessary providers are cached.
	// To do this we are using 'terraform providers lock' to force TF to request all the providers from our TG cache, and that's how we know what providers TF needs, and can load them into the cache.
	// It's low cost operation, because it does not cache the same provider twice, but only new previously non-existent providers.

	for _, args := range commandsArgs {
		if output, err := runTerraformCommand(ctx, opts, args, env); err != nil {
			return output, err
		}
	}

	caches, err := cache.providerService.WaitForCacheReady(cacheRequestID)
	if err != nil {
		return nil, err
	}
	if err := getproviders.UpdateLockfile(ctx, opts.WorkingDir, caches); err != nil {
		return nil, err
	}

	// Create terraform cli config file that uses provider cache dir
	if err := cache.createLocalCLIConfig(opts, cliConfigFilename, ""); err != nil {
		return nil, err
	}

	cloneOpts := opts.Clone(opts.TerragruntConfigPath)
	cloneOpts.WorkingDir = opts.WorkingDir
	maps.Copy(cloneOpts.Env, env)

	if skipRunTargetCommand {
		return &util.CmdOutput{}, nil
	}
	return shell.RunTerraformCommandWithOutput(ctx, cloneOpts, args...)
}

// createLocalCLIConfig creates a local CLI config that merges the default/user configuration with our Provider Cache configuration.
// We don't want to use Terraform's `plugin_cache_dir` feature because the cache is populated by our Terragrunt Provider cache server, and to make sure that no Terraform process ever overwrites the global cache, we clear this value.
// In order to force Terraform to queries our cache server instead of the original one, we use the section below.
// https://github.com/hashicorp/terraform/issues/28309 (officially undocumented)
//
//	host "registry.terraform.io" {
//		services = {
//			"providers.v1" = "http://localhost:5758/v1/providers/registry.terraform.io/",
//		}
//	}
//
// In order to force Terraform to create symlinks from the provider cache instead of downloading large binary files, we use the section below.
// https://developer.hashicorp.com/terraform/cli/config/config-file#provider-installation
//
//	provider_installation {
//		filesystem_mirror {
//			path    = "/path/to/the/provider/cache"
//			include = ["example.com/*/*"]
//		}
//		direct {
//			exclude = ["example.com/*/*"]
//		}
//	}
//
// This func doesn't change the default CLI config file, only creates a new one at the given path `filename`. Ultimately, we can assign this path to `TF_CLI_CONFIG_FILE`.
//
// It creates two types of configuration depending on the `cacheRequestID` variable set.
// 1. If `cacheRequestID` is set, `terraform init` does _not_ use the provider cache directory, the cache server creates a cache for requested providers and returns HTTP status 423. Since for each module we create the CLI config, using `cacheRequestID` we have the opportunity later retrieve from the cache server exactly those cached providers that were requested by `terraform init` using this configuration.
// 2. If `cacheRequestID` is empty, 'terraform init` uses provider cache directory, the cache server acts as a proxy.
func (cache *ProviderCache) createLocalCLIConfig(opts *options.TerragruntOptions, filename string, cacheRequestID string) error {
	cfg := cache.cliCfg.Clone()
	cfg.PluginCacheDir = ""

	var providerInstallationIncludes []string

	for _, registryName := range opts.ProviderCacheRegistryNames {
		providerInstallationIncludes = append(providerInstallationIncludes, fmt.Sprintf("%s/*/*", registryName))

		cfg.AddHost(registryName, map[string]string{
			"providers.v1": fmt.Sprintf("%s/%s/%s/", cache.ProviderController.URL(), cacheRequestID, registryName),
			// Since Terragrunt Provider Cache only caches providers, we need to route module requests to the original registry.
			"modules.v1": fmt.Sprintf("https://%s/v1/modules", registryName),
		})
	}

	if cacheRequestID == "" {
		cfg.AddProviderInstallationMethods(
			cliconfig.NewProviderInstallationFilesystemMirror(opts.ProviderCacheDir, providerInstallationIncludes, nil),
		)
	}

	cfg.MergeProviderInstallationMethods(
		cliconfig.NewProviderInstallationDirect(nil, nil),
	)

	if cfgDir := filepath.Dir(filename); !util.FileExists(cfgDir) {
		if err := os.MkdirAll(cfgDir, os.ModePerm); err != nil {
			return errors.WithStackTrace(err)
		}
	}

	return cfg.Save(filename)
}

func runTerraformCommand(ctx context.Context, opts *options.TerragruntOptions, args []string, envs map[string]string) (*util.CmdOutput, error) {
	// We use custom writer in order to trap the log from `terraform providers lock -platform=provider-cache` command, which terraform considers an error, but to us a success.
	errWriter := util.NewTrapWriter(opts.ErrWriter, httpStatusCacheProviderReg)

	// add -no-color flag to args if it was set in Terragrunt arguments
	if util.ListContainsElement(opts.TerraformCliArgs, terraform.FlagNameNoColor) {
		args = append(args, terraform.FlagNameNoColor)
	}

	cloneOpts := opts.Clone(opts.TerragruntConfigPath)
	cloneOpts.Writer = io.Discard
	cloneOpts.ErrWriter = errWriter
	cloneOpts.WorkingDir = opts.WorkingDir
	cloneOpts.TerraformCliArgs = args

	if envs != nil {
		maps.Copy(cloneOpts.Env, envs)
	}

	// If the Terraform error matches `httpStatusCacheProviderReg` we ignore it and hide the log from users, otherwise we process the error as is.
	if output, err := shell.RunTerraformCommandWithOutput(ctx, cloneOpts, cloneOpts.TerraformCliArgs...); err != nil && len(errWriter.Msgs()) == 0 {
		return output, err
	}

	return nil, nil
}

// providerCacheEnvironment returns TF_* name/value ENVs, which we use to force terraform processes to make requests through our cache server (proxy) instead of making direct requests to the origin servers.
func providerCacheEnvironment(opts *options.TerragruntOptions, cliConfigFile string) map[string]string {
	envs := make(map[string]string)

	for _, registryName := range opts.ProviderCacheRegistryNames {
		envName := fmt.Sprintf(terraform.EnvNameTFTokenFmt, strings.ReplaceAll(registryName, ".", "_"))
		// We use `TF_TOKEN_*` for authentication with our private registry (cache server).
		// https://developer.hashicorp.com/terraform/cli/config/config-file#environment-variable-credentials
		envs[envName] = opts.ProviderCacheToken
	}

	// By using `TF_CLI_CONFIG_FILE` we force terraform to use our auto-generated cli configuration file.
	// https://developer.hashicorp.com/terraform/cli/config/environment-variables#tf_cli_config_file
	envs[terraform.EnvNameTFCLIConfigFile] = cliConfigFile
	// Clear this `TF_PLUGIN_CACHE_DIR` value since we are using our own caching mechanism.
	// https://developer.hashicorp.com/terraform/cli/config/environment-variables#tf_plugin_cache_dir
	envs[terraform.EnvNameTFPluginCacheDir] = ""

	return envs
}

// convertToMultipleCommandsByPlatforms converts `providers lock -platform=.. -platform=..` command into multiple commands that include only one platform.
// for example:
// `providers lock -platform=linux_amd64 -platform=darwin_arm64 -platform=freebsd_amd64`
// to
// `providers lock -platform=linux_amd64`,
// `providers lock -platform=darwin_arm64`,
// `providers lock -platform=freebsd_amd64`
func convertToMultipleCommandsByPlatforms(args []string) [][]string {
	var (
		filteredArgs []string
		platformArgs []string
		commandsArgs [][]string
	)

	for _, arg := range args {
		if strings.HasPrefix(arg, terraform.FlagNamePlatform) {
			platformArgs = append(platformArgs, arg)
		} else {
			filteredArgs = append(filteredArgs, arg)
		}
	}

	if len(platformArgs) == 0 {
		return [][]string{args}
	}

	for _, platformArg := range platformArgs {
		commandsArgs = append(commandsArgs, append(filteredArgs, platformArg))
	}
	return commandsArgs
}<|MERGE_RESOLUTION|>--- conflicted
+++ resolved
@@ -97,30 +97,16 @@
 		return nil, err
 	}
 
-<<<<<<< HEAD
 	var providerHandlers []handlers.ProviderHandler
 
-=======
-	var (
-		providerHandlers []handlers.ProviderHandler
-		excludeAddrs     []string
-	)
-
-	for _, registryName := range opts.ProviderCacheRegistryNames {
-		excludeAddrs = append(excludeAddrs, fmt.Sprintf("%s/*/*", registryName))
-	}
->>>>>>> 0bf2be73
 	for _, method := range cliCfg.ProviderInstallation.Methods {
 		switch method := method.(type) {
 		case *cliconfig.ProviderInstallationFilesystemMirror:
 			providerHandlers = append(providerHandlers, handlers.NewProviderFilesystemMirrorHandler(providerService, cacheProviderHTTPStatusCode, method))
-			method.AppendExclude(excludeAddrs)
 		case *cliconfig.ProviderInstallationNetworkMirror:
 			providerHandlers = append(providerHandlers, handlers.NewProviderNetworkMirrorHandler(providerService, cacheProviderHTTPStatusCode, method))
-			method.AppendExclude(excludeAddrs)
 		case *cliconfig.ProviderInstallationDirect:
 			providerHandlers = append(providerHandlers, handlers.NewProviderDirectHandler(providerService, cacheProviderHTTPStatusCode, method))
-			method.RemoveExclude(excludeAddrs)
 			continue
 		}
 	}
