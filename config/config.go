// Package config provides functionality for parsing Terragrunt configuration files.
package config

import (
	"context"
	goErrors "errors"
	"fmt"
	"net/url"
	"os"
	"path"
	"path/filepath"
	"strconv"
	"strings"

	"github.com/gruntwork-io/terragrunt/pkg/log"
	"github.com/gruntwork-io/terragrunt/pkg/log/writer"

	"github.com/gruntwork-io/terragrunt/internal/cache"
	"github.com/gruntwork-io/terragrunt/shell"
	"github.com/gruntwork-io/terragrunt/telemetry"

	"github.com/mitchellh/mapstructure"

	"github.com/hashicorp/go-getter"
	"github.com/hashicorp/hcl/v2"
	"github.com/hashicorp/hcl/v2/hclwrite"
	"github.com/zclconf/go-cty/cty"

	"github.com/gruntwork-io/go-commons/errors"
	"github.com/gruntwork-io/go-commons/files"
	"github.com/gruntwork-io/terragrunt/codegen"
	"github.com/gruntwork-io/terragrunt/config/hclparse"
	"github.com/gruntwork-io/terragrunt/options"
	"github.com/gruntwork-io/terragrunt/remote"
	"github.com/gruntwork-io/terragrunt/util"
)

const (
	DefaultTerragruntConfigPath     = "terragrunt.hcl"
	DefaultTerragruntJSONConfigPath = "terragrunt.hcl.json"
	FoundInFile                     = "found_in_file"

	iamRoleCacheName = "iamRoleCache"

	DefaultEngineType                   = "rpc"
	MetadataTerraform                   = "terraform"
	MetadataTerraformBinary             = "terraform_binary"
	MetadataTerraformVersionConstraint  = "terraform_version_constraint"
	MetadataTerragruntVersionConstraint = "terragrunt_version_constraint"
	MetadataRemoteState                 = "remote_state"
	MetadataDependencies                = "dependencies"
	MetadataDependency                  = "dependency"
	MetadataDownloadDir                 = "download_dir"
	MetadataPreventDestroy              = "prevent_destroy"
	MetadataSkip                        = "skip"
	MetadataIamRole                     = "iam_role"
	MetadataIamAssumeRoleDuration       = "iam_assume_role_duration"
	MetadataIamAssumeRoleSessionName    = "iam_assume_role_session_name"
	MetadataIamWebIdentityToken         = "iam_web_identity_token"
	MetadataInputs                      = "inputs"
	MetadataLocals                      = "locals"
	MetadataLocal                       = "local"
	MetadataCatalog                     = "catalog"
	MetadataEngine                      = "engine"
	MetadataGenerateConfigs             = "generate"
	MetadataRetryableErrors             = "retryable_errors"
	MetadataRetryMaxAttempts            = "retry_max_attempts"
	MetadataRetrySleepIntervalSec       = "retry_sleep_interval_sec"
	MetadataDependentModules            = "dependent_modules"
	MetadataInclude                     = "include"
)

var (
	// Order matters, for example if none of the files are found `GetDefaultConfigPath` func returns the last element.
	DefaultTerragruntConfigPaths = []string{
		DefaultTerragruntJSONConfigPath,
		DefaultTerragruntConfigPath,
	}

	DefaultParserOptions = func(opts *options.TerragruntOptions) []hclparse.Option {
		writer := writer.New(writer.WithLogger(opts.Logger), writer.WithDefaultLevel(log.ErrorLevel))

		return []hclparse.Option{
			hclparse.WithDiagnosticsWriter(writer, opts.DisableLogColors),
			hclparse.WithFileUpdate(updateBareIncludeBlock),
			hclparse.WithLogger(opts.Logger),
		}
	}

	DefaultGenerateBlockIfDisabledValueStr = codegen.DisabledSkipStr
)

// TerragruntConfig represents a parsed and expanded configuration
// NOTE: if any attributes are added, make sure to update terragruntConfigAsCty in config_as_cty.go
type TerragruntConfig struct {
	Catalog                     *CatalogConfig
	Terraform                   *TerraformConfig
	TerraformBinary             string
	TerraformVersionConstraint  string
	TerragruntVersionConstraint string
	RemoteState                 *remote.RemoteState
	Dependencies                *ModuleDependencies
	DownloadDir                 string
	PreventDestroy              *bool
	Skip                        bool
	IamRole                     string
	IamAssumeRoleDuration       *int64
	IamAssumeRoleSessionName    string
	IamWebIdentityToken         string
	Inputs                      map[string]interface{}
	Locals                      map[string]interface{}
	TerragruntDependencies      Dependencies
	GenerateConfigs             map[string]codegen.GenerateConfig
	RetryableErrors             []string
	RetryMaxAttempts            *int
	RetrySleepIntervalSec       *int
	Engine                      *EngineConfig

	// Fields used for internal tracking
	// Indicates whether this is the result of a partial evaluation
	IsPartial bool

	// Map of processed includes
	ProcessedIncludes IncludeConfigsMap

	// Map to store fields metadata
	FieldsMetadata map[string]map[string]interface{}

	// List of dependent modules
	DependentModulesPath []*string
}

func (cfg *TerragruntConfig) String() string {
	return fmt.Sprintf("TerragruntConfig{Terraform = %v, RemoteState = %v, Dependencies = %v, PreventDestroy = %v}", cfg.Terraform, cfg.RemoteState, cfg.Dependencies, cfg.PreventDestroy)
}

// GetIAMRoleOptions is a helper function that converts the Terragrunt config IAM role attributes to
// options.IAMRoleOptions struct.
func (cfg *TerragruntConfig) GetIAMRoleOptions() options.IAMRoleOptions {
	configIAMRoleOptions := options.IAMRoleOptions{
		RoleARN:               cfg.IamRole,
		AssumeRoleSessionName: cfg.IamAssumeRoleSessionName,
		WebIdentityToken:      cfg.IamWebIdentityToken,
	}
	if cfg.IamAssumeRoleDuration != nil {
		configIAMRoleOptions.AssumeRoleDuration = *cfg.IamAssumeRoleDuration
	}

	return configIAMRoleOptions
}

// terragruntConfigFile represents the configuration supported in a Terragrunt configuration file (i.e.
// terragrunt.hcl)
type terragruntConfigFile struct {
	Catalog                     *CatalogConfig   `hcl:"catalog,block"`
	Engine                      *EngineConfig    `hcl:"engine,block"`
	Terraform                   *TerraformConfig `hcl:"terraform,block"`
	TerraformBinary             *string          `hcl:"terraform_binary,attr"`
	TerraformVersionConstraint  *string          `hcl:"terraform_version_constraint,attr"`
	TerragruntVersionConstraint *string          `hcl:"terragrunt_version_constraint,attr"`
	Inputs                      *cty.Value       `hcl:"inputs,attr"`

	// We allow users to configure remote state (backend) via blocks:
	//
	// remote_state {
	//   backend = "s3"
	//   config  = { ... }
	// }
	//
	// Or as attributes:
	//
	// remote_state = {
	//   backend = "s3"
	//   config  = { ... }
	// }
	RemoteState     *remoteStateConfigFile `hcl:"remote_state,block"`
	RemoteStateAttr *cty.Value             `hcl:"remote_state,optional"`

	Dependencies             *ModuleDependencies `hcl:"dependencies,block"`
	DownloadDir              *string             `hcl:"download_dir,attr"`
	PreventDestroy           *bool               `hcl:"prevent_destroy,attr"`
	Skip                     *bool               `hcl:"skip,attr"`
	IamRole                  *string             `hcl:"iam_role,attr"`
	IamAssumeRoleDuration    *int64              `hcl:"iam_assume_role_duration,attr"`
	IamAssumeRoleSessionName *string             `hcl:"iam_assume_role_session_name,attr"`
	IamWebIdentityToken      *string             `hcl:"iam_web_identity_token,attr"`
	TerragruntDependencies   []Dependency        `hcl:"dependency,block"`

	// We allow users to configure code generation via blocks:
	//
	// generate "example" {
	//   path     = "example.tf"
	//   contents = "example"
	// }
	//
	// Or via attributes:
	//
	// generate = {
	//   example = {
	//     path     = "example.tf"
	//     contents = "example"
	//   }
	// }
	GenerateAttrs  *cty.Value                `hcl:"generate,optional"`
	GenerateBlocks []terragruntGenerateBlock `hcl:"generate,block"`

	RetryableErrors       []string `hcl:"retryable_errors,optional"`
	RetryMaxAttempts      *int     `hcl:"retry_max_attempts,optional"`
	RetrySleepIntervalSec *int     `hcl:"retry_sleep_interval_sec,optional"`

	// This struct is used for validating and parsing the entire terragrunt config. Since locals and include are
	// evaluated in a completely separate cycle, it should not be evaluated here. Otherwise, we can't support self
	// referencing other elements in the same block.
	// We don't want to use the special Remain keyword here, as that would cause the checker to support parsing config
	// that have extraneous, unsupported blocks and attributes.
	Locals  *terragruntLocal          `hcl:"locals,block"`
	Include []terragruntIncludeIgnore `hcl:"include,block"`
}

// We use a struct designed to not parse the block, as locals and includes are parsed and decoded using a special
// routine that allows references to the other locals in the same block.
type terragruntLocal struct {
	Remain hcl.Body `hcl:",remain"`
}

type terragruntIncludeIgnore struct {
	Name   string   `hcl:"name,label"`
	Remain hcl.Body `hcl:",remain"`
}

// Configuration for Terraform remote state as parsed from a terragrunt.hcl config file
type remoteStateConfigFile struct {
	Backend                       string                     `hcl:"backend,attr"`
	DisableInit                   *bool                      `hcl:"disable_init,attr"`
	DisableDependencyOptimization *bool                      `hcl:"disable_dependency_optimization,attr"`
	Generate                      *remoteStateConfigGenerate `hcl:"generate,attr"`
	Config                        cty.Value                  `hcl:"config,attr"`
}

func (remoteState *remoteStateConfigFile) String() string {
	return fmt.Sprintf("remoteStateConfigFile{Backend = %v, Config = %v}", remoteState.Backend, remoteState.Config)
}

// Convert the parsed config file remote state struct to the internal representation struct of remote state
// configurations.
func (remoteState *remoteStateConfigFile) toConfig() (*remote.RemoteState, error) {
	remoteStateConfig, err := ParseCtyValueToMap(remoteState.Config)
	if err != nil {
		return nil, err
	}

	config := &remote.RemoteState{}

	config.Backend = remoteState.Backend
	if remoteState.Generate != nil {
		config.Generate = &remote.RemoteStateGenerate{
			Path:     remoteState.Generate.Path,
			IfExists: remoteState.Generate.IfExists,
		}
	}

	config.Config = remoteStateConfig

	if remoteState.DisableInit != nil {
		config.DisableInit = *remoteState.DisableInit
	}

	if remoteState.DisableDependencyOptimization != nil {
		config.DisableDependencyOptimization = *remoteState.DisableDependencyOptimization
	}

	config.FillDefaults()

	if err := config.Validate(); err != nil {
		return nil, err
	}

	return config, err
}

type remoteStateConfigGenerate struct {
	// We use cty instead of hcl, since we are using this type to convert an attr and not a block.
	Path     string `cty:"path"`
	IfExists string `cty:"if_exists"`
}

// Struct used to parse generate blocks. This will later be converted to GenerateConfig structs so that we can go
// through the codegen routine.
type terragruntGenerateBlock struct {
	Name             string  `hcl:",label" mapstructure:",omitempty"`
	Path             string  `hcl:"path,attr" mapstructure:"path"`
	IfExists         string  `hcl:"if_exists,attr" mapstructure:"if_exists"`
	IfDisabled       *string `hcl:"if_disabled,attr" mapstructure:"if_disabled"`
	CommentPrefix    *string `hcl:"comment_prefix,attr" mapstructure:"comment_prefix"`
	Contents         string  `hcl:"contents,attr" mapstructure:"contents"`
	DisableSignature *bool   `hcl:"disable_signature,attr" mapstructure:"disable_signature"`
	Disable          *bool   `hcl:"disable,attr" mapstructure:"disable"`
}

type IncludeConfigsMap map[string]IncludeConfig

// ContainsPath returns true if the given path is contained in at least one configuration.
func (cfgs IncludeConfigsMap) ContainsPath(path string) bool {
	for _, cfg := range cfgs {
		if cfg.Path == path {
			return true
		}
	}

	return false
}

type IncludeConfigs []IncludeConfig

<<<<<<< HEAD
func (cfgs *IncludeConfigs) UpdateRelativePaths(basePath string) error {
	for _, conf := range *cfgs {
		if err := conf.UpdateRelativePath(basePath); err != nil {
			return err
		}
	}

	return nil
}

=======
>>>>>>> 68e95e12
// IncludeConfig represents the configuration settings for a parent Terragrunt configuration file that you can
// include into a child Terragrunt configuration file. You can have more than one include config.
type IncludeConfig struct {
	Name          string  `hcl:"name,label"`
	Path          string  `hcl:"path,attr"`
	Expose        *bool   `hcl:"expose,attr"`
	MergeStrategy *string `hcl:"merge_strategy,attr"`
<<<<<<< HEAD
	RelativePath  string
}

func (include *IncludeConfig) UpdateRelativePath(basePath string) error {
	relPath, err := util.GetPathRelativeToWithSeparator(include.Path, basePath)
	if err != nil {
		return err
	}

	include.RelativePath = relPath

	return nil
=======
>>>>>>> 68e95e12
}

func (include *IncludeConfig) String() string {
	if include == nil {
		return "IncludeConfig{nil}"
	}

	exposeStr := "nil"
	if include.Expose != nil {
		exposeStr = strconv.FormatBool(*include.Expose)
	}

	mergeStrategyStr := "nil"
	if include.MergeStrategy != nil {
		mergeStrategyStr = fmt.Sprintf("%v", include.MergeStrategy)
	}

	return fmt.Sprintf("IncludeConfig{Path = %v, Expose = %v, MergeStrategy = %v}", include.Path, exposeStr, mergeStrategyStr)
}

func (include *IncludeConfig) GetExpose() bool {
	if include == nil || include.Expose == nil {
		return false
	}

	return *include.Expose
}

func (include *IncludeConfig) GetMergeStrategy() (MergeStrategyType, error) {
	if include.MergeStrategy == nil {
		return ShallowMerge, nil
	}

	strategy := *include.MergeStrategy
	switch strategy {
	case string(NoMerge):
		return NoMerge, nil
	case string(ShallowMerge):
		return ShallowMerge, nil
	case string(DeepMerge):
		return DeepMerge, nil
	case string(DeepMergeMapOnly):
		return DeepMergeMapOnly, nil
	default:
		return NoMerge, errors.WithStackTrace(InvalidMergeStrategyTypeError(strategy))
	}
}

type MergeStrategyType string

const (
	NoMerge          MergeStrategyType = "no_merge"
	ShallowMerge     MergeStrategyType = "shallow"
	DeepMerge        MergeStrategyType = "deep"
	DeepMergeMapOnly MergeStrategyType = "deep_map_only"
)

// ModuleDependencies represents the paths to other Terraform modules that must be applied before the current module
// can be applied
type ModuleDependencies struct {
	Paths []string `hcl:"paths,attr" cty:"paths"`
}

// Merge appends the paths in the provided ModuleDependencies object into this ModuleDependencies object.
func (deps *ModuleDependencies) Merge(source *ModuleDependencies) {
	if source == nil {
		return
	}

	for _, path := range source.Paths {
		if !util.ListContainsElement(deps.Paths, path) {
			deps.Paths = append(deps.Paths, path)
		}
	}
}

func (deps *ModuleDependencies) String() string {
	return fmt.Sprintf("ModuleDependencies{Paths = %v}", deps.Paths)
}

// Hook specifies terraform commands (apply/plan) and array of os commands to execute
type Hook struct {
	Name           string   `hcl:"name,label" cty:"name"`
	Commands       []string `hcl:"commands,attr" cty:"commands"`
	Execute        []string `hcl:"execute,attr" cty:"execute"`
	RunOnError     *bool    `hcl:"run_on_error,attr" cty:"run_on_error"`
	SuppressStdout *bool    `hcl:"suppress_stdout,attr" cty:"suppress_stdout"`
	WorkingDir     *string  `hcl:"working_dir,attr" cty:"working_dir"`
}

type ErrorHook struct {
	Name           string   `hcl:"name,label" cty:"name"`
	Commands       []string `hcl:"commands,attr" cty:"commands"`
	Execute        []string `hcl:"execute,attr" cty:"execute"`
	OnErrors       []string `hcl:"on_errors,attr" cty:"on_errors"`
	SuppressStdout *bool    `hcl:"suppress_stdout,attr" cty:"suppress_stdout"`
	WorkingDir     *string  `hcl:"working_dir,attr" cty:"working_dir"`
}

func (conf *Hook) String() string {
	return fmt.Sprintf("Hook{Name = %s, Commands = %v}", conf.Name, len(conf.Commands))
}
func (conf *ErrorHook) String() string {
	return fmt.Sprintf("Hook{Name = %s, Commands = %v}", conf.Name, len(conf.Commands))
}

// TerraformConfig specifies where to find the Terraform configuration files
// NOTE: If any attributes or blocks are added here, be sure to add it to ctyTerraformConfig in config_as_cty.go as
// well.
type TerraformConfig struct {
	ExtraArgs   []TerraformExtraArguments `hcl:"extra_arguments,block"`
	Source      *string                   `hcl:"source,attr"`
	BeforeHooks []Hook                    `hcl:"before_hook,block"`
	AfterHooks  []Hook                    `hcl:"after_hook,block"`
	ErrorHooks  []ErrorHook               `hcl:"error_hook,block"`

	// Ideally we can avoid the pointer to list slice, but if it is not a pointer, Terraform requires the attribute to
	// be defined and we want to make this optional.
	IncludeInCopy *[]string `hcl:"include_in_copy,attr"`
}

func (cfg *TerraformConfig) String() string {
	return fmt.Sprintf("TerraformConfig{Source = %v}", cfg.Source)
}

func (cfg *TerraformConfig) GetBeforeHooks() []Hook {
	if cfg == nil {
		return nil
	}

	return cfg.BeforeHooks
}

func (cfg *TerraformConfig) GetAfterHooks() []Hook {
	if cfg == nil {
		return nil
	}

	return cfg.AfterHooks
}

func (cfg *TerraformConfig) GetErrorHooks() []ErrorHook {
	if cfg == nil {
		return nil
	}

	return cfg.ErrorHooks
}

func (cfg *TerraformConfig) ValidateHooks() error {
	beforeAndAfterHooks := append(cfg.GetBeforeHooks(), cfg.GetAfterHooks()...)

	for _, curHook := range beforeAndAfterHooks {
		if len(curHook.Execute) < 1 || curHook.Execute[0] == "" {
			return InvalidArgError(fmt.Sprintf("Error with hook %s. Need at least one non-empty argument in 'execute'.", curHook.Name))
		}
	}

	for _, curHook := range cfg.GetErrorHooks() {
		if len(curHook.Execute) < 1 || curHook.Execute[0] == "" {
			return InvalidArgError(fmt.Sprintf("Error with hook %s. Need at least one non-empty argument in 'execute'.", curHook.Name))
		}
	}

	return nil
}

// TerraformExtraArguments sets a list of arguments to pass to Terraform if command fits any in the `Commands` list
type TerraformExtraArguments struct {
	Name             string             `hcl:"name,label" cty:"name"`
	Arguments        *[]string          `hcl:"arguments,attr" cty:"arguments"`
	RequiredVarFiles *[]string          `hcl:"required_var_files,attr" cty:"required_var_files"`
	OptionalVarFiles *[]string          `hcl:"optional_var_files,attr" cty:"optional_var_files"`
	Commands         []string           `hcl:"commands,attr" cty:"commands"`
	EnvVars          *map[string]string `hcl:"env_vars,attr" cty:"env_vars"`
}

func (args *TerraformExtraArguments) String() string {
	return fmt.Sprintf(
		"TerraformArguments{Name = %s, Arguments = %v, Commands = %v, EnvVars = %v}",
		args.Name,
		args.Arguments,
		args.Commands,
		args.EnvVars)
}

<<<<<<< HEAD
func (args *TerraformExtraArguments) GetVarFiles(logger *logrus.Entry) []string {
=======
func (conf *TerraformExtraArguments) GetVarFiles(logger log.Logger) []string {
>>>>>>> 68e95e12
	var varFiles []string

	// Include all specified RequiredVarFiles.
	if args.RequiredVarFiles != nil {
		varFiles = append(varFiles, util.RemoveDuplicatesFromListKeepLast(*args.RequiredVarFiles)...)
	}

	// If OptionalVarFiles is specified, check for each file if it exists and if so, include in the var
	// files list. Note that it is possible that many files resolve to the same path, so we remove
	// duplicates.
	if args.OptionalVarFiles != nil {
		for _, file := range util.RemoveDuplicatesFromListKeepLast(*args.OptionalVarFiles) {
			if util.FileExists(file) {
				varFiles = append(varFiles, file)
			} else {
				logger.Debugf("Skipping var-file %s as it does not exist", file)
			}
		}
	}

	return varFiles
}

// GetTerraformSourceURL returns the source URL for OpenTofu/Terraform configuration.
//
// There are two ways a user can tell Terragrunt that it needs to download Terraform configurations from a specific
// URL: via a command-line option or via an entry in the Terragrunt configuration. If the user used one of these, this
// method returns the source URL or an empty string if there is no source url
func GetTerraformSourceURL(terragruntOptions *options.TerragruntOptions, terragruntConfig *TerragruntConfig) (string, error) {
	switch {
	case terragruntOptions.Source != "":
		return terragruntOptions.Source, nil
	case terragruntConfig.Terraform != nil && terragruntConfig.Terraform.Source != nil:
		return adjustSourceWithMap(terragruntOptions.SourceMap, *terragruntConfig.Terraform.Source, terragruntOptions.OriginalTerragruntConfigPath)
	default:
		return "", nil
	}
}

// adjustSourceWithMap implements the --terragrunt-source-map feature. This function will check if the URL portion of a
// terraform source matches any entry in the provided source map and if it does, replace it with the configured source
// in the map. Note that this only performs literal matches with the URL portion.
//
// Example:
// Suppose terragrunt is called with:
//
//	--terragrunt-source-map git::ssh://git@github.com/gruntwork-io/i-dont-exist.git=/path/to/local-modules
//
// and the terraform source is:
//
//	git::ssh://git@github.com/gruntwork-io/i-dont-exist.git//fixtures/source-map/modules/app?ref=master
//
// This function will take that source and transform it to:
//
//	/path/to/local-modules/source-map/modules/app
func adjustSourceWithMap(sourceMap map[string]string, source string, modulePath string) (string, error) {
	// Skip logic if source map is not configured
	if len(sourceMap) == 0 {
		return source, nil
	}

	// use go-getter to split the module source string into a valid URL and subdirectory (if // is present)
	moduleURL, moduleSubdir := getter.SourceDirSubdir(source)

	// if both URL and subdir are missing, something went terribly wrong
	if moduleURL == "" && moduleSubdir == "" {
		return "", errors.WithStackTrace(InvalidSourceURLWithMapError{ModulePath: modulePath, ModuleSourceURL: source})
	}

	// If module URL is missing, return the source as is as it will not match anything in the map.
	if moduleURL == "" {
		return source, nil
	}

	// Before looking up in sourceMap, make sure to drop any query parameters.
	moduleURLParsed, err := url.Parse(moduleURL)
	if err != nil {
		return source, err
	}

	moduleURLParsed.RawQuery = ""
	moduleURLQuery := moduleURLParsed.String()

	// Check if there is an entry to replace the URL portion in the map. Return the source as is if there is no entry in
	// the map.
	sourcePath, hasKey := sourceMap[moduleURLQuery]
	if !hasKey {
		return source, nil
	}

	// Since there is a source mapping, replace the module URL portion with the entry in the map, and join with the
	// subdir.
	// If subdir is missing, check if we can obtain a valid module name from the URL portion.
	if moduleSubdir == "" {
		moduleSubdirFromURL, err := getModulePathFromSourceURL(moduleURL)
		if err != nil {
			return moduleSubdirFromURL, err
		}

		moduleSubdir = moduleSubdirFromURL
	}

	return util.JoinTerraformModulePath(sourcePath, moduleSubdir), nil
}

// GetDefaultConfigPath returns the default path to use for the Terragrunt configuration
// that exists within the path giving preference to `terragrunt.hcl`
func GetDefaultConfigPath(workingDir string) string {
	// check if a configuration file was passed as `workingDir`.
	if !files.IsDir(workingDir) && files.FileExists(workingDir) {
		return workingDir
	}

	var configPath string

	for _, configPath = range DefaultTerragruntConfigPaths {
		if !filepath.IsAbs(configPath) {
			configPath = util.JoinPath(workingDir, configPath)
		}

		if files.FileExists(configPath) {
			break
		}
	}

	return configPath
}

// FindConfigFilesInPath returns a list of all Terragrunt config files in the given path or any subfolder of the path. A file is a Terragrunt
// config file if it has a name as returned by the DefaultConfigPath method
func FindConfigFilesInPath(rootPath string, terragruntOptions *options.TerragruntOptions) ([]string, error) {
	configFiles := []string{}

	err := filepath.Walk(rootPath, func(path string, info os.FileInfo, err error) error {
		if err != nil {
			return err
		}

		if !info.IsDir() {
			return nil
		}

		if ok, err := isTerragruntModuleDir(path, terragruntOptions); err != nil {
			return err
		} else if !ok {
			return filepath.SkipDir
		}

		for _, configFile := range append(DefaultTerragruntConfigPaths, filepath.Base(terragruntOptions.TerragruntConfigPath)) {
			if !filepath.IsAbs(configFile) {
				configFile = util.JoinPath(path, configFile)
			}

			if !util.IsDir(configFile) && util.FileExists(configFile) {
				configFiles = append(configFiles, configFile)
				break
			}
		}

		return nil
	})

	return configFiles, err
}

// isTerragruntModuleDir returns true if the given path contains a Terragrunt module and false otherwise. The path
// can not contain a cache, data, or download dir.
func isTerragruntModuleDir(path string, terragruntOptions *options.TerragruntOptions) (bool, error) {
	// Skip the Terragrunt cache dir
	if util.ContainsPath(path, util.TerragruntCacheDir) {
		return false, nil
	}

	// Skip the Terraform data dir
	dataDir := terragruntOptions.TerraformDataDir()
	if filepath.IsAbs(dataDir) {
		if util.HasPathPrefix(path, dataDir) {
			return false, nil
		}
	} else {
		if util.ContainsPath(path, dataDir) {
			return false, nil
		}
	}

	canonicalPath, err := util.CanonicalPath(path, "")
	if err != nil {
		return false, err
	}

	canonicalDownloadPath, err := util.CanonicalPath(terragruntOptions.DownloadDir, "")
	if err != nil {
		return false, err
	}

	// Skip any custom download dir specified by the user
	if strings.Contains(canonicalPath, canonicalDownloadPath) {
		return false, nil
	}

	return true, nil
}

// ReadTerragruntConfig reads the Terragrunt config file from its default location
func ReadTerragruntConfig(ctx context.Context, terragruntOptions *options.TerragruntOptions, parserOptions []hclparse.Option) (*TerragruntConfig, error) {
	terragruntOptions.Logger.Debugf("Reading Terragrunt config file at %s", terragruntOptions.TerragruntConfigPath)

	ctx = shell.ContextWithTerraformCommandHook(ctx, nil)
	parcingCtx := NewParsingContext(ctx, terragruntOptions).WithParseOption(parserOptions)

	// TODO: Remove lint ignore
	return ParseConfigFile(parcingCtx, terragruntOptions.TerragruntConfigPath, nil) //nolint:contextcheck
}

// ParseConfigFile parses the Terragrunt config file at the given path. If the include parameter is not nil, then treat this as a config
// included in some other config file when resolving relative paths.
func ParseConfigFile(ctx *ParsingContext, configPath string, includeFromChild *IncludeConfig) (*TerragruntConfig, error) {
	var config *TerragruntConfig

	hclCache := cache.ContextCache[*hclparse.File](ctx, HclCacheContextKey)

	err := telemetry.Telemetry(ctx, ctx.TerragruntOptions, "parse_config_file", map[string]interface{}{
		"config_path": configPath,
		"working_dir": ctx.TerragruntOptions.WorkingDir,
	}, func(childCtx context.Context) error {
		childKey := "nil"
		if includeFromChild != nil {
			childKey = includeFromChild.String()
		}

		decodeListKey := "nil"
		if ctx.PartialParseDecodeList != nil {
			decodeListKey = fmt.Sprintf("%v", ctx.PartialParseDecodeList)
		}

		dir, err := os.Getwd()
		if err != nil {
			return err
		}

		fileInfo, err := os.Stat(configPath)
		if err != nil {
			return err
		}

		var (
			file     *hclparse.File
			cacheKey = fmt.Sprintf("parse-config-%v-%v-%v-%v-%v-%v", configPath, childKey, decodeListKey, ctx.TerragruntOptions.WorkingDir, dir, fileInfo.ModTime().UnixMicro())
		)

		// TODO: Remove lint ignore
		if cacheConfig, found := hclCache.Get(ctx, cacheKey); found { //nolint:contextcheck
			file = cacheConfig
		} else {
			// Parse the HCL file into an AST body that can be decoded multiple times later without having to re-parse
			file, err = hclparse.NewParser(ctx.ParserOptions...).ParseFromFile(configPath)
			if err != nil {
				return err
			}
			// TODO: Remove lint ignore
			hclCache.Put(ctx, cacheKey, file) //nolint:contextcheck
		}

		// TODO: Remove lint ignore
		config, err = ParseConfig(ctx, file, includeFromChild) //nolint:contextcheck
		if err != nil {
			return err
		}

		return nil
	})
	if err != nil {
		return nil, err
	}

	return config, nil
}

func ParseConfigString(ctx *ParsingContext, configPath string, configString string, includeFromChild *IncludeConfig) (*TerragruntConfig, error) {
	// Parse the HCL file into an AST body that can be decoded multiple times later without having to re-parse
	file, err := hclparse.NewParser(ctx.ParserOptions...).ParseFromString(configString, configPath)
	if err != nil {
		return nil, err
	}

	config, err := ParseConfig(ctx, file, includeFromChild)
	if err != nil {
		return nil, err
	}

	return config, nil
}

// ParseConfig parses the Terragrunt config contained in the given hcl file and merge it with the given include config (if any). Note
// that the config parsing consists of multiple stages so as to allow referencing of data resulting from parsing
// previous config. The parsing order is:
//  1. Parse include. Include is parsed first and is used to import another config. All the config in the include block is
//     then merged into the current TerragruntConfig, except for locals (by design). Note that since the include block is
//     parsed first, you cannot reference locals in the include block config.
//  2. Parse locals. Since locals are parsed next, you can only reference other locals in the locals block. Although it
//     is possible to merge locals from a config imported with an include block, we do not do that here to avoid
//     complicated referencing issues. Please refer to the globals proposal for an alternative that allows merging from
//     included config: https://github.com/gruntwork-io/terragrunt/issues/814
//     Allowed References:
//     - locals
//  3. Parse dependency blocks. This includes running `terragrunt output` to fetch the output data from another
//     terragrunt config, so that it is accessible within the config. See PartialParseConfigString for a way to parse the
//     blocks but avoid decoding.
//     Note that this step is skipped if we already retrieved all the dependencies (which is the case when parsing
//     included config files). This is determined by the dependencyOutputs input parameter.
//     Allowed References:
//     - locals
//  4. Parse everything else. At this point, all the necessary building blocks for parsing the rest of the config are
//     available, so parse the rest of the config.
//     Allowed References:
//     - locals
//     - dependency
//  5. Merge the included config with the parsed config. Note that all the config data is mergable except for `locals`
//     blocks, which are only scoped to be available within the defining config.
func ParseConfig(ctx *ParsingContext, file *hclparse.File, includeFromChild *IncludeConfig) (*TerragruntConfig, error) {
	ctx = ctx.WithTrackInclude(nil)

	// Initial evaluation of configuration to load flags like IamRole which will be used for final parsing
	// https://github.com/gruntwork-io/terragrunt/issues/667
	if err := setIAMRole(ctx, file, includeFromChild); err != nil {
		return nil, err
	}

	// Decode just the Base blocks. See the function docs for DecodeBaseBlocks for more info on what base blocks are.
	trackInclude, locals, err := DecodeBaseBlocks(ctx, file, includeFromChild)
	if err != nil {
		return nil, err
	}

	ctx = ctx.WithTrackInclude(trackInclude)
	ctx = ctx.WithLocals(locals)

	if ctx.DecodedDependencies == nil {
		// Decode just the `dependency` blocks, retrieving the outputs from the target terragrunt config in the
		// process.
		retrievedOutputs, err := decodeAndRetrieveOutputs(ctx, file)
		if err != nil {
			return nil, err
		}

		ctx.DecodedDependencies = retrievedOutputs
	}

	evalContext, err := createTerragruntEvalContext(ctx, file.ConfigPath)
	if err != nil {
		return nil, err
	}

	// Decode the rest of the config, passing in this config's `include` block or the child's `include` block, whichever
	// is appropriate
	terragruntConfigFile, err := decodeAsTerragruntConfigFile(ctx, file, evalContext)
	if err != nil {
		return nil, err
	}

	if terragruntConfigFile == nil {
		return nil, errors.WithStackTrace(CouldNotResolveTerragruntConfigInFileError(file.ConfigPath))
	}

	config, err := convertToTerragruntConfig(ctx, file.ConfigPath, terragruntConfigFile)
	if err != nil {
		return nil, err
	}

	// If this file includes another, parse and merge it.  Otherwise just return this config.
	if ctx.TrackInclude != nil {
		mergedConfig, err := handleInclude(ctx, config, false)
		if err != nil {
			return nil, err
		}
		// Saving processed includes into configuration, direct assignment since nested includes aren't supported
		mergedConfig.ProcessedIncludes = ctx.TrackInclude.CurrentMap
		// Make sure the top level information that is not automatically merged in is captured on the merged config to
		// ensure the proper representation of the config is captured.
		// - Locals are deliberately not merged in so that they remain local in scope. Here, we directly set it to the
		//   original locals for the current config being handled, as that is the locals list that is in scope for this
		//   config.
		mergedConfig.Locals = config.Locals

		return mergedConfig, nil
	}

	return config, nil
}

// iamRoleCache - store for cached values of IAM roles
var iamRoleCache = cache.NewCache[options.IAMRoleOptions](iamRoleCacheName)

// setIAMRole - extract IAM role details from Terragrunt flags block
func setIAMRole(ctx *ParsingContext, file *hclparse.File, includeFromChild *IncludeConfig) error {
	// Prefer the IAM Role CLI args if they were passed otherwise lazily evaluate the IamRoleOptions using the config.
	if ctx.TerragruntOptions.OriginalIAMRoleOptions.RoleARN != "" {
		ctx.TerragruntOptions.IAMRoleOptions = ctx.TerragruntOptions.OriginalIAMRoleOptions
	} else {
		// as key is considered HCL code and include configuration
		var (
			key           = fmt.Sprintf("%v-%v", file.Content(), includeFromChild)
			config, found = iamRoleCache.Get(ctx, key)
		)

		if !found {
			iamConfig, err := TerragruntConfigFromPartialConfig(ctx.WithDecodeList(TerragruntFlags), file, includeFromChild)
			if err != nil {
				return err
			}

			config = iamConfig.GetIAMRoleOptions()
			iamRoleCache.Put(ctx, key, config)
		}
		// We merge the OriginalIAMRoleOptions into the one from the config, because the CLI passed IAMRoleOptions has
		// precedence.
		ctx.TerragruntOptions.IAMRoleOptions = options.MergeIAMRoleOptions(
			config,
			ctx.TerragruntOptions.OriginalIAMRoleOptions,
		)
	}

	return nil
}

func decodeAsTerragruntConfigFile(ctx *ParsingContext, file *hclparse.File, evalContext *hcl.EvalContext) (*terragruntConfigFile, error) {
	terragruntConfig := terragruntConfigFile{}

	if err := file.Decode(&terragruntConfig, evalContext); err != nil {
		var diagErr hcl.Diagnostics
		// diagErr, ok := errors.Unwrap(err).(hcl.Diagnostics)
		ok := goErrors.As(err, &diagErr)

		// in case of render-json command and inputs reference error, we update the inputs with default value
		if !ok || !isRenderJSONCommand(ctx) || !isAttributeAccessError(diagErr) {
			return nil, err
		}

		ctx.TerragruntOptions.Logger.Warnf("Failed to decode inputs %v", diagErr)
	}

	if terragruntConfig.Inputs != nil {
		inputs, err := UpdateUnknownCtyValValues(*terragruntConfig.Inputs)
		if err != nil {
			return nil, err
		}

		terragruntConfig.Inputs = &inputs
	}

	return &terragruntConfig, nil
}

// Returns the index of the Hook with the given name,
// or -1 if no Hook have the given name.
func getIndexOfHookWithName(hooks []Hook, name string) int {
	for i, hook := range hooks {
		if hook.Name == name {
			return i
		}
	}

	return -1
}

// isAttributeAccessError returns true if the given diagnostics indicate an error accessing an attribute
func isAttributeAccessError(diagnostics hcl.Diagnostics) bool {
	for _, diagnostic := range diagnostics {
		if diagnostic.Severity == hcl.DiagError && strings.Contains(diagnostic.Summary, "Unsupported attribute") {
			return true
		}
	}

	return false
}

// Returns the index of the ErrorHook with the given name,
// or -1 if no Hook have the given name.
// TODO: Figure out more DRY way to do this
func getIndexOfErrorHookWithName(hooks []ErrorHook, name string) int {
	for i, hook := range hooks {
		if hook.Name == name {
			return i
		}
	}

	return -1
}

// Returns the index of the extraArgs with the given name,
// or -1 if no extraArgs have the given name.
func getIndexOfExtraArgsWithName(extraArgs []TerraformExtraArguments, name string) int {
	for i, extra := range extraArgs {
		if extra.Name == name {
			return i
		}
	}

	return -1
}

// Convert the contents of a fully resolved Terragrunt configuration to a TerragruntConfig object
func convertToTerragruntConfig(ctx *ParsingContext, configPath string, terragruntConfigFromFile *terragruntConfigFile) (cfg *TerragruntConfig, err error) {
	if ctx.ConvertToTerragruntConfigFunc != nil {
		return ctx.ConvertToTerragruntConfigFunc(ctx, configPath, terragruntConfigFromFile)
	}

	terragruntConfig := &TerragruntConfig{
		IsPartial: false,
		// Initialize GenerateConfigs so we can append to it
		GenerateConfigs: map[string]codegen.GenerateConfig{},
	}

	defaultMetadata := map[string]interface{}{FoundInFile: configPath}

	if terragruntConfigFromFile.RemoteState != nil {
		remoteState, err := terragruntConfigFromFile.RemoteState.toConfig()
		if err != nil {
			return nil, err
		}

		terragruntConfig.RemoteState = remoteState
		terragruntConfig.SetFieldMetadata(MetadataRemoteState, defaultMetadata)
	}

	if terragruntConfigFromFile.RemoteStateAttr != nil {
		remoteStateMap, err := ParseCtyValueToMap(*terragruntConfigFromFile.RemoteStateAttr)
		if err != nil {
			return nil, err
		}

		var remoteState *remote.RemoteState
		if err := mapstructure.Decode(remoteStateMap, &remoteState); err != nil {
			return nil, err
		}

		terragruntConfig.RemoteState = remoteState
		terragruntConfig.SetFieldMetadata(MetadataRemoteState, defaultMetadata)
	}

	if err := terragruntConfigFromFile.Terraform.ValidateHooks(); err != nil {
		return nil, err
	}

	terragruntConfig.Terraform = terragruntConfigFromFile.Terraform
	if terragruntConfig.Terraform != nil { // since Terraform is nil each time avoid saving metadata when it is nil
		terragruntConfig.SetFieldMetadata(MetadataTerraform, defaultMetadata)
	}

	if err := validateDependencies(ctx, terragruntConfigFromFile.Dependencies); err != nil {
		return nil, err
	}

	terragruntConfig.Dependencies = terragruntConfigFromFile.Dependencies
	if terragruntConfig.Dependencies != nil {
		for _, item := range terragruntConfig.Dependencies.Paths {
			terragruntConfig.SetFieldMetadataWithType(MetadataDependencies, item, defaultMetadata)
		}
	}

	terragruntConfig.TerragruntDependencies = terragruntConfigFromFile.TerragruntDependencies
	for _, dep := range terragruntConfig.TerragruntDependencies {
		terragruntConfig.SetFieldMetadataWithType(MetadataDependency, dep.Name, defaultMetadata)
	}

	if terragruntConfigFromFile.TerraformBinary != nil {
		terragruntConfig.TerraformBinary = *terragruntConfigFromFile.TerraformBinary
		terragruntConfig.SetFieldMetadata(MetadataTerraformBinary, defaultMetadata)
	}

	if terragruntConfigFromFile.RetryableErrors != nil {
		terragruntConfig.RetryableErrors = terragruntConfigFromFile.RetryableErrors
		terragruntConfig.SetFieldMetadata(MetadataRetryableErrors, defaultMetadata)
	}

	if terragruntConfigFromFile.RetryMaxAttempts != nil {
		terragruntConfig.RetryMaxAttempts = terragruntConfigFromFile.RetryMaxAttempts
		terragruntConfig.SetFieldMetadata(MetadataRetryMaxAttempts, defaultMetadata)
	}

	if terragruntConfigFromFile.RetrySleepIntervalSec != nil {
		terragruntConfig.RetrySleepIntervalSec = terragruntConfigFromFile.RetrySleepIntervalSec
		terragruntConfig.SetFieldMetadata(MetadataRetrySleepIntervalSec, defaultMetadata)
	}

	if terragruntConfigFromFile.DownloadDir != nil {
		terragruntConfig.DownloadDir = *terragruntConfigFromFile.DownloadDir
		terragruntConfig.SetFieldMetadata(MetadataDownloadDir, defaultMetadata)
	}

	if terragruntConfigFromFile.TerraformVersionConstraint != nil {
		terragruntConfig.TerraformVersionConstraint = *terragruntConfigFromFile.TerraformVersionConstraint
		terragruntConfig.SetFieldMetadata(MetadataTerraformVersionConstraint, defaultMetadata)
	}

	if terragruntConfigFromFile.TerragruntVersionConstraint != nil {
		terragruntConfig.TerragruntVersionConstraint = *terragruntConfigFromFile.TerragruntVersionConstraint
		terragruntConfig.SetFieldMetadata(MetadataTerragruntVersionConstraint, defaultMetadata)
	}

	if terragruntConfigFromFile.PreventDestroy != nil {
		terragruntConfig.PreventDestroy = terragruntConfigFromFile.PreventDestroy
		terragruntConfig.SetFieldMetadata(MetadataPreventDestroy, defaultMetadata)
	}

	if terragruntConfigFromFile.Skip != nil {
		terragruntConfig.Skip = *terragruntConfigFromFile.Skip
		terragruntConfig.SetFieldMetadata(MetadataSkip, defaultMetadata)
	}

	if terragruntConfigFromFile.IamRole != nil {
		terragruntConfig.IamRole = *terragruntConfigFromFile.IamRole
		terragruntConfig.SetFieldMetadata(MetadataIamRole, defaultMetadata)
	}

	if terragruntConfigFromFile.IamAssumeRoleDuration != nil {
		terragruntConfig.IamAssumeRoleDuration = terragruntConfigFromFile.IamAssumeRoleDuration
		terragruntConfig.SetFieldMetadata(MetadataIamAssumeRoleDuration, defaultMetadata)
	}

	if terragruntConfigFromFile.IamAssumeRoleSessionName != nil {
		terragruntConfig.IamAssumeRoleSessionName = *terragruntConfigFromFile.IamAssumeRoleSessionName
		terragruntConfig.SetFieldMetadata(MetadataIamAssumeRoleSessionName, defaultMetadata)
	}

	if terragruntConfigFromFile.IamWebIdentityToken != nil {
		terragruntConfig.IamWebIdentityToken = *terragruntConfigFromFile.IamWebIdentityToken
		terragruntConfig.SetFieldMetadata(MetadataIamWebIdentityToken, defaultMetadata)
	}

	if terragruntConfigFromFile.Engine != nil {
		terragruntConfig.Engine = terragruntConfigFromFile.Engine
		terragruntConfig.SetFieldMetadata(MetadataEngine, defaultMetadata)
	}

	generateBlocks := []terragruntGenerateBlock{}
	generateBlocks = append(generateBlocks, terragruntConfigFromFile.GenerateBlocks...)

	if terragruntConfigFromFile.GenerateAttrs != nil {
		generateMap, err := ParseCtyValueToMap(*terragruntConfigFromFile.GenerateAttrs)
		if err != nil {
			return nil, err
		}

		for name, block := range generateMap {
			var generateBlock terragruntGenerateBlock
			if err := mapstructure.Decode(block, &generateBlock); err != nil {
				return nil, err
			}

			generateBlock.Name = name
			generateBlocks = append(generateBlocks, generateBlock)
		}
	}

	if err := validateGenerateBlocks(&generateBlocks); err != nil {
		return nil, err
	}

	for _, block := range generateBlocks {
		ifExists, err := codegen.GenerateConfigExistsFromString(block.IfExists)
		if err != nil {
			return nil, err
		}

		if block.IfDisabled == nil {
			block.IfDisabled = &DefaultGenerateBlockIfDisabledValueStr
		}

		ifDisabled, err := codegen.GenerateConfigDisabledFromString(*block.IfDisabled)
		if err != nil {
			return nil, err
		}

		genConfig := codegen.GenerateConfig{
			Path:          block.Path,
			IfExists:      ifExists,
			IfExistsStr:   block.IfExists,
			IfDisabled:    ifDisabled,
			IfDisabledStr: *block.IfDisabled,
			Contents:      block.Contents,
		}
		if block.CommentPrefix == nil {
			genConfig.CommentPrefix = codegen.DefaultCommentPrefix
		} else {
			genConfig.CommentPrefix = *block.CommentPrefix
		}

		if block.DisableSignature == nil {
			genConfig.DisableSignature = false
		} else {
			genConfig.DisableSignature = *block.DisableSignature
		}

		if block.Disable == nil {
			genConfig.Disable = false
		} else {
			genConfig.Disable = *block.Disable
		}

		terragruntConfig.GenerateConfigs[block.Name] = genConfig
		terragruntConfig.SetFieldMetadataWithType(MetadataGenerateConfigs, block.Name, defaultMetadata)
	}

	if terragruntConfigFromFile.Inputs != nil {
		inputs, err := ParseCtyValueToMap(*terragruntConfigFromFile.Inputs)
		if err != nil {
			return nil, err
		}

		terragruntConfig.Inputs = inputs
		terragruntConfig.SetFieldMetadataMap(MetadataInputs, terragruntConfig.Inputs, defaultMetadata)
	}

	if ctx.Locals != nil && *ctx.Locals != cty.NilVal {
		localsParsed, err := ParseCtyValueToMap(*ctx.Locals)
		if err != nil {
			return nil, err
		}

		terragruntConfig.Locals = localsParsed
		terragruntConfig.SetFieldMetadataMap(MetadataLocals, localsParsed, defaultMetadata)
	}

	return terragruntConfig, nil
}

// Iterate over dependencies paths and check if directories exists, return error with all missing dependencies
func validateDependencies(ctx *ParsingContext, dependencies *ModuleDependencies) error {
	var missingDependencies []string

	if dependencies == nil {
		return nil
	}

	for _, dependencyPath := range dependencies.Paths {
		fullPath := filepath.FromSlash(dependencyPath)
		if !filepath.IsAbs(fullPath) {
			fullPath = path.Join(ctx.TerragruntOptions.WorkingDir, fullPath)
		}

		if !util.IsDir(fullPath) {
			missingDependencies = append(missingDependencies, fmt.Sprintf("%s (%s)", dependencyPath, fullPath))
		}
	}

	if len(missingDependencies) > 0 {
		return DependencyDirNotFoundError{missingDependencies}
	}

	return nil
}

// Iterate over generate blocks and detect duplicate names, return error with list of duplicated names
func validateGenerateBlocks(blocks *[]terragruntGenerateBlock) error {
	var (
		blockNames                   = map[string]bool{}
		duplicatedGenerateBlockNames []string
	)

	for _, block := range *blocks {
		_, found := blockNames[block.Name]
		if found {
			duplicatedGenerateBlockNames = append(duplicatedGenerateBlockNames, block.Name)
			continue
		}

		blockNames[block.Name] = true
	}

	if len(duplicatedGenerateBlockNames) != 0 {
		return DuplicatedGenerateBlocksError{duplicatedGenerateBlockNames}
	}

	return nil
}

// configFileHasDependencyBlock statically checks the terrragrunt config file at the given path and checks if it has any
// dependency or dependencies blocks defined. Note that this does not do any decoding of the blocks, as it is only meant
// to check for block presence.
func configFileHasDependencyBlock(configPath string) (bool, error) {
	configBytes, err := os.ReadFile(configPath)
	if err != nil {
		return false, errors.WithStackTrace(err)
	}

	// We use hclwrite to parse the config instead of the normal parser because the normal parser doesn't give us an AST
	// that we can walk and scan, and requires structured data to map against. This makes the parsing strict, so to
	// avoid weird parsing errors due to missing dependency data, we do a structural scan here.
	hclFile, diags := hclwrite.ParseConfig(configBytes, configPath, hcl.InitialPos)
	if diags.HasErrors() {
		return false, errors.WithStackTrace(diags)
	}

	for _, block := range hclFile.Body().Blocks() {
		if block.Type() == "dependency" || block.Type() == "dependencies" {
			return true, nil
		}
	}

	return false, nil
}

// SetFieldMetadataWithType set metadata on the given field name grouped by type.
// Example usage - setting metadata on different dependencies, locals, inputs.
func (cfg *TerragruntConfig) SetFieldMetadataWithType(fieldType, fieldName string, m map[string]interface{}) {
	if cfg.FieldsMetadata == nil {
		cfg.FieldsMetadata = map[string]map[string]interface{}{}
	}

	field := fmt.Sprintf("%s-%s", fieldType, fieldName)

	metadata, found := cfg.FieldsMetadata[field]
	if !found {
		metadata = make(map[string]interface{})
	}

	for key, value := range m {
		metadata[key] = value
	}

	cfg.FieldsMetadata[field] = metadata
}

// SetFieldMetadata set metadata on the given field name.
func (cfg *TerragruntConfig) SetFieldMetadata(fieldName string, m map[string]interface{}) {
	cfg.SetFieldMetadataWithType(fieldName, fieldName, m)
}

// SetFieldMetadataMap set metadata on fields from map keys.
// Example usage - setting metadata on all variables from inputs.
func (cfg *TerragruntConfig) SetFieldMetadataMap(field string, data map[string]interface{}, metadata map[string]interface{}) {
	for name := range data {
		cfg.SetFieldMetadataWithType(field, name, metadata)
	}
}

// GetFieldMetadata return field metadata by field name.
func (cfg *TerragruntConfig) GetFieldMetadata(fieldName string) (map[string]string, bool) {
	return cfg.GetMapFieldMetadata(fieldName, fieldName)
}

// GetMapFieldMetadata return field metadata by field type and name.
func (cfg *TerragruntConfig) GetMapFieldMetadata(fieldType, fieldName string) (map[string]string, bool) {
	if cfg.FieldsMetadata == nil {
		return nil, false
	}

	field := fmt.Sprintf("%s-%s", fieldType, fieldName)

	value, found := cfg.FieldsMetadata[field]
	if !found {
		return nil, false
	}

	var result = make(map[string]string)
	for key, value := range value {
		result[key] = fmt.Sprintf("%v", value)
	}

	return result, found
}

// EngineOptions fetch engine options
func (cfg *TerragruntConfig) EngineOptions() (*options.EngineOptions, error) {
	if cfg.Engine == nil {
		return nil, nil
	}
	// in case of Meta is null, set empty meta
	var meta = map[string]interface{}{}

	if cfg.Engine.Meta != nil {
		parsedMeta, err := ParseCtyValueToMap(*cfg.Engine.Meta)
		if err != nil {
			return nil, err
		}

		meta = parsedMeta
	}

	var version, engineType string
	if cfg.Engine.Version != nil {
		version = *cfg.Engine.Version
	}

	if cfg.Engine.Type != nil {
		engineType = *cfg.Engine.Type
	}
	// if type is null of empty, set to "rpc"
	if len(engineType) == 0 {
		engineType = DefaultEngineType
	}

	return &options.EngineOptions{
		Source:  cfg.Engine.Source,
		Version: version,
		Type:    engineType,
		Meta:    meta,
	}, nil
}<|MERGE_RESOLUTION|>--- conflicted
+++ resolved
@@ -312,19 +312,6 @@
 
 type IncludeConfigs []IncludeConfig
 
-<<<<<<< HEAD
-func (cfgs *IncludeConfigs) UpdateRelativePaths(basePath string) error {
-	for _, conf := range *cfgs {
-		if err := conf.UpdateRelativePath(basePath); err != nil {
-			return err
-		}
-	}
-
-	return nil
-}
-
-=======
->>>>>>> 68e95e12
 // IncludeConfig represents the configuration settings for a parent Terragrunt configuration file that you can
 // include into a child Terragrunt configuration file. You can have more than one include config.
 type IncludeConfig struct {
@@ -332,21 +319,6 @@
 	Path          string  `hcl:"path,attr"`
 	Expose        *bool   `hcl:"expose,attr"`
 	MergeStrategy *string `hcl:"merge_strategy,attr"`
-<<<<<<< HEAD
-	RelativePath  string
-}
-
-func (include *IncludeConfig) UpdateRelativePath(basePath string) error {
-	relPath, err := util.GetPathRelativeToWithSeparator(include.Path, basePath)
-	if err != nil {
-		return err
-	}
-
-	include.RelativePath = relPath
-
-	return nil
-=======
->>>>>>> 68e95e12
 }
 
 func (include *IncludeConfig) String() string {
@@ -533,11 +505,7 @@
 		args.EnvVars)
 }
 
-<<<<<<< HEAD
-func (args *TerraformExtraArguments) GetVarFiles(logger *logrus.Entry) []string {
-=======
-func (conf *TerraformExtraArguments) GetVarFiles(logger log.Logger) []string {
->>>>>>> 68e95e12
+func (args *TerraformExtraArguments) GetVarFiles(logger log.Logger) []string {
 	var varFiles []string
 
 	// Include all specified RequiredVarFiles.
