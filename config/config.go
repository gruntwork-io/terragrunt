--- conflicted
+++ resolved
@@ -785,9 +785,6 @@
 		}
 	}
 
-	if err := validateGenerateBlocks(&generateBlocks); err != nil {
-		return nil, err
-	}
 	for _, block := range generateBlocks {
 		ifExists, err := codegen.GenerateConfigExistsFromString(block.IfExists)
 		if err != nil {
@@ -832,7 +829,6 @@
 	return terragruntConfig, nil
 }
 
-<<<<<<< HEAD
 // Iterate over dependencies paths and check if directories exists, return error with all missing dependencies
 func validateDependencies(terragruntOptions *options.TerragruntOptions, dependencies *ModuleDependencies) error {
 	var missingDependencies []string
@@ -852,7 +848,9 @@
 		return DependencyDirNotFound{missingDependencies}
 	}
 
-=======
+	return nil
+}
+
 // Iterate over generate blocks and detect duplicate names, return error with list of duplicated names
 func validateGenerateBlocks(blocks *[]terragruntGenerateBlock) error {
 	var blockNames = map[string]bool{}
@@ -869,7 +867,6 @@
 	if len(duplicatedGenerateBlockNames) != 0 {
 		return DuplicatedGenerateBlocks{duplicatedGenerateBlockNames}
 	}
->>>>>>> 9f83b15f
 	return nil
 }
 
@@ -942,7 +939,6 @@
 	)
 }
 
-<<<<<<< HEAD
 type DependencyDirNotFound struct {
 	Dir []string
 }
@@ -950,7 +946,9 @@
 func (err DependencyDirNotFound) Error() string {
 	return fmt.Sprintf(
 		"Found paths in the 'dependencies' block that do not exist: %v", err.Dir,
-=======
+	)
+}
+
 type DuplicatedGenerateBlocks struct {
 	BlockName []string
 }
@@ -958,6 +956,5 @@
 func (err DuplicatedGenerateBlocks) Error() string {
 	return fmt.Sprintf(
 		"Detected generate blocks with the same name: %v", err.BlockName,
->>>>>>> 9f83b15f
 	)
 }