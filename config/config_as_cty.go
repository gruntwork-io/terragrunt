--- conflicted
+++ resolved
@@ -567,11 +567,7 @@
 	output["disable_init"] = goboolToCty(remote.DisableInit)
 	output["disable_dependency_optimization"] = goboolToCty(remote.DisableDependencyOptimization)
 
-<<<<<<< HEAD
-	generateCty, err := goTypeToCty(remote.Generate)
-=======
-	generateCty, err := GoTypeToCty(config.Generate)
->>>>>>> f83bbf4c
+	generateCty, err := GoTypeToCty(remote.Generate)
 	if err != nil {
 		return cty.NilVal, err
 	}
