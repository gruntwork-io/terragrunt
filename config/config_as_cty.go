package config

import (
	"encoding/json"

	"github.com/zclconf/go-cty/cty"
	"github.com/zclconf/go-cty/cty/gocty"
	ctyjson "github.com/zclconf/go-cty/cty/json"

	"github.com/gruntwork-io/go-commons/errors"
	"github.com/gruntwork-io/terragrunt/remote"
)

// Serialize TerragruntConfig struct to a cty Value that can be used to reference the attributes in other config. Note
// that we can't straight up convert the struct using cty tags due to differences in the desired representation.
// Specifically, we want to reference blocks by named attributes, but blocks are rendered to lists in the
// TerragruntConfig struct, so we need to do some massaging of the data to convert the list of blocks in to a map going
// from the block name label to the block value.
func TerragruntConfigAsCty(config *TerragruntConfig) (cty.Value, error) {
	output := map[string]cty.Value{}

	// Convert attributes that are primitive types
	output[MetadataTerraformBinary] = gostringToCty(config.TerraformBinary)
	output[MetadataTerraformVersionConstraint] = gostringToCty(config.TerraformVersionConstraint)
	output[MetadataTerragruntVersionConstraint] = gostringToCty(config.TerragruntVersionConstraint)
	output[MetadataDownloadDir] = gostringToCty(config.DownloadDir)
	output[MetadataIamRole] = gostringToCty(config.IamRole)
	output[MetadataSkip] = goboolToCty(config.Skip)
	output[MetadataIamAssumeRoleSessionName] = gostringToCty(config.IamAssumeRoleSessionName)
	output[MetadataIamWebIdentityToken] = gostringToCty(config.IamWebIdentityToken)

	catalogConfigCty, err := catalogConfigAsCty(config.Catalog)
	if err != nil {
		return cty.NilVal, err
	}
	if catalogConfigCty != cty.NilVal {
		output[MetadataCatalog] = catalogConfigCty
	}

	engineConfigCty, err := engineConfigAsCty(config.Engine)
	if err != nil {
		return cty.NilVal, err
	}
	if engineConfigCty != cty.NilVal {
		output[MetadataEngine] = engineConfigCty
	}

	terraformConfigCty, err := terraformConfigAsCty(config.Terraform)
	if err != nil {
		return cty.NilVal, err
	}
	if terraformConfigCty != cty.NilVal {
		output[MetadataTerraform] = terraformConfigCty
	}

	remoteStateCty, err := RemoteStateAsCty(config.RemoteState)
	if err != nil {
		return cty.NilVal, err
	}
	if remoteStateCty != cty.NilVal {
		output[MetadataRemoteState] = remoteStateCty
	}

	dependenciesCty, err := goTypeToCty(config.Dependencies)
	if err != nil {
		return cty.NilVal, err
	}
	if dependenciesCty != cty.NilVal {
		output[MetadataDependencies] = dependenciesCty
	}

	if config.PreventDestroy != nil {
		output[MetadataPreventDestroy] = goboolToCty(*config.PreventDestroy)
	}

	dependencyCty, err := dependencyBlocksAsCty(config.TerragruntDependencies)
	if err != nil {
		return cty.NilVal, err
	}
	if dependencyCty != cty.NilVal {
		output[MetadataDependency] = dependencyCty
	}

	generateCty, err := goTypeToCty(config.GenerateConfigs)
	if err != nil {
		return cty.NilVal, err
	}
	if generateCty != cty.NilVal {
		output[MetadataGenerateConfigs] = generateCty
	}

	retryableCty, err := goTypeToCty(config.RetryableErrors)
	if err != nil {
		return cty.NilVal, err
	}
	if retryableCty != cty.NilVal {
		output[MetadataRetryableErrors] = retryableCty
	}

	iamAssumeRoleDurationCty, err := goTypeToCty(config.IamAssumeRoleDuration)
	if err != nil {
		return cty.NilVal, err
	}

	if iamAssumeRoleDurationCty != cty.NilVal {
		output[MetadataIamAssumeRoleDuration] = iamAssumeRoleDurationCty
	}

	retryMaxAttemptsCty, err := goTypeToCty(config.RetryMaxAttempts)
	if err != nil {
		return cty.NilVal, err
	}
	if retryMaxAttemptsCty != cty.NilVal {
		output[MetadataRetryMaxAttempts] = retryMaxAttemptsCty
	}

	retrySleepIntervalSecCty, err := goTypeToCty(config.RetrySleepIntervalSec)
	if err != nil {
		return cty.NilVal, err
	}
	if retrySleepIntervalSecCty != cty.NilVal {
		output[MetadataRetrySleepIntervalSec] = retrySleepIntervalSecCty
	}

	inputsCty, err := convertToCtyWithJson(config.Inputs)
	if err != nil {
		return cty.NilVal, err
	}
	if inputsCty != cty.NilVal {
		output[MetadataInputs] = inputsCty
	}

	localsCty, err := convertToCtyWithJson(config.Locals)
	if err != nil {
		return cty.NilVal, err
	}
	if localsCty != cty.NilVal {
		output[MetadataLocals] = localsCty
	}

	if len(config.DependentModulesPath) > 0 {
		dependentModulesCty, err := convertToCtyWithJson(config.DependentModulesPath)
		if err != nil {
			return cty.NilVal, err
		}
		if dependentModulesCty != cty.NilVal {
			output[MetadataDependentModules] = dependentModulesCty
		}
	}

	return convertValuesMapToCtyVal(output)
}

func TerragruntConfigAsCtyWithMetadata(config *TerragruntConfig) (cty.Value, error) {
	output := map[string]cty.Value{}

	// Convert attributes that are primitive types
	if err := wrapWithMetadata(config, config.TerraformBinary, MetadataTerraformBinary, &output); err != nil {
		return cty.NilVal, err
	}

	if err := wrapWithMetadata(config, config.TerraformVersionConstraint, MetadataTerraformVersionConstraint, &output); err != nil {
		return cty.NilVal, err
	}

	if err := wrapWithMetadata(config, config.TerragruntVersionConstraint, MetadataTerragruntVersionConstraint, &output); err != nil {
		return cty.NilVal, err
	}

	if err := wrapWithMetadata(config, config.DownloadDir, MetadataDownloadDir, &output); err != nil {
		return cty.NilVal, err
	}

	if err := wrapWithMetadata(config, config.IamRole, MetadataIamRole, &output); err != nil {
		return cty.NilVal, err
	}

	if err := wrapWithMetadata(config, config.Skip, MetadataSkip, &output); err != nil {
		return cty.NilVal, err
	}

	if err := wrapWithMetadata(config, config.IamAssumeRoleSessionName, MetadataIamAssumeRoleSessionName, &output); err != nil {
		return cty.NilVal, err
	}

	if config.PreventDestroy != nil {
		if err := wrapWithMetadata(config, *config.PreventDestroy, MetadataPreventDestroy, &output); err != nil {
			return cty.NilVal, err
		}
	}

	if err := wrapWithMetadata(config, config.RetryableErrors, MetadataRetryableErrors, &output); err != nil {
		return cty.NilVal, err
	}

	if err := wrapWithMetadata(config, config.IamAssumeRoleDuration, MetadataIamAssumeRoleDuration, &output); err != nil {
		return cty.NilVal, err
	}

	if err := wrapWithMetadata(config, config.RetryMaxAttempts, MetadataRetryMaxAttempts, &output); err != nil {
		return cty.NilVal, err
	}
	if err := wrapWithMetadata(config, config.RetrySleepIntervalSec, MetadataRetrySleepIntervalSec, &output); err != nil {
		return cty.NilVal, err
	}

	if err := wrapWithMetadata(config, config.DependentModulesPath, MetadataDependentModules, &output); err != nil {
		return cty.NilVal, err
	}

	// Terraform
	terraformConfigCty, err := terraformConfigAsCty(config.Terraform)
	if err != nil {
		return cty.NilVal, err
	}
	if terraformConfigCty != cty.NilVal {
		if err := wrapWithMetadata(config, terraformConfigCty, MetadataTerraform, &output); err != nil {
			return cty.NilVal, err
		}
	}

	// Remote state
	remoteStateCty, err := RemoteStateAsCty(config.RemoteState)
	if err != nil {
		return cty.NilVal, err
	}
	if remoteStateCty != cty.NilVal {
		if err := wrapWithMetadata(config, remoteStateCty, MetadataRemoteState, &output); err != nil {
			return cty.NilVal, err
		}
	}

	if err := wrapCtyMapWithMetadata(config, &config.Inputs, MetadataInputs, &output); err != nil {
		return cty.NilVal, err
	}

	if err := wrapCtyMapWithMetadata(config, &config.Locals, MetadataLocals, &output); err != nil {
		return cty.NilVal, err
	}

	// remder dependencies as list of maps with "value" and "metadata"
	if config.Dependencies != nil {
		var dependencyWithMetadata = make([]ValueWithMetadata, 0, len(config.Dependencies.Paths))
		for _, dependency := range config.Dependencies.Paths {
			var content = ValueWithMetadata{}
			content.Value = gostringToCty(dependency)
			metadata, found := config.GetMapFieldMetadata(MetadataDependencies, dependency)
			if found {
				content.Metadata = metadata
			}
			dependencyWithMetadata = append(dependencyWithMetadata, content)
		}
		dependenciesCty, err := goTypeToCty(dependencyWithMetadata)
		if err != nil {
			return cty.NilVal, err
		}
		output[MetadataDependencies] = dependenciesCty
	}

	if config.TerragruntDependencies != nil {
		var dependenciesMap = map[string]cty.Value{}
		for _, block := range config.TerragruntDependencies {
			ctyValue, err := goTypeToCty(block)
			if err != nil {
				continue
			}
			if ctyValue == cty.NilVal {
				continue
			}

			var content = ValueWithMetadata{}
			content.Value = ctyValue
			metadata, found := config.GetMapFieldMetadata(MetadataDependency, block.Name)
			if found {
				content.Metadata = metadata
			}

			value, err := goTypeToCty(content)
			if err != nil {
				continue
			}
			dependenciesMap[block.Name] = value
		}
		if len(dependenciesMap) > 0 {
			dependenciesCty, err := convertValuesMapToCtyVal(dependenciesMap)
			if err != nil {
				return cty.NilVal, err
			}
			output[MetadataDependency] = dependenciesCty
		}
	}

	if config.GenerateConfigs != nil {
		var generateConfigsWithMetadata = map[string]cty.Value{}
		for key, value := range config.GenerateConfigs {
			ctyValue, err := goTypeToCty(value)
			if err != nil {
				continue
			}
			if ctyValue == cty.NilVal {
				continue
			}
			var content = ValueWithMetadata{}
			content.Value = ctyValue
			metadata, found := config.GetMapFieldMetadata(MetadataGenerateConfigs, key)
			if found {
				content.Metadata = metadata
			}

			v, err := goTypeToCty(content)
			if err != nil {
				continue
			}
			generateConfigsWithMetadata[key] = v
		}
		if len(generateConfigsWithMetadata) > 0 {
			dependenciesCty, err := convertValuesMapToCtyVal(generateConfigsWithMetadata)
			if err != nil {
				return cty.NilVal, err
			}
			output[MetadataGenerateConfigs] = dependenciesCty
		}
	}

	return convertValuesMapToCtyVal(output)
}

func wrapCtyMapWithMetadata(config *TerragruntConfig, data *map[string]interface{}, fieldType string, output *map[string]cty.Value) error {
	var valueWithMetadata = map[string]cty.Value{}
	for key, value := range *data {
		var content = ValueWithMetadata{}
		ctyValue, err := convertToCtyWithJson(value)
		if err != nil {
			return err
		}
		content.Value = ctyValue
		metadata, found := config.GetMapFieldMetadata(fieldType, key)
		if found {
			content.Metadata = metadata
		}
		v, err := goTypeToCty(content)
		if err != nil {
			continue
		}
		valueWithMetadata[key] = v
	}
	if len(valueWithMetadata) > 0 {
		localsCty, err := convertValuesMapToCtyVal(valueWithMetadata)
		if err != nil {
			return err
		}
		(*output)[fieldType] = localsCty
	}
	return nil
}

func wrapWithMetadata(config *TerragruntConfig, value interface{}, metadataName string, output *map[string]cty.Value) error {
	if value == nil {
		return nil
	}
	var valueWithMetadata = ValueWithMetadata{}
	ctyValue, err := goTypeToCty(value)
	if err != nil {
		return err
	}
	valueWithMetadata.Value = ctyValue
	metadata, found := config.GetFieldMetadata(metadataName)
	if found {
		valueWithMetadata.Metadata = metadata
	}
	ctyJson, err := goTypeToCty(valueWithMetadata)
	if err != nil {
		return err
	}
	if ctyJson != cty.NilVal {
		(*output)[metadataName] = ctyJson
	}
	return nil
}

// ValueWithMetadata stores value and metadata used in render-json with metadata.
type ValueWithMetadata struct {
	Value    cty.Value         `json:"value" cty:"value"`
	Metadata map[string]string `json:"metadata" cty:"metadata"`
}

// ctyCatalogConfig is an alternate representation of CatalogConfig that converts internal blocks into a map that
// maps the name to the underlying struct, as opposed to a list representation.
type ctyCatalogConfig struct {
	URLs []string `cty:"urls"`
}

// ctyEngineConfig is an alternate representation of EngineConfig that converts internal blocks into a map that
// maps the name to the underlying struct, as opposed to a list representation.
type ctyEngineConfig struct {
	Source  string    `cty:"source"`
	Version string    `cty:"version"`
	Type    string    `cty:"type"`
	Meta    cty.Value `cty:"meta"`
}

// Serialize CatalogConfig to a cty Value, but with maps instead of lists for the blocks.
func catalogConfigAsCty(config *CatalogConfig) (cty.Value, error) {
	if config == nil {
		return cty.NilVal, nil
	}

	configCty := ctyCatalogConfig{
		URLs: config.URLs,
	}

	return goTypeToCty(configCty)
}

// Serialize engineConfigAsCty to a cty Value, but with maps instead of lists for the blocks.
func engineConfigAsCty(config *EngineConfig) (cty.Value, error) {
	if config == nil {
		return cty.NilVal, nil
	}

	ctyMetaVal, err := convertToCtyWithJson(config.Meta)
	if err != nil {
		return cty.NilVal, err
	}

	var v, t string
	if config.Version != nil {
		v = *config.Version
	}
	if config.Type != nil {
		t = *config.Type
	}
	configCty := ctyEngineConfig{
		Source:  config.Source,
		Version: v,
		Type:    t,
		Meta:    ctyMetaVal,
	}

	return goTypeToCty(configCty)
}

// CtyTerraformConfig is an alternate representation of TerraformConfig that converts internal blocks into a map that
// maps the name to the underlying struct, as opposed to a list representation.
<<<<<<< HEAD
type ctyTerraformConfig struct {
	ExtraArgs             map[string]TerraformExtraArguments `cty:"extra_arguments"`
	Source                *string                            `cty:"source"`
	IncludeInCopy         *[]string                          `cty:"include_in_copy"`
	CopyTerraformLockFile *bool                              `cty:"copy_terraform_lock_file"`
	BeforeHooks           map[string]Hook                    `cty:"before_hook"`
	AfterHooks            map[string]Hook                    `cty:"after_hook"`
	ErrorHooks            map[string]ErrorHook               `cty:"error_hook"`
=======
type CtyTerraformConfig struct {
	ExtraArgs     map[string]TerraformExtraArguments `cty:"extra_arguments"`
	Source        *string                            `cty:"source"`
	IncludeInCopy *[]string                          `cty:"include_in_copy"`
	BeforeHooks   map[string]Hook                    `cty:"before_hook"`
	AfterHooks    map[string]Hook                    `cty:"after_hook"`
	ErrorHooks    map[string]ErrorHook               `cty:"error_hook"`
>>>>>>> 9accf247
}

// Serialize TerraformConfig to a cty Value, but with maps instead of lists for the blocks.
func terraformConfigAsCty(config *TerraformConfig) (cty.Value, error) {
	if config == nil {
		return cty.NilVal, nil
	}

<<<<<<< HEAD
	configCty := ctyTerraformConfig{
		Source:                config.Source,
		IncludeInCopy:         config.IncludeInCopy,
		CopyTerraformLockFile: config.CopyTerraformLockFile,
		ExtraArgs:             map[string]TerraformExtraArguments{},
		BeforeHooks:           map[string]Hook{},
		AfterHooks:            map[string]Hook{},
		ErrorHooks:            map[string]ErrorHook{},
=======
	configCty := CtyTerraformConfig{
		Source:        config.Source,
		IncludeInCopy: config.IncludeInCopy,
		ExtraArgs:     map[string]TerraformExtraArguments{},
		BeforeHooks:   map[string]Hook{},
		AfterHooks:    map[string]Hook{},
		ErrorHooks:    map[string]ErrorHook{},
>>>>>>> 9accf247
	}

	for _, arg := range config.ExtraArgs {
		configCty.ExtraArgs[arg.Name] = arg
	}
	for _, hook := range config.BeforeHooks {
		configCty.BeforeHooks[hook.Name] = hook
	}
	for _, hook := range config.AfterHooks {
		configCty.AfterHooks[hook.Name] = hook
	}
	for _, errorHook := range config.ErrorHooks {
		configCty.ErrorHooks[errorHook.Name] = errorHook
	}

	return goTypeToCty(configCty)
}

// Serialize RemoteState to a cty Value. We can't directly serialize the struct because `config` is an arbitrary
// interface whose type we do not know, so we have to do a hack to go through json.
func RemoteStateAsCty(remoteState *remote.RemoteState) (cty.Value, error) {
	if remoteState == nil {
		return cty.NilVal, nil
	}

	output := map[string]cty.Value{}
	output["backend"] = gostringToCty(remoteState.Backend)
	output["disable_init"] = goboolToCty(remoteState.DisableInit)
	output["disable_dependency_optimization"] = goboolToCty(remoteState.DisableDependencyOptimization)

	generateCty, err := goTypeToCty(remoteState.Generate)
	if err != nil {
		return cty.NilVal, err
	}
	output["generate"] = generateCty

	ctyJsonVal, err := convertToCtyWithJson(remoteState.Config)
	if err != nil {
		return cty.NilVal, err
	}
	output["config"] = ctyJsonVal

	return convertValuesMapToCtyVal(output)
}

// Serialize the list of dependency blocks to a cty Value as a map that maps the block names to the cty representation.
func dependencyBlocksAsCty(dependencyBlocks Dependencies) (cty.Value, error) {
	out := map[string]cty.Value{}
	for _, block := range dependencyBlocks {
		blockCty, err := goTypeToCty(block)
		if err != nil {
			return cty.NilVal, err
		}
		out[block.Name] = blockCty
	}
	return convertValuesMapToCtyVal(out)
}

// Converts arbitrary go types that are json serializable to a cty Value by using json as an intermediary
// representation. This avoids the strict type nature of cty, where you need to know the output type beforehand to
// serialize to cty.
func convertToCtyWithJson(val interface{}) (cty.Value, error) {
	jsonBytes, err := json.Marshal(val)
	if err != nil {
		return cty.NilVal, errors.WithStackTrace(err)
	}
	var ctyJsonVal ctyjson.SimpleJSONValue
	if err := ctyJsonVal.UnmarshalJSON(jsonBytes); err != nil {
		return cty.NilVal, errors.WithStackTrace(err)
	}
	return ctyJsonVal.Value, nil
}

// Converts arbitrary go type (struct that has cty tags, slice, map with string keys, string, bool, int
// uint, float, cty.Value) to a cty Value
func goTypeToCty(val interface{}) (cty.Value, error) {
	ctyType, err := gocty.ImpliedType(val)
	if err != nil {
		return cty.NilVal, errors.WithStackTrace(err)
	}
	ctyOut, err := gocty.ToCtyValue(val, ctyType)
	if err != nil {
		return cty.NilVal, errors.WithStackTrace(err)
	}
	return ctyOut, nil
}

// Converts primitive go strings to a cty Value.
func gostringToCty(val string) cty.Value {
	ctyOut, err := gocty.ToCtyValue(val, cty.String)
	if err != nil {
		// Since we are converting primitive strings, we should never get an error in this conversion.
		panic(err)
	}
	return ctyOut
}

// Converts primitive go bools to a cty Value.
func goboolToCty(val bool) cty.Value {
	ctyOut, err := gocty.ToCtyValue(val, cty.Bool)
	if err != nil {
		// Since we are converting primitive bools, we should never get an error in this conversion.
		panic(err)
	}
	return ctyOut
}<|MERGE_RESOLUTION|>--- conflicted
+++ resolved
@@ -442,8 +442,7 @@
 
 // CtyTerraformConfig is an alternate representation of TerraformConfig that converts internal blocks into a map that
 // maps the name to the underlying struct, as opposed to a list representation.
-<<<<<<< HEAD
-type ctyTerraformConfig struct {
+type CtyTerraformConfig struct {
 	ExtraArgs             map[string]TerraformExtraArguments `cty:"extra_arguments"`
 	Source                *string                            `cty:"source"`
 	IncludeInCopy         *[]string                          `cty:"include_in_copy"`
@@ -451,15 +450,6 @@
 	BeforeHooks           map[string]Hook                    `cty:"before_hook"`
 	AfterHooks            map[string]Hook                    `cty:"after_hook"`
 	ErrorHooks            map[string]ErrorHook               `cty:"error_hook"`
-=======
-type CtyTerraformConfig struct {
-	ExtraArgs     map[string]TerraformExtraArguments `cty:"extra_arguments"`
-	Source        *string                            `cty:"source"`
-	IncludeInCopy *[]string                          `cty:"include_in_copy"`
-	BeforeHooks   map[string]Hook                    `cty:"before_hook"`
-	AfterHooks    map[string]Hook                    `cty:"after_hook"`
-	ErrorHooks    map[string]ErrorHook               `cty:"error_hook"`
->>>>>>> 9accf247
 }
 
 // Serialize TerraformConfig to a cty Value, but with maps instead of lists for the blocks.
@@ -468,8 +458,7 @@
 		return cty.NilVal, nil
 	}
 
-<<<<<<< HEAD
-	configCty := ctyTerraformConfig{
+	configCty := CtyTerraformConfig{
 		Source:                config.Source,
 		IncludeInCopy:         config.IncludeInCopy,
 		CopyTerraformLockFile: config.CopyTerraformLockFile,
@@ -477,15 +466,6 @@
 		BeforeHooks:           map[string]Hook{},
 		AfterHooks:            map[string]Hook{},
 		ErrorHooks:            map[string]ErrorHook{},
-=======
-	configCty := CtyTerraformConfig{
-		Source:        config.Source,
-		IncludeInCopy: config.IncludeInCopy,
-		ExtraArgs:     map[string]TerraformExtraArguments{},
-		BeforeHooks:   map[string]Hook{},
-		AfterHooks:    map[string]Hook{},
-		ErrorHooks:    map[string]ErrorHook{},
->>>>>>> 9accf247
 	}
 
 	for _, arg := range config.ExtraArgs {
