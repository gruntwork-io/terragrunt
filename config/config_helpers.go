--- conflicted
+++ resolved
@@ -64,8 +64,8 @@
 }
 
 type TerragruntInterpolation struct {
-	include *IncludeConfig
-	Options *options.TerragruntOptions
+	include   *IncludeConfig
+	Options   *options.TerragruntOptions
 	Variables map[string]ast.Variable
 }
 
@@ -286,21 +286,17 @@
 
 	// To avoid getting into an accidental infinite loop (e.g. do to cyclical symlinks), set a max on the number of
 	// parent folders we'll check
-	for i := 0; i < terragruntOptions.MaxFoldersToCheck; i++ {
+	for i := 0; i < ti.Options.MaxFoldersToCheck; i++ {
 		currentDir := filepath.ToSlash(filepath.Dir(previousDir))
 		if currentDir == previousDir {
 			if numParams == 2 {
 				return fallbackParam, nil
 			}
-<<<<<<< HEAD
 			file := fmt.Sprintf("%s or %s", DefaultTerragruntConfigPath, OldTerragruntConfigPath)
 			if fileToFindParam != "" {
 				file = fileToFindParam
 			}
-			return "", errors.WithStackTrace(ParentFileNotFound{Path: ti.Options.TerragruntConfigPath, File: file})
-=======
-			return "", errors.WithStackTrace(ParentFileNotFound{Path: terragruntOptions.TerragruntConfigPath, File: fileToFindStr, Cause: "Traversed all the way to the root"})
->>>>>>> d1a5201d
+			return "", errors.WithStackTrace(ParentFileNotFound{Path: ti.Options.TerragruntConfigPath, File: file, Cause: "Traversed all the way to the root"})
 		}
 
 		fileToFind := DefaultConfigPath(currentDir)
@@ -315,11 +311,7 @@
 		previousDir = currentDir
 	}
 
-<<<<<<< HEAD
-	return "", errors.WithStackTrace(CheckedTooManyParentFolders(ti.Options.TerragruntConfigPath))
-=======
-	return "", errors.WithStackTrace(ParentFileNotFound{Path: terragruntOptions.TerragruntConfigPath, File: fileToFindStr, Cause: fmt.Sprintf("Exceeded maximum folders to check (%d)", terragruntOptions.MaxFoldersToCheck)})
->>>>>>> d1a5201d
+	return "", errors.WithStackTrace(ParentFileNotFound{Path: ti.Options.TerragruntConfigPath, File: fileToFindStr, Cause: fmt.Sprintf("Exceeded maximum folders to check (%d)", ti.Options.MaxFoldersToCheck)})
 }
 
 var oneQuotedParamRegex = regexp.MustCompile(`^"([^"]*?)"$`)
@@ -413,7 +405,7 @@
 		return []string{}, nil
 	}
 
-	for i := 0; i < MAX_PARENT_FOLDERS_TO_CHECK; i++ {
+	for i := 0; i < ti.Options.MaxFoldersToCheck; i++ {
 		currentDir := filepath.ToSlash(filepath.Dir(previousDir))
 		if currentDir == previousDir {
 			return retval, nil
