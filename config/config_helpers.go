package config

import (
	"encoding/json"
	"fmt"
	"maps"
	"os"
	"path/filepath"
	"reflect"
	"regexp"
	"runtime"
	"slices"
	"strings"
	"unicode/utf8"

	"github.com/getsops/sops/v3/cmd/sops/formats"
	"github.com/getsops/sops/v3/decrypt"
	"github.com/hashicorp/go-getter"
	"github.com/hashicorp/go-version"
	"github.com/hashicorp/hcl/v2"
	tflang "github.com/hashicorp/terraform/lang"
	"github.com/zclconf/go-cty/cty"
	"github.com/zclconf/go-cty/cty/function"
	"github.com/zclconf/go-cty/cty/gocty"

	"github.com/gruntwork-io/terragrunt/config/hclparse"
	"github.com/gruntwork-io/terragrunt/internal/awshelper"
	"github.com/gruntwork-io/terragrunt/internal/cache"
	"github.com/gruntwork-io/terragrunt/internal/cli"
	"github.com/gruntwork-io/terragrunt/internal/ctyhelper"
	"github.com/gruntwork-io/terragrunt/internal/errors"
	"github.com/gruntwork-io/terragrunt/internal/experiment"
	"github.com/gruntwork-io/terragrunt/internal/locks"
	"github.com/gruntwork-io/terragrunt/internal/strict/controls"
	"github.com/gruntwork-io/terragrunt/options"
	"github.com/gruntwork-io/terragrunt/pkg/log"
	"github.com/gruntwork-io/terragrunt/shell"
	"github.com/gruntwork-io/terragrunt/tf"
	"github.com/gruntwork-io/terragrunt/util"
)

const (
	noMatchedPats = 1
	matchedPats   = 2
)

const (
	FuncNameFindInParentFolders                     = "find_in_parent_folders"
	FuncNamePathRelativeToInclude                   = "path_relative_to_include"
	FuncNamePathRelativeFromInclude                 = "path_relative_from_include"
	FuncNameGetEnv                                  = "get_env"
	FuncNameRunCmd                                  = "run_cmd"
	FuncNameReadTerragruntConfig                    = "read_terragrunt_config"
	FuncNameGetPlatform                             = "get_platform"
	FuncNameGetRepoRoot                             = "get_repo_root"
	FuncNameGetPathFromRepoRoot                     = "get_path_from_repo_root"
	FuncNameGetPathToRepoRoot                       = "get_path_to_repo_root"
	FuncNameGetTerragruntDir                        = "get_terragrunt_dir"
	FuncNameGetOriginalTerragruntDir                = "get_original_terragrunt_dir"
	FuncNameGetTerraformCommand                     = "get_terraform_command"
	FuncNameGetTerraformCLIArgs                     = "get_terraform_cli_args"
	FuncNameGetParentTerragruntDir                  = "get_parent_terragrunt_dir"
	FuncNameGetAWSAccountAlias                      = "get_aws_account_alias"
	FuncNameGetAWSAccountID                         = "get_aws_account_id"
	FuncNameGetAWSCallerIdentityArn                 = "get_aws_caller_identity_arn"
	FuncNameGetAWSCallerIdentityUserID              = "get_aws_caller_identity_user_id"
	FuncNameGetTerraformCommandsThatNeedVars        = "get_terraform_commands_that_need_vars"
	FuncNameGetTerraformCommandsThatNeedLocking     = "get_terraform_commands_that_need_locking"
	FuncNameGetTerraformCommandsThatNeedInput       = "get_terraform_commands_that_need_input"
	FuncNameGetTerraformCommandsThatNeedParallelism = "get_terraform_commands_that_need_parallelism"
	FuncNameSopsDecryptFile                         = "sops_decrypt_file"
	FuncNameGetTerragruntSourceCLIFlag              = "get_terragrunt_source_cli_flag"
	FuncNameGetDefaultRetryableErrors               = "get_default_retryable_errors"
	FuncNameReadTfvarsFile                          = "read_tfvars_file"
	FuncNameGetWorkingDir                           = "get_working_dir"
	FuncNameStartsWith                              = "startswith"
	FuncNameEndsWith                                = "endswith"
	FuncNameStrContains                             = "strcontains"
	FuncNameTimeCmp                                 = "timecmp"
	FuncNameMarkAsRead                              = "mark_as_read"
	FuncNameConstraintCheck                         = "constraint_check"

	sopsCacheName = "sopsCache"
)

// TerraformCommandsNeedLocking is a list of terraform commands that accept -lock-timeout
var TerraformCommandsNeedLocking = []string{
	"apply",
	"destroy",
	"import",
	"plan",
	"refresh",
	"taint",
	"untaint",
}

// TerraformCommandsNeedVars is a list of terraform commands that accept -var or -var-file
var TerraformCommandsNeedVars = []string{
	"apply",
	"console",
	"destroy",
	"import",
	"plan",
	"push",
	"refresh",
}

// TerraformCommandsNeedInput is list of terraform commands that accept -input=
var TerraformCommandsNeedInput = []string{
	"apply",
	"import",
	"init",
	"plan",
	"refresh",
}

// TerraformCommandsNeedParallelism is a list of terraform commands that accept -parallelism=
var TerraformCommandsNeedParallelism = []string{
	"apply",
	"plan",
	"destroy",
}

type EnvVar struct {
	Name         string
	DefaultValue string
	IsRequired   bool
}

// TrackInclude is used to differentiate between an included config in the current parsing ctx, and an included
// config that was passed through from a previous parsing ctx.
type TrackInclude struct {
	// CurrentMap is the map version of CurrentList that maps the block labels to the included config.
	CurrentMap map[string]IncludeConfig
	// Original is used to track the original included config, and is used for resolving the include related
	// functions.
	Original *IncludeConfig
	// CurrentList is used to track the list of configs that should be imported and merged before the final
	// TerragruntConfig is returned. This preserves the order of the blocks as they appear in the config, so that we can
	// merge the included config in the right order.
	CurrentList IncludeConfigs
}

// Create an EvalContext for the HCL2 parser. We can define functions and variables in this ctx that the HCL2 parser
// will make available to the Terragrunt configuration during parsing.
func createTerragruntEvalContext(ctx *ParsingContext, l log.Logger, configPath string) (*hcl.EvalContext, error) {
	tfscope := tflang.Scope{
		BaseDir: filepath.Dir(configPath),
	}

	terragruntFunctions := map[string]function.Function{
		FuncNameFindInParentFolders:                     wrapStringSliceToStringAsFuncImpl(ctx, l, FindInParentFolders),
		FuncNamePathRelativeToInclude:                   wrapStringSliceToStringAsFuncImpl(ctx, l, PathRelativeToInclude),
		FuncNamePathRelativeFromInclude:                 wrapStringSliceToStringAsFuncImpl(ctx, l, PathRelativeFromInclude),
		FuncNameGetEnv:                                  wrapStringSliceToStringAsFuncImpl(ctx, l, getEnvironmentVariable),
		FuncNameRunCmd:                                  wrapStringSliceToStringAsFuncImpl(ctx, l, RunCommand),
		FuncNameReadTerragruntConfig:                    readTerragruntConfigAsFuncImpl(ctx, l),
		FuncNameGetPlatform:                             wrapVoidToStringAsFuncImpl(ctx, l, getPlatform),
		FuncNameGetRepoRoot:                             wrapVoidToStringAsFuncImpl(ctx, l, getRepoRoot),
		FuncNameGetPathFromRepoRoot:                     wrapVoidToStringAsFuncImpl(ctx, l, getPathFromRepoRoot),
		FuncNameGetPathToRepoRoot:                       wrapVoidToStringAsFuncImpl(ctx, l, getPathToRepoRoot),
		FuncNameGetTerragruntDir:                        wrapVoidToStringAsFuncImpl(ctx, l, GetTerragruntDir),
		FuncNameGetOriginalTerragruntDir:                wrapVoidToStringAsFuncImpl(ctx, l, getOriginalTerragruntDir),
		FuncNameGetTerraformCommand:                     wrapVoidToStringAsFuncImpl(ctx, l, getTerraformCommand),
		FuncNameGetTerraformCLIArgs:                     wrapVoidToStringSliceAsFuncImpl(ctx, l, getTerraformCliArgs),
		FuncNameGetParentTerragruntDir:                  wrapStringSliceToStringAsFuncImpl(ctx, l, GetParentTerragruntDir),
		FuncNameGetAWSAccountAlias:                      wrapVoidToStringAsFuncImpl(ctx, l, getAWSAccountAlias),
		FuncNameGetAWSAccountID:                         wrapVoidToStringAsFuncImpl(ctx, l, getAWSAccountID),
		FuncNameGetAWSCallerIdentityArn:                 wrapVoidToStringAsFuncImpl(ctx, l, getAWSCallerIdentityARN),
		FuncNameGetAWSCallerIdentityUserID:              wrapVoidToStringAsFuncImpl(ctx, l, getAWSCallerIdentityUserID),
		FuncNameGetTerraformCommandsThatNeedVars:        wrapStaticValueToStringSliceAsFuncImpl(TerraformCommandsNeedVars),
		FuncNameGetTerraformCommandsThatNeedLocking:     wrapStaticValueToStringSliceAsFuncImpl(TerraformCommandsNeedLocking),
		FuncNameGetTerraformCommandsThatNeedInput:       wrapStaticValueToStringSliceAsFuncImpl(TerraformCommandsNeedInput),
		FuncNameGetTerraformCommandsThatNeedParallelism: wrapStaticValueToStringSliceAsFuncImpl(TerraformCommandsNeedParallelism),
		FuncNameSopsDecryptFile:                         wrapStringSliceToStringAsFuncImpl(ctx, l, sopsDecryptFile),
		FuncNameGetTerragruntSourceCLIFlag:              wrapVoidToStringAsFuncImpl(ctx, l, getTerragruntSourceCliFlag),
		FuncNameGetDefaultRetryableErrors:               wrapVoidToStringSliceAsFuncImpl(ctx, l, getDefaultRetryableErrors),
		FuncNameReadTfvarsFile:                          wrapStringSliceToStringAsFuncImpl(ctx, l, readTFVarsFile),
		FuncNameGetWorkingDir:                           wrapVoidToStringAsFuncImpl(ctx, l, getWorkingDir),
		FuncNameMarkAsRead:                              wrapStringSliceToStringAsFuncImpl(ctx, l, markAsRead),
		FuncNameConstraintCheck:                         wrapStringSliceToBoolAsFuncImpl(ctx, ConstraintCheck),

		// Map with HCL functions introduced in Terraform after v0.15.3, since upgrade to a later version is not supported
		// https://github.com/gruntwork-io/terragrunt/blob/master/go.mod#L22
		FuncNameStartsWith:  wrapStringSliceToBoolAsFuncImpl(ctx, StartsWith),
		FuncNameEndsWith:    wrapStringSliceToBoolAsFuncImpl(ctx, EndsWith),
		FuncNameStrContains: wrapStringSliceToBoolAsFuncImpl(ctx, StrContains),
		FuncNameTimeCmp:     wrapStringSliceToNumberAsFuncImpl(ctx, l, TimeCmp),
	}

	functions := map[string]function.Function{}

	maps.Copy(functions, tfscope.Functions())
	maps.Copy(functions, terragruntFunctions)
	maps.Copy(functions, ctx.PredefinedFunctions)

	evalCtx := &hcl.EvalContext{
		Functions: functions,
	}

	evalCtx.Variables = map[string]cty.Value{}
	if ctx.Locals != nil {
		evalCtx.Variables[MetadataLocal] = *ctx.Locals
	}

	if ctx.Features != nil {
		evalCtx.Variables[MetadataFeatureFlag] = *ctx.Features
	}

	if ctx.Values != nil {
		evalCtx.Variables[MetadataValues] = *ctx.Values
	}

	if ctx.DecodedDependencies != nil {
		evalCtx.Variables[MetadataDependency] = *ctx.DecodedDependencies
	}

	if ctx.TrackInclude != nil && len(ctx.TrackInclude.CurrentList) > 0 {
		// For each include block, check if we want to expose the included config, and if so, add under the include
		// variable.
		exposedInclude, err := includeMapAsCtyVal(ctx, l)
		if err != nil {
			return evalCtx, err
		}

		evalCtx.Variables[MetadataInclude] = exposedInclude
	}

	return evalCtx, nil
}

// Return the OS platform
func getPlatform(ctx *ParsingContext, l log.Logger) (string, error) {
	return runtime.GOOS, nil
}

// Return the repository root as an absolute path
func getRepoRoot(ctx *ParsingContext, l log.Logger) (string, error) {
	return shell.GitTopLevelDir(ctx, l, ctx.TerragruntOptions, ctx.TerragruntOptions.WorkingDir)
}

// Return the path from the repository root
func getPathFromRepoRoot(ctx *ParsingContext, l log.Logger) (string, error) {
	repoAbsPath, err := shell.GitTopLevelDir(ctx, l, ctx.TerragruntOptions, ctx.TerragruntOptions.WorkingDir)
	if err != nil {
		return "", errors.New(err)
	}

	repoRelPath, err := filepath.Rel(repoAbsPath, ctx.TerragruntOptions.WorkingDir)
	if err != nil {
		return "", errors.New(err)
	}

	return filepath.ToSlash(repoRelPath), nil
}

// Return the path to the repository root
func getPathToRepoRoot(ctx *ParsingContext, l log.Logger) (string, error) {
	repoAbsPath, err := shell.GitTopLevelDir(ctx, l, ctx.TerragruntOptions, ctx.TerragruntOptions.WorkingDir)
	if err != nil {
		return "", errors.New(err)
	}

	repoRootPathAbs, err := filepath.Rel(ctx.TerragruntOptions.WorkingDir, repoAbsPath)
	if err != nil {
		return "", errors.New(err)
	}

	return filepath.ToSlash(strings.TrimSpace(repoRootPathAbs)), nil
}

// GetTerragruntDir returns the directory where the Terragrunt configuration file lives.
func GetTerragruntDir(ctx *ParsingContext, l log.Logger) (string, error) {
	path := ctx.TerragruntOptions.TerragruntConfigPath

	terragruntConfigFileAbsPath, err := filepath.Abs(path)
	if err != nil {
		return "", errors.New(err)
	}

	return filepath.ToSlash(filepath.Dir(terragruntConfigFileAbsPath)), nil
}

// Return the directory where the original Terragrunt configuration file lives. This is primarily useful when one
// Terragrunt config is being read from another e.g., if /terraform-code/terragrunt.hcl
// calls read_terragrunt_config("/foo/bar.hcl"), and within bar.hcl, you call get_original_terragrunt_dir(), you'll
// get back /terraform-code.
func getOriginalTerragruntDir(ctx *ParsingContext, l log.Logger) (string, error) {
	terragruntConfigFileAbsPath, err := filepath.Abs(ctx.TerragruntOptions.OriginalTerragruntConfigPath)
	if err != nil {
		return "", errors.New(err)
	}

	return filepath.ToSlash(filepath.Dir(terragruntConfigFileAbsPath)), nil
}

// GetParentTerragruntDir returns the parent directory where the Terragrunt configuration file lives.
func GetParentTerragruntDir(ctx *ParsingContext, l log.Logger, params []string) (string, error) {
	parentPath, err := PathRelativeFromInclude(ctx, l, params)
	if err != nil {
		return "", errors.New(err)
	}

	currentPath := filepath.Dir(ctx.TerragruntOptions.TerragruntConfigPath)

	parentPath, err = filepath.Abs(filepath.Join(currentPath, parentPath))
	if err != nil {
		return "", errors.New(err)
	}

	return filepath.ToSlash(parentPath), nil
}

func parseGetEnvParameters(parameters []string) (EnvVar, error) {
	envVariable := EnvVar{}

	switch len(parameters) {
	case noMatchedPats:
		envVariable.IsRequired = true
		envVariable.Name = parameters[0]
	case matchedPats:
		envVariable.Name = parameters[0]
		envVariable.DefaultValue = parameters[1]
	default:
		return envVariable, errors.New(InvalidGetEnvParamsError{ActualNumParams: len(parameters), Example: `getEnv("<NAME>", "[DEFAULT]")`})
	}

	if envVariable.Name == "" {
		return envVariable, errors.New(InvalidEnvParamNameError{EnvName: parameters[0]})
	}

	return envVariable, nil
}

// RunCommand is a helper function that runs a command and returns the stdout as the interpolation
// for each `run_cmd` in locals section, function is called twice
// result
func RunCommand(ctx *ParsingContext, l log.Logger, args []string) (string, error) {
	// runCommandCache - cache of evaluated `run_cmd` invocations
	// see: https://github.com/gruntwork-io/terragrunt/issues/1427
	runCommandCache := cache.ContextCache[string](ctx, RunCmdCacheContextKey)

	if len(args) == 0 {
		return "", errors.New(EmptyStringNotAllowedError("parameter to the run_cmd function"))
	}

	suppressOutput := false
	currentPath := filepath.Dir(ctx.TerragruntOptions.TerragruntConfigPath)
	cachePath := currentPath

	checkOptions := true
	for checkOptions && len(args) > 0 {
		switch args[0] {
		case "--terragrunt-quiet":
			suppressOutput = true

			args = slices.Delete(args, 0, 1)
		case "--terragrunt-global-cache":
			cachePath = "_global_"

			args = slices.Delete(args, 0, 1)
		default:
			checkOptions = false
		}
	}

	// To avoid re-run of the same run_cmd command, is used in memory cache for command results, with caching key path + arguments
	// see: https://github.com/gruntwork-io/terragrunt/issues/1427
	cacheKey := fmt.Sprintf("%v-%v", cachePath, args)

	cachedValue, foundInCache := runCommandCache.Get(ctx, cacheKey)
	if foundInCache {
		if suppressOutput {
			l.Debugf("run_cmd, cached output: [REDACTED]")
		} else {
			l.Debugf("run_cmd, cached output: [%s]", cachedValue)
		}

		return cachedValue, nil
	}

	cmdOutput, err := shell.RunCommandWithOutput(ctx, l, ctx.TerragruntOptions, currentPath, suppressOutput, false, args[0], args[1:]...)
	if err != nil {
		return "", errors.New(err)
	}

	value := strings.TrimSuffix(cmdOutput.Stdout.String(), "\n")

	if suppressOutput {
		l.Debugf("run_cmd output: [REDACTED]")
	} else {
		l.Debugf("run_cmd output: [%s]", value)
	}

	// Persisting result in cache to avoid future re-evaluation
	// see: https://github.com/gruntwork-io/terragrunt/issues/1427
	runCommandCache.Put(ctx, cacheKey, value)

	return value, nil
}

func getEnvironmentVariable(ctx *ParsingContext, l log.Logger, parameters []string) (string, error) {
	parameterMap, err := parseGetEnvParameters(parameters)

	if err != nil {
		return "", errors.New(err)
	}

	envValue, exists := ctx.TerragruntOptions.Env[parameterMap.Name]

	if !exists {
		if parameterMap.IsRequired {
			return "", errors.New(EnvVarNotFoundError{EnvVar: parameterMap.Name})
		}

		envValue = parameterMap.DefaultValue
	}

	return envValue, nil
}

// FindInParentFolders fings a parent Terragrunt configuration file in the parent
// folders above the current Terragrunt configuration file and return its path.
func FindInParentFolders(
	ctx *ParsingContext,
	l log.Logger,
	params []string,
) (string, error) {
	numParams := len(params)

	var (
		fileToFindParam string
		fallbackParam   string
	)

	if numParams > 0 {
		fileToFindParam = params[0]
	}

	if numParams > 1 {
		fallbackParam = params[1]
	}

	if numParams > matchedPats {
		return "", errors.New(WrongNumberOfParamsError{Func: "find_in_parent_folders", Expected: "0, 1, or 2", Actual: numParams})
	}

	previousDir, err := filepath.Abs(filepath.Dir(ctx.TerragruntOptions.TerragruntConfigPath))
	if err != nil {
		return "", errors.New(err)
	}

	previousDir = filepath.ToSlash(previousDir)

	if fileToFindParam == "" || fileToFindParam == DefaultTerragruntConfigPath {
		allControls := ctx.TerragruntOptions.StrictControls
		rootTGHCLControl := allControls.FilterByNames(controls.RootTerragruntHCL)
		logger := log.ContextWithLogger(ctx, l)

		if err := rootTGHCLControl.Evaluate(logger); err != nil {
			return "", cli.NewExitError(err, cli.ExitCodeGeneralError)
		}
	}

	// The strict control above will make this function return an error when no parameter is passed.
	// When this becomes a breaking change, we can remove the strict control and
	// do some validation here to ensure that users aren't using "terragrunt.hcl" as the root of their Terragrunt
	// configurations.
	fileToFindStr := DefaultTerragruntConfigPath
	if fileToFindParam != "" {
		fileToFindStr = fileToFindParam
	}

	// To avoid getting into an accidental infinite loop (e.g. do to cyclical symlinks), set a max on the number of
	// parent folders we'll check
	for range ctx.TerragruntOptions.MaxFoldersToCheck {
		currentDir := filepath.ToSlash(filepath.Dir(previousDir))
		if currentDir == previousDir {
			if numParams == matchedPats {
				return fallbackParam, nil
			}

			return "", errors.New(ParentFileNotFoundError{
				Path:  ctx.TerragruntOptions.TerragruntConfigPath,
				File:  fileToFindStr,
				Cause: "Traversed all the way to the root",
			})
		}

		fileToFind := GetDefaultConfigPath(currentDir)
		if fileToFindParam != "" {
			fileToFind = util.JoinPath(currentDir, fileToFindParam)
		}

		if util.FileExists(fileToFind) {
			return fileToFind, nil
		}

		previousDir = currentDir
	}

	return "", errors.New(ParentFileNotFoundError{
		Path:  ctx.TerragruntOptions.TerragruntConfigPath,
		File:  fileToFindStr,
		Cause: fmt.Sprintf("Exceeded maximum folders to check (%d)", ctx.TerragruntOptions.MaxFoldersToCheck),
	})
}

// PathRelativeToInclude returns the relative path between the included Terragrunt configuration file
// and the current Terragrunt configuration file. Name param is required and used to lookup the
// relevant import block when called in a child config with multiple import blocks.
func PathRelativeToInclude(ctx *ParsingContext, l log.Logger, params []string) (string, error) {
	if ctx.TrackInclude == nil {
		return ".", nil
	}

	var included IncludeConfig

	switch {
	case ctx.TrackInclude.Original != nil:
		included = *ctx.TrackInclude.Original
	case len(ctx.TrackInclude.CurrentList) > 0:
		// Called in child ctx, so we need to select the right include file.
		selected, err := getSelectedIncludeBlock(*ctx.TrackInclude, params)
		if err != nil {
			return "", err
		}

		included = *selected
	default:
		return ".", nil
	}

	currentPath := filepath.Dir(ctx.TerragruntOptions.TerragruntConfigPath)
	includePath := filepath.Dir(included.Path)

	if !filepath.IsAbs(includePath) {
		includePath = util.JoinPath(currentPath, includePath)
	}

	relativePath, err := util.GetPathRelativeTo(currentPath, includePath)

	return relativePath, err
}

// PathRelativeFromInclude returns the relative path from the current Terragrunt configuration to the included Terragrunt configuration file
func PathRelativeFromInclude(ctx *ParsingContext, l log.Logger, params []string) (string, error) {
	if ctx.TrackInclude == nil {
		return ".", nil
	}

	included, err := getSelectedIncludeBlock(*ctx.TrackInclude, params)
	if err != nil {
		return "", err
	} else if included == nil {
		return ".", nil
	}

	includePath := filepath.Dir(included.Path)
	currentPath := filepath.Dir(ctx.TerragruntOptions.TerragruntConfigPath)

	if !filepath.IsAbs(includePath) {
		includePath = util.JoinPath(currentPath, includePath)
	}

	return util.GetPathRelativeTo(includePath, currentPath)
}

// getTerraformCommand returns the current terraform command in execution
func getTerraformCommand(ctx *ParsingContext, l log.Logger) (string, error) {
	return ctx.TerragruntOptions.TerraformCommand, nil
}

// getWorkingDir returns the current working dir
func getWorkingDir(ctx *ParsingContext, l log.Logger) (string, error) {
	l.Debugf("Start processing get_working_dir built-in function")
	defer l.Debugf("Complete processing get_working_dir built-in function")

	// Initialize evaluation ctx extensions from base blocks.
	ctx.PredefinedFunctions = map[string]function.Function{
		FuncNameGetWorkingDir: wrapVoidToEmptyStringAsFuncImpl(),
	}

	terragruntConfig, err := ParseConfigFile(ctx, l, ctx.TerragruntOptions.TerragruntConfigPath, nil)
	if err != nil {
		return "", err
	}

	sourceURL, err := GetTerraformSourceURL(ctx.TerragruntOptions, terragruntConfig)
	if err != nil {
		return "", err
	}

	if sourceURL == "" {
		return ctx.TerragruntOptions.WorkingDir, nil
	}

	walkWithSymlinks := ctx.TerragruntOptions.Experiments.Evaluate(experiment.Symlinks)

	source, err := tf.NewSource(l, sourceURL, ctx.TerragruntOptions.DownloadDir, ctx.TerragruntOptions.WorkingDir, walkWithSymlinks)
	if err != nil {
		return "", err
	}

	return source.WorkingDir, nil
}

// getTerraformCliArgs returns cli args for terraform
func getTerraformCliArgs(ctx *ParsingContext, l log.Logger) ([]string, error) {
	return ctx.TerragruntOptions.TerraformCliArgs, nil
}

// getDefaultRetryableErrors returns default retryable errors
func getDefaultRetryableErrors(ctx *ParsingContext, l log.Logger) ([]string, error) {
	return options.DefaultRetryableErrors, nil
}

// Return the AWS account alias
func getAWSAccountAlias(ctx *ParsingContext, l log.Logger) (string, error) {
	awsConfig, err := awshelper.CreateAwsConfig(ctx.Context, l, nil, ctx.TerragruntOptions)
	if err != nil {
		return "", err
	}

	accountAlias, err := awshelper.GetAWSAccountAlias(ctx.Context, awsConfig)
	if err == nil {
		return accountAlias, nil
	}

	return "", err
}

// Return the AWS account id associated to the current set of credentials
func getAWSAccountID(ctx *ParsingContext, l log.Logger) (string, error) {
<<<<<<< HEAD

	l.Debugf("TRACE: Invoking get_aws_account_id()...")

	session, err := awshelper.CreateAwsSession(l, nil, ctx.TerragruntOptions)
=======
	awsConfig, err := awshelper.CreateAwsConfig(ctx.Context, l, nil, ctx.TerragruntOptions)
>>>>>>> b398f38f
	if err != nil {
		l.Errorf("get_aws_account_id(): failed to create AWS session: %v", err)
		return "", err
	}

	accountID, err := awshelper.GetAWSAccountID(ctx.Context, awsConfig)
	if err == nil {
		l.Errorf("get_aws_account_id(): error retriving accound ID: %v", err)
		return accountID, nil
	}

	return "", err
}

// Return the ARN of the AWS identity associated with the current set of credentials
func getAWSCallerIdentityARN(ctx *ParsingContext, l log.Logger) (string, error) {
	awsConfig, err := awshelper.CreateAwsConfig(ctx.Context, l, nil, ctx.TerragruntOptions)
	if err != nil {
		return "", err
	}

	identityARN, err := awshelper.GetAWSIdentityArn(ctx.Context, awsConfig)
	if err == nil {
		return identityARN, nil
	}

	return "", err
}

// Return the UserID of the AWS identity associated with the current set of credentials
func getAWSCallerIdentityUserID(ctx *ParsingContext, l log.Logger) (string, error) {
	awsConfig, err := awshelper.CreateAwsConfig(ctx.Context, l, nil, ctx.TerragruntOptions)
	if err != nil {
		return "", err
	}

	userID, err := awshelper.GetAWSUserID(ctx.Context, awsConfig)
	if err == nil {
		return userID, nil
	}

	return "", err
}

// ParseTerragruntConfig parses the terragrunt config and return a
// representation that can be used as a reference. If given a default value,
// this will return the default if the terragrunt config file does not exist.
func ParseTerragruntConfig(ctx *ParsingContext, l log.Logger, configPath string, defaultVal *cty.Value) (cty.Value, error) {
	// target config check: make sure the target config exists. If the file does not exist, and there is no default val,
	// return an error. If the file does not exist but there is a default val, return the default val. Otherwise,
	// proceed to parse the file as a terragrunt config file.
	targetConfig := getCleanedTargetConfigPath(configPath, ctx.TerragruntOptions.TerragruntConfigPath)

	targetConfigFileExists := util.FileExists(targetConfig)

	if !targetConfigFileExists && defaultVal == nil {
		return cty.NilVal, errors.New(TerragruntConfigNotFoundError{Path: targetConfig})
	}

	if !targetConfigFileExists {
		return *defaultVal, nil
	}

	path := targetConfig

	if !filepath.IsAbs(path) {
		path = util.JoinPath(ctx.TerragruntOptions.WorkingDir, path)
		path = filepath.Clean(path)
	}

	ctx.TerragruntOptions.AppendReadFile(
		path,
		ctx.TerragruntOptions.WorkingDir,
	)

	// We update the ctx of terragruntOptions to the config being read in.
	l, opts, err := ctx.TerragruntOptions.CloneWithConfigPath(l, targetConfig)
	if err != nil {
		return cty.NilVal, err
	}

	ctx = ctx.WithTerragruntOptions(opts)

	// check if file is stack file, decode as stack file
	if strings.HasSuffix(targetConfig, DefaultStackFile) {
		stackSourceDir := filepath.Dir(targetConfig)

		values, err := ReadValues(ctx, l, opts, stackSourceDir)
		if err != nil {
			return cty.NilVal, errors.Errorf("failed to read values from directory %s: %v", stackSourceDir, err)
		}

		stackFile, err := ReadStackConfigFile(ctx, l, opts, targetConfig, values)
		if err != nil {
			return cty.NilVal, errors.New(err)
		}

		return stackConfigAsCty(stackFile)
	}

	// check if file is a values file, decode as values file
	if strings.HasSuffix(targetConfig, valuesFile) {
		unitValues, err := ReadValues(ctx.Context, l, ctx.TerragruntOptions, filepath.Dir(targetConfig))
		if err != nil {
			return cty.NilVal, errors.New(err)
		}

		return *unitValues, nil
	}

	config, err := ParseConfigFile(ctx, l, targetConfig, nil)
	if err != nil {
		return cty.NilVal, err
	}

	// We have to set the rendered outputs here because ParseConfigFile will not do so on the TerragruntConfig. The
	// outputs are stored in a special map that is used only for rendering and thus is not available when we try to
	// serialize the config for consumption.
	// NOTE: this will not call terragrunt output, since all the values are cached from the ParseConfigFile call
	// NOTE: we don't use range here because range will copy the slice, thereby undoing the set attribute.
	for i := range len(config.TerragruntDependencies) {
		err := config.TerragruntDependencies[i].setRenderedOutputs(ctx, l)
		if err != nil {
			return cty.NilVal, errors.New(err)
		}
	}

	return TerragruntConfigAsCty(config)
}

// Create a cty Function that can be used to for calling read_terragrunt_config.
func readTerragruntConfigAsFuncImpl(ctx *ParsingContext, l log.Logger) function.Function {
	return function.New(&function.Spec{
		// Takes one required string param
		Params: []function.Parameter{{Type: cty.String}},
		// And optional param that takes anything
		VarParam: &function.Parameter{Type: cty.DynamicPseudoType},
		// We don't know the return type until we parse the terragrunt config, so we use a dynamic type
		Type: function.StaticReturnType(cty.DynamicPseudoType),
		Impl: func(args []cty.Value, retType cty.Type) (cty.Value, error) {
			numParams := len(args)

			if numParams == 0 || numParams > 2 {
				return cty.NilVal, errors.New(WrongNumberOfParamsError{Func: "read_terragrunt_config", Expected: "1 or 2", Actual: numParams})
			}

			strArgs, err := ctySliceToStringSlice(args[:1])
			if err != nil {
				return cty.NilVal, err
			}

			var defaultVal *cty.Value = nil
			if numParams == matchedPats {
				defaultVal = &args[1]
			}

			targetConfigPath := strArgs[0]
			return ParseTerragruntConfig(ctx, l, targetConfigPath, defaultVal)
		},
	})
}

// Returns a cleaned path to the target config (the `terragrunt.hcl` or `terragrunt.hcl.json` file), handling relative
// paths correctly. This will automatically append `terragrunt.hcl` or `terragrunt.hcl.json` to the path if the target
// path is a directory.
func getCleanedTargetConfigPath(configPath string, workingPath string) string {
	cwd := filepath.Dir(workingPath)

	targetConfig := configPath
	if !filepath.IsAbs(targetConfig) {
		targetConfig = util.JoinPath(cwd, targetConfig)
	}

	if util.IsDir(targetConfig) {
		targetConfig = GetDefaultConfigPath(targetConfig)
	}

	return util.CleanPath(targetConfig)
}

// GetTerragruntSourceForModule returns the source path for a module based on the source path of the parent module and the
// source path specified in the module's terragrunt.hcl file.
//
// If one of the xxx-all commands is called with the --source parameter, then for each module, we need to
// build its own --source parameter by doing the following:
//
// 1. Read the source URL from the Terragrunt configuration of each module
// 2. Extract the path from that URL (the part after a double-slash)
// 3. Append the path to the --source parameter
//
// Example:
//
// --source: /source/infrastructure-modules
// source param in module's terragrunt.hcl: git::git@github.com:acme/infrastructure-modules.git//networking/vpc?ref=v0.0.1
//
// This method will return: /source/infrastructure-modules//networking/vpc
func GetTerragruntSourceForModule(sourcePath string, modulePath string, moduleTerragruntConfig *TerragruntConfig) (string, error) {
	if sourcePath == "" || moduleTerragruntConfig.Terraform == nil || moduleTerragruntConfig.Terraform.Source == nil || *moduleTerragruntConfig.Terraform.Source == "" {
		return "", nil
	}

	// use go-getter to split the module source string into a valid URL and subdirectory (if // is present)
	moduleURL, moduleSubdir := getter.SourceDirSubdir(*moduleTerragruntConfig.Terraform.Source)

	// if both URL and subdir are missing, something went terribly wrong
	if moduleURL == "" && moduleSubdir == "" {
		return "", errors.New(InvalidSourceURLError{
			ModulePath:       modulePath,
			ModuleSourceURL:  *moduleTerragruntConfig.Terraform.Source,
			TerragruntSource: sourcePath,
		})
	}

	// if only subdir is missing, check if we can obtain a valid module name from the URL portion
	if moduleURL != "" && moduleSubdir == "" {
		moduleSubdirFromURL, err := getModulePathFromSourceURL(moduleURL)
		if err != nil {
			return moduleSubdirFromURL, err
		}

		return util.JoinTerraformModulePath(sourcePath, moduleSubdirFromURL), nil
	}

	return util.JoinTerraformModulePath(sourcePath, moduleSubdir), nil
}

// Parse sourceUrl not containing '//', and attempt to obtain a module path.
// Example:
//
// sourceUrl = "git::ssh://git@ghe.ourcorp.com/OurOrg/module-name.git"
// will return "module-name".
func getModulePathFromSourceURL(sourceURL string) (string, error) {
	// Regexp for module name extraction. It assumes that the query string has already been stripped off.
	// Then we simply capture anything after the last slash, and before `.` or end of string.
	var moduleNameRegexp = regexp.MustCompile(`(?:.+/)(.+?)(?:\.|$)`)

	// strip off the query string if present
	sourceURL = strings.Split(sourceURL, "?")[0]

	matches := moduleNameRegexp.FindStringSubmatch(sourceURL)

	// if regexp returns less/more than the full match + 1 capture group, then something went wrong with regex (invalid source string)
	if len(matches) != matchedPats {
		return "", errors.New(ParsingModulePathError{ModuleSourceURL: sourceURL})
	}

	return matches[1], nil
}

// A cache of the results of a decrypt operation via sops. Each decryption
// operation can take several seconds, so this cache speeds up terragrunt executions
// where the same sops files are referenced multiple times.
//
// The cache keys are the canonical paths to the encrypted files, and the values are the
// plain-text result of the decrypt operation.
var sopsCache = cache.NewCache[string](sopsCacheName)

// decrypts and returns sops encrypted utf-8 yaml or json data as a string
func sopsDecryptFile(ctx *ParsingContext, l log.Logger, params []string) (string, error) {
	numParams := len(params)

	var sourceFile string

	if numParams > 0 {
		sourceFile = params[0]
	}

	if numParams != 1 {
		return "", errors.New(WrongNumberOfParamsError{Func: "sops_decrypt_file", Expected: "1", Actual: numParams})
	}

	format, err := getSopsFileFormat(sourceFile)
	if err != nil {
		return "", errors.New(err)
	}

	path := sourceFile

	if !filepath.IsAbs(path) {
		path = util.JoinPath(ctx.TerragruntOptions.WorkingDir, path)
		path = filepath.Clean(path)
	}

	ctx.TerragruntOptions.AppendReadFile(
		path,
		ctx.TerragruntOptions.WorkingDir,
	)

	// Set environment variables from the TerragruntOptions.Env map.
	// This is especially useful for integrations with things like the `auth-provider` flag,
	// which can set environment variables that are used for decryption.
	//
	// Due to the fact that sops doesn't expose a way of explicitly setting authentication configurations
	// for decryption, we have to rely on environment variables to pass these configurations.
	// This can cause a race condition, so we have to be careful to avoid having anything else
	// running concurrently that might interfere with the environment variables.
	env := ctx.TerragruntOptions.Env
	if len(env) > 0 {
		locks.EnvLock.Lock()
		defer locks.EnvLock.Unlock()

		for k, v := range env {
			if os.Getenv(k) == "" {
				os.Setenv(k, v)      //nolint:errcheck
				defer os.Unsetenv(k) //nolint:errcheck
			}
		}
	}

	if val, ok := sopsCache.Get(ctx, path); ok {
		return val, nil
	}

	rawData, err := decrypt.File(path, format)
	if err != nil {
		return "", errors.New(extractSopsErrors(err))
	}

	if utf8.Valid(rawData) {
		value := string(rawData)
		sopsCache.Put(ctx, path, value)

		return value, nil
	}

	return "", errors.New(InvalidSopsFormatError{SourceFilePath: sourceFile})
}

// Mapping of SOPS format to string
var sopsFormatToString = map[formats.Format]string{
	formats.Binary: "binary",
	formats.Dotenv: "dotenv",
	formats.Ini:    "ini",
	formats.Json:   "json",
	formats.Yaml:   "yaml",
}

// getSopsFileFormat - Return file format for SOPS library
func getSopsFileFormat(sourceFile string) (string, error) {
	fileFormat := formats.FormatForPath(sourceFile)

	format, found := sopsFormatToString[fileFormat]
	if !found {
		return "", InvalidSopsFormatError{SourceFilePath: sourceFile}
	}

	return format, nil
}

// Return the location of the Terraform files provided via --source
func getTerragruntSourceCliFlag(ctx *ParsingContext, l log.Logger) (string, error) {
	return ctx.TerragruntOptions.Source, nil
}

// Return the selected include block based on a label passed in as a function param. Note that the assumption is that:
//   - If the Original attribute is set, we are in the parent ctx so return that.
//   - If there are no include blocks, no param is required and nil is returned.
//   - If there is only one include block, no param is required and that is automatically returned.
//   - If there is more than one include block, 1 param is required to use as the label name to lookup the include block
//     to use.
func getSelectedIncludeBlock(trackInclude TrackInclude, params []string) (*IncludeConfig, error) {
	importMap := trackInclude.CurrentMap

	if trackInclude.Original != nil {
		return trackInclude.Original, nil
	}

	if len(importMap) == 0 {
		return nil, nil
	}

	if len(importMap) == 1 {
		for _, val := range importMap {
			return &val, nil
		}
	}

	numParams := len(params)
	if numParams != 1 {
		return nil, errors.New(WrongNumberOfParamsError{Func: "path_relative_from_include", Expected: "1", Actual: numParams})
	}

	importName := params[0]

	imported, hasKey := importMap[importName]
	if !hasKey {
		return nil, errors.New(InvalidIncludeKeyError{name: importName})
	}

	return &imported, nil
}

// StartsWith Implementation of Terraform's StartsWith function
func StartsWith(ctx *ParsingContext, args []string) (bool, error) {
	if len(args) == 0 {
		return false, errors.New(EmptyStringNotAllowedError("parameter to the startswith function"))
	}

	str := args[0]
	prefix := args[1]

	if strings.HasPrefix(str, prefix) {
		return true, nil
	}

	return false, nil
}

// EndsWith Implementation of Terraform's EndsWith function
func EndsWith(ctx *ParsingContext, args []string) (bool, error) {
	if len(args) == 0 {
		return false, errors.New(EmptyStringNotAllowedError("parameter to the endswith function"))
	}

	str := args[0]
	suffix := args[1]

	if strings.HasSuffix(str, suffix) {
		return true, nil
	}

	return false, nil
}

// TimeCmp implements Terraform's `timecmp` function that compares two timestamps.
func TimeCmp(ctx *ParsingContext, l log.Logger, args []string) (int64, error) {
	if len(args) != matchedPats {
		return 0, errors.New(errors.New("function can take only two parameters: timestamp_a and timestamp_b"))
	}

	tsA, err := util.ParseTimestamp(args[0])
	if err != nil {
		return 0, errors.New(fmt.Errorf("could not parse first parameter %q: %w", args[0], err))
	}

	tsB, err := util.ParseTimestamp(args[1])
	if err != nil {
		return 0, errors.New(fmt.Errorf("could not parse second parameter %q: %w", args[1], err))
	}

	switch {
	case tsA.Equal(tsB):
		return 0, nil
	case tsA.Before(tsB):
		return -1, nil
	default:
		// By elimination, tsA must be after tsB.
		return 1, nil
	}
}

// StrContains Implementation of Terraform's StrContains function
func StrContains(ctx *ParsingContext, args []string) (bool, error) {
	if len(args) == 0 {
		return false, errors.New(EmptyStringNotAllowedError("parameter to the strcontains function"))
	}

	str := args[0]
	substr := args[1]

	if strings.Contains(str, substr) {
		return true, nil
	}

	return false, nil
}

// readTFVarsFile reads a *.tfvars or *.tfvars.json file and returns the contents as a JSON encoded string
func readTFVarsFile(ctx *ParsingContext, l log.Logger, args []string) (string, error) {
	if len(args) != 1 {
		return "", errors.New(WrongNumberOfParamsError{Func: "read_tfvars_file", Expected: "1", Actual: len(args)})
	}

	varFile := args[0]

	if !filepath.IsAbs(varFile) {
		varFile = filepath.Join(ctx.TerragruntOptions.WorkingDir, varFile)
		varFile = filepath.Clean(varFile)
	}

	if !util.FileExists(varFile) {
		return "", errors.New(TFVarFileNotFoundError{File: varFile})
	}

	ctx.TerragruntOptions.AppendReadFile(
		varFile,
		ctx.TerragruntOptions.WorkingDir,
	)

	fileContents, err := os.ReadFile(varFile)
	if err != nil {
		return "", errors.New(fmt.Errorf("could not read file %q: %w", varFile, err))
	}

	if strings.HasSuffix(varFile, "json") {
		var variables map[string]any
		// just want to be sure that the file is valid json
		if err := json.Unmarshal(fileContents, &variables); err != nil {
			return "", errors.New(fmt.Errorf("could not unmarshal json body of tfvar file: %w", err))
		}

		return string(fileContents), nil
	}

	var variables map[string]any
	if err := ParseAndDecodeVarFile(l, ctx.TerragruntOptions, varFile, fileContents, &variables); err != nil {
		return "", err
	}

	data, err := json.Marshal(variables)
	if err != nil {
		return "", errors.New(fmt.Errorf("could not marshal json body of tfvar file: %w", err))
	}

	return string(data), nil
}

// markAsRead marks a file as explicitly read. This is useful for detection via TerragruntUnitsReading flag.
func markAsRead(ctx *ParsingContext, l log.Logger, args []string) (string, error) {
	if len(args) != 1 {
		return "", errors.New(WrongNumberOfParamsError{Func: "mark_as_read", Expected: "1", Actual: len(args)})
	}

	file := args[0]

	// Copy the file path to avoid modifying the original.
	// This is necessary so that the HCL function doesn't
	// return a different value than the original file path.
	path := file

	if !filepath.IsAbs(path) {
		path = filepath.Join(ctx.TerragruntOptions.WorkingDir, path)
		path = filepath.Clean(path)
	}

	ctx.TerragruntOptions.AppendReadFile(
		path,
		ctx.TerragruntOptions.WorkingDir,
	)

	return file, nil
}

// warnWhenFileNotMarkedAsRead warns when a file is not being marked as read, even though a user might expect it to be.
// Situations where this is the case include:
// - A user specifies a file in the UnitsReading flag and that file is being read while parsing the inputs attribute.
//
// When the file is not marked as read, the function will return true, otherwise false.

// ParseAndDecodeVarFile uses the HCL2 file to parse the given varfile string into an HCL file body, and then decode it
// into the provided output.
func ParseAndDecodeVarFile(l log.Logger, opts *options.TerragruntOptions, varFile string, fileContents []byte, out any) error {
	parser := hclparse.NewParser(hclparse.WithLogger(l))

	file, err := parser.ParseFromBytes(fileContents, varFile)
	if err != nil {
		return err
	}

	attrs, err := file.JustAttributes()
	if err != nil {
		return err
	}

	valMap := map[string]cty.Value{}

	for _, attr := range attrs {
		val, err := attr.Value(nil) // nil because no function calls or variable references are allowed here
		if err != nil {
			return err
		}

		valMap[attr.Name] = val
	}

	ctyVal, err := convertValuesMapToCtyVal(valMap)
	if err != nil {
		return err
	}

	if ctyVal.IsNull() {
		// If the file is empty, doesn't make sense to do conversion
		return nil
	}

	typedOut, hasType := out.(*map[string]any)
	if hasType {
		genericMap, err := ctyhelper.ParseCtyValueToMap(ctyVal)
		if err != nil {
			return err
		}

		*typedOut = genericMap

		return nil
	}

	return gocty.FromCtyValue(ctyVal, out)
}

// extractSopsErrors extracts the original errors from the sops library and returns them as a errors.MultiError.
func extractSopsErrors(err error) *errors.MultiError {
	var errs = &errors.MultiError{}

	// workaround to extract original errors from sops library
	// using reflection extract GroupResults from getDataKeyError
	// may not be compatible with future versions
	errValue := reflect.ValueOf(err)
	if errValue.Kind() == reflect.Ptr {
		errValue = errValue.Elem()
	}

	if errValue.Type().Name() == "getDataKeyError" {
		groupResultsField := errValue.FieldByName("GroupResults")
		if groupResultsField.IsValid() && groupResultsField.Kind() == reflect.Slice {
			for i := range groupResultsField.Len() {
				groupErr := groupResultsField.Index(i)
				if groupErr.CanInterface() {
					if err, ok := groupErr.Interface().(error); ok {
						errs = errs.Append(err)
					}
				}
			}
		}
	}

	// append the original error if no group results were found
	if errs.Len() == 0 {
		errs = errs.Append(err)
	}

	return errs
}

// ConstraintCheck Implementation of Terraform's StartsWith function
func ConstraintCheck(ctx *ParsingContext, args []string) (bool, error) {
	if len(args) != matchedPats {
		return false, errors.New(WrongNumberOfParamsError{Func: FuncNameConstraintCheck, Expected: "2", Actual: len(args)})
	}

	v, err := version.NewSemver(args[0])
	if err != nil {
		return false, errors.Errorf("invalid version %s: %w", args[0], err)
	}

	c, err := version.NewConstraint(args[1])
	if err != nil {
		return false, errors.Errorf("invalid constraint %s: %w", args[1], err)
	}

	return c.Check(v), nil
}<|MERGE_RESOLUTION|>--- conflicted
+++ resolved
@@ -632,20 +632,16 @@
 
 // Return the AWS account id associated to the current set of credentials
 func getAWSAccountID(ctx *ParsingContext, l log.Logger) (string, error) {
-<<<<<<< HEAD
 
 	l.Debugf("TRACE: Invoking get_aws_account_id()...")
 
 	session, err := awshelper.CreateAwsSession(l, nil, ctx.TerragruntOptions)
-=======
-	awsConfig, err := awshelper.CreateAwsConfig(ctx.Context, l, nil, ctx.TerragruntOptions)
->>>>>>> b398f38f
 	if err != nil {
 		l.Errorf("get_aws_account_id(): failed to create AWS session: %v", err)
 		return "", err
 	}
 
-	accountID, err := awshelper.GetAWSAccountID(ctx.Context, awsConfig)
+	accountID, err := awshelper.GetAWSAccountID(session)
 	if err == nil {
 		l.Errorf("get_aws_account_id(): error retriving accound ID: %v", err)
 		return accountID, nil
