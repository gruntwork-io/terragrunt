--- conflicted
+++ resolved
@@ -134,7 +134,6 @@
 			nil,
 		},
 		{
-<<<<<<< HEAD
 			`"--terragrunt-quiet", "/bin/bash", "-c", ""echo -n foo""`,
 			terragruntOptionsForTest(t, homeDir),
 			"foo",
@@ -142,9 +141,6 @@
 		},
 		{
 			"",
-=======
-			nil,
->>>>>>> 5e05e0c1
 			terragruntOptionsForTest(t, homeDir),
 			"",
 			EmptyStringNotAllowed("{run_cmd()}"),
