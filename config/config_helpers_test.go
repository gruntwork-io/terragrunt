--- conflicted
+++ resolved
@@ -607,14 +607,6 @@
 		return nil
 	}
 
-<<<<<<< HEAD
-	// TODO: See if this logic is desired
-	if len(asInterfaceSlice) == 0 {
-		return nil
-	}
-
-=======
->>>>>>> dd602a33
 	var out = make([]string, 0, len(asInterfaceSlice))
 	for _, item := range asInterfaceSlice {
 		asStr, isStr := item.(string)
