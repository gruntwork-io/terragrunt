--- conflicted
+++ resolved
@@ -5,6 +5,7 @@
 	"os"
 	"path/filepath"
 
+	"github.com/gruntwork-io/terragrunt/internal/ctyhelper"
 	"github.com/gruntwork-io/terragrunt/internal/remotestate"
 
 	"github.com/gruntwork-io/terragrunt/pkg/log"
@@ -501,12 +502,8 @@
 				output.IamWebIdentityToken = *decoded.IamWebIdentityToken
 			}
 		case TerragruntInputs:
-			// Skip dependency inputs by default for performance.
-			// Dependency input parsing is a deprecated feature that causes significant
-			// performance overhead due to recursive parsing. Most users don't need this
-			// feature and should use dependency outputs instead.
-
 			allControls := ctx.TerragruntOptions.StrictControls
+
 			skipDependenciesInputs := allControls.Find(controls.SkipDependenciesInputs)
 			if skipDependenciesInputs == nil {
 				return nil, errors.New("failed to find control " + controls.SkipDependenciesInputs)
@@ -514,15 +511,6 @@
 
 			skipDependenciesInputs.SuppressWarning()
 
-<<<<<<< HEAD
-			l.Debugf(
-				"Skipping inputs parse from %v in dependency for better performance (default behavior). "+
-					"Dependency input parsing is deprecated - use dependency outputs instead.",
-				file.ConfigPath,
-			)
-			// Skip the rest of the inputs parsing logic
-			break
-=======
 			if err := skipDependenciesInputs.Evaluate(ctx); err != nil {
 				l.Debugf(
 					"Skipping inputs parse from %v in dependency for better performance, due to usage of %s strict control",
@@ -566,7 +554,6 @@
 
 				output.Inputs = inputs
 			}
->>>>>>> 4d7bb381
 
 		case TerragruntVersionConstraints:
 			decoded := terragruntVersionConstraints{}
