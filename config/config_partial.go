package config

import (
	"fmt"
	"os"
	"path/filepath"

	"github.com/gruntwork-io/terragrunt/internal/strict"

	clone "github.com/huandu/go-clone"

	"github.com/gruntwork-io/terragrunt/internal/cache"

	"github.com/hashicorp/hcl/v2"
	"github.com/zclconf/go-cty/cty"

	"github.com/gruntwork-io/terragrunt/config/hclparse"
	"github.com/gruntwork-io/terragrunt/internal/errors"
	"github.com/gruntwork-io/terragrunt/util"
)

// PartialDecodeSectionType is an enum that is used to list out which blocks/sections of the terragrunt config should be
// decoded in a partial decode.
type PartialDecodeSectionType int

const (
	DependenciesBlock PartialDecodeSectionType = iota
	DependencyBlock
	TerraformBlock
	TerraformSource
	TerragruntFlags
	TerragruntInputs
	TerragruntVersionConstraints
	RemoteStateBlock
	FeatureFlagsBlock
	ExcludeBlock
)

// terragruntIncludeMultiple is a struct that can be used to only decode the include block with labels.
type terragruntIncludeMultiple struct {
	Include IncludeConfigs `hcl:"include,block"`
	Remain  hcl.Body       `hcl:",remain"`
}

// terragruntDependencies is a struct that can be used to only decode the dependencies block.
type terragruntDependencies struct {
	Dependencies *ModuleDependencies `hcl:"dependencies,block"`
	Remain       hcl.Body            `hcl:",remain"`
}

// terragruntFeatureFlags is a struct that can be used to store decoded feature flags.
type terragruntFeatureFlags struct {
	FeatureFlags FeatureFlags `hcl:"feature,block"`
	Remain       hcl.Body     `hcl:",remain"`
}

// terragruntExclude is a struct that can be used to only decode the exclude block.
type terragruntExclude struct {
	Exclude *ExcludeConfig `hcl:"exclude,block"`
	Remain  hcl.Body       `hcl:",remain"`
}

// terragruntTerraform is a struct that can be used to only decode the terraform block.
type terragruntTerraform struct {
	Terraform *TerraformConfig `hcl:"terraform,block"`
	Remain    hcl.Body         `hcl:",remain"`
}

// terragruntTerraformSource is a struct that can be used to only decode the terraform block, and only the source
// attribute.
type terragruntTerraformSource struct {
	Terraform *terraformConfigSourceOnly `hcl:"terraform,block"`
	Remain    hcl.Body                   `hcl:",remain"`
}

// terraformConfigSourceOnly is a struct that can be used to decode only the source attribute of the terraform block.
type terraformConfigSourceOnly struct {
	Source *string  `hcl:"source,attr"`
	Remain hcl.Body `hcl:",remain"`
}

// terragruntFlags is a struct that can be used to only decode the flag attributes (skip and prevent_destroy)
type terragruntFlags struct {
	IamRole             *string  `hcl:"iam_role,attr"`
	IamWebIdentityToken *string  `hcl:"iam_web_identity_token,attr"`
	PreventDestroy      *bool    `hcl:"prevent_destroy,attr"`
	Skip                *bool    `hcl:"skip,attr"`
	Remain              hcl.Body `hcl:",remain"`
}

// terragruntVersionConstraints is a struct that can be used to only decode the attributes related to constraining the
// versions of terragrunt and terraform.
type terragruntVersionConstraints struct {
	TerragruntVersionConstraint *string  `hcl:"terragrunt_version_constraint,attr"`
	TerraformVersionConstraint  *string  `hcl:"terraform_version_constraint,attr"`
	TerraformBinary             *string  `hcl:"terraform_binary,attr"`
	Remain                      hcl.Body `hcl:",remain"`
}

// TerragruntDependency is a struct that can be used to only decode the dependency blocks in the terragrunt config
type TerragruntDependency struct {
	Dependencies Dependencies `hcl:"dependency,block"`
	Remain       hcl.Body     `hcl:",remain"`
}

// terragruntRemoteState is a struct that can be used to only decode the remote_state blocks in the terragrunt config
type terragruntRemoteState struct {
	RemoteState *remoteStateConfigFile `hcl:"remote_state,block"`
	Remain      hcl.Body               `hcl:",remain"`
}

// terragruntInputs is a struct that can be used to only decode the inputs block.
type terragruntInputs struct {
	Inputs *cty.Value `hcl:"inputs,attr"`
	Remain hcl.Body   `hcl:",remain"`
}

// DecodeBaseBlocks takes in a parsed HCL2 file and decodes the base blocks. Base blocks are blocks that should always
// be decoded even in partial decoding, because they provide bindings that are necessary for parsing any block in the
// file. Currently base blocks are:
// - locals
// - features
// - include
func DecodeBaseBlocks(ctx *ParsingContext, file *hclparse.File, includeFromChild *IncludeConfig) (*DecodedBaseBlocks, error) {
	evalParsingContext, err := createTerragruntEvalContext(ctx, file.ConfigPath)
	if err != nil {
		return nil, err
	}

	// Decode just the `include` and `import` blocks, and verify that it's allowed here
	terragruntIncludeList, err := decodeAsTerragruntInclude(
		file,
		evalParsingContext,
	)
	if err != nil {
		return nil, err
	}

	trackInclude, err := getTrackInclude(ctx, terragruntIncludeList, includeFromChild)
	if err != nil {
		return nil, err
	}

	// set feature flags
	tgFlags := terragruntFeatureFlags{}
	// load default feature flags
	if err := file.Decode(&tgFlags, evalParsingContext); err != nil {
		return nil, err
	}

<<<<<<< HEAD
	// validate tags to have default value, collect errors

	flagErrs := &errors.MultiError{}
	for _, flag := range tgFlags.FeatureFlags {
		if flag.Default == nil {
			flagErr := fmt.Errorf("feature flag %s does not have a default value in %s", flag.Name, file.ConfigPath)
			flagErrs = flagErrs.Append(flagErr)
		}
	}
	if flagErrs.ErrorOrNil() != nil {
		return nil, flagErrs
	}

=======
	flagsAsCtyVal, err := flagsAsCty(ctx, tgFlags.FeatureFlags)
	if err != nil {
		return nil, err
	}

	// Evaluate all the expressions in the locals block separately and generate the variables list to use in the
	// evaluation ctx.
	locals, err := EvaluateLocalsBlock(ctx.WithTrackInclude(trackInclude).WithFeatures(&flagsAsCtyVal), file)
	if err != nil {
		return nil, err
	}

	localsAsCtyVal, err := convertValuesMapToCtyVal(locals)
	if err != nil {
		return nil, err
	}

	return &DecodedBaseBlocks{
		TrackInclude: trackInclude,
		Locals:       &localsAsCtyVal,
		FeatureFlags: &flagsAsCtyVal,
	}, nil
}

func flagsAsCty(ctx *ParsingContext, tgFlags FeatureFlags) (cty.Value, error) {
>>>>>>> e8f09caf
	evaluatedFlags := map[string]cty.Value{}
	// extract all flags in map by name
	flagByName := map[string]*FeatureFlag{}
	for _, flag := range tgFlags {
		flagByName[flag.Name] = flag
	}

	for name, value := range ctx.TerragruntOptions.FeatureFlags {
		// convert flag value to respective type
		var evaluatedFlag cty.Value

		existingFlag, exists := flagByName[name]

		if exists {
			flag, err := flagToTypedCtyValue(name, existingFlag.Default.Type(), value)
			if err != nil {
				return cty.NilVal, err
			}

			evaluatedFlag = flag
		} else {
			flag, err := flagToCtyValue(name, value)
			if err != nil {
				return cty.NilVal, err
			}

			evaluatedFlag = flag
		}

		evaluatedFlags[name] = evaluatedFlag
	}

	for _, flag := range tgFlags {
		if _, exists := evaluatedFlags[flag.Name]; !exists {
			contextFlag, err := flagToCtyValue(flag.Name, *flag.Default)

			if err != nil {
				return cty.NilVal, err
			}

			evaluatedFlags[flag.Name] = contextFlag
		}
	}

	flagsAsCtyVal, err := convertValuesMapToCtyVal(evaluatedFlags)

	if err != nil {
		return cty.NilVal, err
	}

	return flagsAsCtyVal, nil
}

func PartialParseConfigFile(ctx *ParsingContext, configPath string, include *IncludeConfig) (*TerragruntConfig, error) {
	hclCache := cache.ContextCache[*hclparse.File](ctx, HclCacheContextKey)

	fileInfo, err := os.Stat(configPath)
	if err != nil {
		return nil, err
	}

	var (
		file     *hclparse.File
		cacheKey = fmt.Sprintf("configPath-%v-modTime-%v", configPath, fileInfo.ModTime().UnixMicro())
	)

	if cacheConfig, found := hclCache.Get(ctx, cacheKey); found {
		file = cacheConfig
	} else {
		file, err = hclparse.NewParser(ctx.ParserOptions...).ParseFromFile(configPath)
		if err != nil {
			return nil, err
		}
	}

	return TerragruntConfigFromPartialConfig(ctx, file, include)
}

// TerragruntConfigFromPartialConfig is a wrapper of PartialParseConfigString which checks for cached configs.
// filename, configString, includeFromChild and decodeList are used for the cache key,
// by getting the default value (%#v) through fmt.
func TerragruntConfigFromPartialConfig(ctx *ParsingContext, file *hclparse.File, includeFromChild *IncludeConfig) (*TerragruntConfig, error) {
	var cacheKey = fmt.Sprintf("%#v-%#v-%#v-%#v", file.ConfigPath, file.Content(), includeFromChild, ctx.PartialParseDecodeList)

	terragruntConfigCache := cache.ContextCache[*TerragruntConfig](ctx, RunCmdCacheContextKey)
	if ctx.TerragruntOptions.UsePartialParseConfigCache {
		if config, found := terragruntConfigCache.Get(ctx, cacheKey); found {
			ctx.TerragruntOptions.Logger.Debugf("Cache hit for '%s' (partial parsing), decodeList: '%v'.", ctx.TerragruntOptions.TerragruntConfigPath, ctx.PartialParseDecodeList)

			deepCopy := clone.Clone(config).(*TerragruntConfig)

			return deepCopy, nil
		}

		ctx.TerragruntOptions.Logger.Debugf("Cache miss for '%s' (partial parsing), decodeList: '%v'.", ctx.TerragruntOptions.TerragruntConfigPath, ctx.PartialParseDecodeList)
	}

	config, err := PartialParseConfig(ctx, file, includeFromChild)
	if err != nil {
		return nil, err
	}

	if ctx.TerragruntOptions.UsePartialParseConfigCache {
		putConfig := clone.Clone(config).(*TerragruntConfig)
		terragruntConfigCache.Put(ctx, cacheKey, putConfig)
	}

	return config, nil
}

// PartialParseConfigString partially parses and decodes the provided string. Which blocks/attributes to decode is
// controlled by the function parameter decodeList. These blocks/attributes are parsed and set on the output
// TerragruntConfig. Valid values are:
//   - DependenciesBlock: Parses the `dependencies` block in the config
//   - DependencyBlock: Parses the `dependency` block in the config
//   - TerraformBlock: Parses the `terraform` block in the config
//   - TerragruntFlags: Parses the boolean flags `prevent_destroy` and `skip` in the config
//   - TerragruntVersionConstraints: Parses the attributes related to constraining terragrunt and terraform versions in
//     the config.
//   - RemoteStateBlock: Parses the `remote_state` block in the config
//   - FeatureFlagsBlock: Parses the `feature` block in the config
//   - ExcludeBlock : Parses the `exclude` block in the config
//
// Note that the following blocks are always decoded:
// - locals
// - include
// Note also that the following blocks are never decoded in a partial parse:
// - inputs
func PartialParseConfigString(ctx *ParsingContext, configPath, configString string, include *IncludeConfig) (*TerragruntConfig, error) {
	file, err := hclparse.NewParser(ctx.ParserOptions...).ParseFromString(configString, configPath)
	if err != nil {
		return nil, err
	}

	return PartialParseConfig(ctx, file, include)
}

func PartialParseConfig(ctx *ParsingContext, file *hclparse.File, includeFromChild *IncludeConfig) (*TerragruntConfig, error) {
	ctx = ctx.WithTrackInclude(nil)

	// Decode just the Base blocks. See the function docs for DecodeBaseBlocks for more info on what base blocks are.
	// Initialize evaluation ctx extensions from base blocks.
	baseBlocks, err := DecodeBaseBlocks(ctx, file, includeFromChild)
	if err != nil {
		return nil, err
	}

	ctx = ctx.WithTrackInclude(baseBlocks.TrackInclude)
	ctx = ctx.WithFeatures(baseBlocks.FeatureFlags)
	ctx = ctx.WithLocals(baseBlocks.Locals)

	// Set parsed Locals on the parsed config
	output, err := convertToTerragruntConfig(ctx, file.ConfigPath, &terragruntConfigFile{})
	if err != nil {
		return nil, err
	}

	output.IsPartial = true

	evalParsingContext, err := createTerragruntEvalContext(ctx, file.ConfigPath)
	if err != nil {
		return nil, err
	}

	// Now loop through each requested block / component to decode from the terragrunt config, decode them, and merge
	// them into the output TerragruntConfig struct.
	for _, decode := range ctx.PartialParseDecodeList {
		switch decode {
		case DependenciesBlock:
			decoded := terragruntDependencies{}

			err := file.Decode(&decoded, evalParsingContext)
			if err != nil {
				return nil, err
			}

			// If we already decoded some dependencies, merge them in. Otherwise, set as the new list.
			if output.Dependencies != nil {
				output.Dependencies.Merge(decoded.Dependencies)
			} else {
				output.Dependencies = decoded.Dependencies
			}

		case TerraformBlock:
			decoded := terragruntTerraform{}

			err := file.Decode(&decoded, evalParsingContext)
			if err != nil {
				return nil, err
			}

			output.Terraform = decoded.Terraform

		case TerraformSource:
			decoded := terragruntTerraformSource{}

			err := file.Decode(&decoded, evalParsingContext)
			if err != nil {
				return nil, err
			}

			if decoded.Terraform != nil {
				output.Terraform = &TerraformConfig{Source: decoded.Terraform.Source}
			}

		case DependencyBlock:
			decoded := TerragruntDependency{}

			err := file.Decode(&decoded, evalParsingContext)
			if err != nil {
				return nil, err
			}

			// In normal operation, if a dependency block does not have a `config_path` attribute, decoding returns an error since this attribute is required, but the `hclvalidate` command suppresses decoding errors and this causes a cycle between modules, so we need to filter out dependencies without a defined `config_path`.
			decoded.Dependencies = decoded.Dependencies.FilteredWithoutConfigPath()

			output.TerragruntDependencies = decoded.Dependencies
			// Convert dependency blocks into module dependency lists. If we already decoded some dependencies,
			// merge them in. Otherwise, set as the new list.
			dependencies := dependencyBlocksToModuleDependencies(decoded.Dependencies)
			if output.Dependencies != nil {
				output.Dependencies.Merge(dependencies)
			} else {
				output.Dependencies = dependencies
			}

		case TerragruntFlags:
			decoded := terragruntFlags{}

			err := file.Decode(&decoded, evalParsingContext)
			if err != nil {
				return nil, err
			}

			if decoded.PreventDestroy != nil {
				output.PreventDestroy = decoded.PreventDestroy
			}

			if decoded.Skip != nil {
				output.Skip = decoded.Skip
			}

			if decoded.IamRole != nil {
				output.IamRole = *decoded.IamRole
			}

			if decoded.IamWebIdentityToken != nil {
				output.IamWebIdentityToken = *decoded.IamWebIdentityToken
			}
		case TerragruntInputs:
			control, ok := strict.GetStrictControl(strict.SkipDependenciesInputs)
			if ok {
				_, skipInputs := control.Evaluate(ctx.TerragruntOptions)
				if skipInputs != nil {
					ctx.TerragruntOptions.Logger.Warnf("Skipping inputs reading from %v inputs for better performance", file.ConfigPath)

					break
				}
			}

			decoded := terragruntInputs{}

			if _, ok := evalParsingContext.Variables[MetadataDependency]; !ok {
				// Decode just the `dependency` blocks, retrieving the outputs from the target terragrunt config in the process.
				retrievedOutputs, err := decodeAndRetrieveOutputs(ctx, file)
				if err != nil {
					return nil, err
				}

				evalParsingContext.Variables[MetadataDependency] = *retrievedOutputs
			}

			if err := file.Decode(&decoded, evalParsingContext); err != nil {
				var diagErr hcl.Diagnostics
				ok := errors.As(err, &diagErr)

				// in case of render-json command and inputs reference error, we update the inputs with default value
				if !ok || !isRenderJSONCommand(ctx) || !isAttributeAccessError(diagErr) {
					return nil, err
				}

				ctx.TerragruntOptions.Logger.Warnf("Failed to decode inputs %v", diagErr)
			}

			if decoded.Inputs != nil {
				inputs, err := ParseCtyValueToMap(*decoded.Inputs)
				if err != nil {
					return nil, err
				}

				output.Inputs = inputs
			}

		case TerragruntVersionConstraints:
			decoded := terragruntVersionConstraints{}

			err := file.Decode(&decoded, evalParsingContext)
			if err != nil {
				return nil, err
			}

			if decoded.TerragruntVersionConstraint != nil {
				output.TerragruntVersionConstraint = *decoded.TerragruntVersionConstraint
			}

			if decoded.TerraformVersionConstraint != nil {
				output.TerraformVersionConstraint = *decoded.TerraformVersionConstraint
			}

			if decoded.TerraformBinary != nil {
				output.TerraformBinary = *decoded.TerraformBinary
			}

		case RemoteStateBlock:
			decoded := terragruntRemoteState{}

			err := file.Decode(&decoded, evalParsingContext)
			if err != nil {
				return nil, err
			}

			if decoded.RemoteState != nil {
				remoteState, err := decoded.RemoteState.toConfig()
				if err != nil {
					return nil, err
				}

				output.RemoteState = remoteState
			}
		case FeatureFlagsBlock:
			decoded := terragruntFeatureFlags{}
			err := file.Decode(&decoded, evalParsingContext)

			if err != nil {
				return nil, err
			}

			if output.FeatureFlags != nil {
				flags, err := deepMergeFeatureBlocks(output.FeatureFlags, decoded.FeatureFlags)
				if err != nil {
					return nil, err
				}

				output.FeatureFlags = flags
			} else {
				output.FeatureFlags = decoded.FeatureFlags
			}

		case ExcludeBlock:
			decoded := terragruntExclude{}
			err := file.Decode(&decoded, evalParsingContext)

			if err != nil {
				return nil, err
			}

			if output.Exclude != nil {
				output.Exclude.Merge(decoded.Exclude)
			} else {
				output.Exclude = decoded.Exclude
			}

		default:
			return nil, InvalidPartialBlockName{decode}
		}
	}

	// If this file includes another, parse and merge the partial blocks.  Otherwise just return this config.
	if len(ctx.TrackInclude.CurrentList) > 0 {
		config, err := handleInclude(ctx, output, true)
		if err != nil {
			return nil, err
		}
		// Saving processed includes into configuration, direct assignment since nested includes aren't supported
		config.ProcessedIncludes = ctx.TrackInclude.CurrentMap

		output = config
	}

	return processExcludes(ctx, output, file)
}

// processExcludes evaluate exclude blocks and merge them into the config.
func processExcludes(ctx *ParsingContext, config *TerragruntConfig, file *hclparse.File) (*TerragruntConfig, error) {
	flagsAsCtyVal, err := flagsAsCty(ctx, config.FeatureFlags)
	if err != nil {
		return nil, err
	}

	excludeConfig, err := evaluateExcludeBlocks(ctx.WithFeatures(&flagsAsCtyVal), file)
	if err != nil {
		return nil, err
	}

	if excludeConfig == nil {
		return config, nil
	}

	if config.Exclude != nil {
		config.Exclude.Merge(excludeConfig)
	} else {
		config.Exclude = excludeConfig
	}

	return config, nil
}

func partialParseIncludedConfig(ctx *ParsingContext, includedConfig *IncludeConfig) (*TerragruntConfig, error) {
	if includedConfig.Path == "" {
		return nil, errors.New(IncludedConfigMissingPathError(ctx.TerragruntOptions.TerragruntConfigPath))
	}

	includePath := includedConfig.Path

	if !filepath.IsAbs(includePath) {
		includePath = util.JoinPath(filepath.Dir(ctx.TerragruntOptions.TerragruntConfigPath), includePath)
	}

	return PartialParseConfigFile(
		ctx,
		includePath,
		includedConfig,
	)
}

// This decodes only the `include` blocks of a terragrunt config, so its value can be used while decoding the rest of
// the config.
// For consistency, `include` in the call to `file.Decode` is always assumed to be nil. Either it really is nil (parsing
// the child config), or it shouldn't be used anyway (the parent config shouldn't have an include block).
func decodeAsTerragruntInclude(file *hclparse.File, evalParsingContext *hcl.EvalContext) (IncludeConfigs, error) {
	tgInc := terragruntIncludeMultiple{}
	if err := file.Decode(&tgInc, evalParsingContext); err != nil {
		return nil, err
	}

	return tgInc.Include, nil
}

// Custom error types

type InvalidPartialBlockName struct {
	sectionCode PartialDecodeSectionType
}

func (err InvalidPartialBlockName) Error() string {
	return fmt.Sprintf("Unrecognized partial block code %d. This is most likely an error in terragrunt. Please file a bug report on the project repository.", err.sectionCode)
}<|MERGE_RESOLUTION|>--- conflicted
+++ resolved
@@ -148,8 +148,7 @@
 		return nil, err
 	}
 
-<<<<<<< HEAD
-	// validate tags to have default value, collect errors
+	// validate flags to have default value, collect errors
 
 	flagErrs := &errors.MultiError{}
 	for _, flag := range tgFlags.FeatureFlags {
@@ -162,7 +161,6 @@
 		return nil, flagErrs
 	}
 
-=======
 	flagsAsCtyVal, err := flagsAsCty(ctx, tgFlags.FeatureFlags)
 	if err != nil {
 		return nil, err
@@ -188,7 +186,6 @@
 }
 
 func flagsAsCty(ctx *ParsingContext, tgFlags FeatureFlags) (cty.Value, error) {
->>>>>>> e8f09caf
 	evaluatedFlags := map[string]cty.Value{}
 	// extract all flags in map by name
 	flagByName := map[string]*FeatureFlag{}
