//nolint:dupl
package config

import (
	"encoding/json"

	"dario.cat/mergo"
	"github.com/zclconf/go-cty/cty"
	"github.com/zclconf/go-cty/cty/function"
	"github.com/zclconf/go-cty/cty/gocty"
	ctyjson "github.com/zclconf/go-cty/cty/json"

<<<<<<< HEAD
	"github.com/gruntwork-io/terragrunt/internal/ctyhelper"
=======
	"maps"

>>>>>>> f66f8324
	"github.com/gruntwork-io/terragrunt/internal/errors"
)

// Create a cty Function that takes as input parameters a slice of strings (var args, so this slice could be of any
// length) and returns as output a string. The implementation of the function calls the given toWrap function, passing
// it the input parameters string slice as well as the given include and terragruntOptions.
func wrapStringSliceToStringAsFuncImpl(
	ctx *ParsingContext,
	toWrap func(ctx *ParsingContext, params []string) (string, error),
) function.Function {
	return function.New(&function.Spec{
		VarParam: &function.Parameter{Type: cty.String},
		Type:     function.StaticReturnType(cty.String),
		Impl: func(args []cty.Value, retType cty.Type) (cty.Value, error) {
			params, err := ctySliceToStringSlice(args)
			if err != nil {
				return cty.StringVal(""), err
			}
			out, err := toWrap(ctx, params)
			if err != nil {
				return cty.StringVal(""), err
			}
			return cty.StringVal(out), nil
		},
	})
}

func wrapStringSliceToNumberAsFuncImpl(
	ctx *ParsingContext,
	toWrap func(ctx *ParsingContext, params []string) (int64, error),
) function.Function {
	return function.New(&function.Spec{
		VarParam: &function.Parameter{Type: cty.String},
		Type:     function.StaticReturnType(cty.Number),
		Impl: func(args []cty.Value, retType cty.Type) (cty.Value, error) {
			params, err := ctySliceToStringSlice(args)
			if err != nil {
				return cty.NumberIntVal(0), err
			}
			out, err := toWrap(ctx, params)
			if err != nil {
				return cty.NumberIntVal(0), err
			}
			return cty.NumberIntVal(out), nil
		},
	})
}

func wrapStringSliceToBoolAsFuncImpl(
	ctx *ParsingContext,
	toWrap func(ctx *ParsingContext, params []string) (bool, error),
) function.Function {
	return function.New(&function.Spec{
		VarParam: &function.Parameter{Type: cty.String},
		Type:     function.StaticReturnType(cty.Bool),
		Impl: func(args []cty.Value, retType cty.Type) (cty.Value, error) {
			params, err := ctySliceToStringSlice(args)
			if err != nil {
				return cty.BoolVal(false), err
			}
			out, err := toWrap(ctx, params)
			if err != nil {
				return cty.BoolVal(false), err
			}
			return cty.BoolVal(out), nil
		},
	})
}

// Create a cty Function that takes no input parameters and returns as output a string. The implementation of the
// function calls the given toWrap function, passing it the given include and terragruntOptions.
func wrapVoidToStringAsFuncImpl(
	ctx *ParsingContext,
	toWrap func(ctx *ParsingContext) (string, error),
) function.Function {
	return function.New(&function.Spec{
		Type: function.StaticReturnType(cty.String),
		Impl: func(args []cty.Value, retType cty.Type) (cty.Value, error) {
			out, err := toWrap(ctx)
			if err != nil {
				return cty.StringVal(""), err
			}
			return cty.StringVal(out), nil
		},
	})
}

// Create a cty Function that takes no input parameters and returns as output an empty string.
func wrapVoidToEmptyStringAsFuncImpl() function.Function {
	return function.New(&function.Spec{
		Type: function.StaticReturnType(cty.String),
		Impl: func(args []cty.Value, retType cty.Type) (cty.Value, error) {
			return cty.StringVal(""), nil
		},
	})
}

// Create a cty Function that takes no input parameters and returns as output a string slice. The implementation of the
// function calls the given toWrap function, passing it the given include and terragruntOptions.
func wrapVoidToStringSliceAsFuncImpl(
	ctx *ParsingContext,
	toWrap func(ctx *ParsingContext) ([]string, error),
) function.Function {
	return function.New(&function.Spec{
		Type: function.StaticReturnType(cty.List(cty.String)),
		Impl: func(args []cty.Value, retType cty.Type) (cty.Value, error) {
			outVals, err := toWrap(ctx)
			if err != nil || len(outVals) == 0 {
				return cty.ListValEmpty(cty.String), err
			}
			outCtyVals := []cty.Value{}
			for _, val := range outVals {
				outCtyVals = append(outCtyVals, cty.StringVal(val))
			}
			return cty.ListVal(outCtyVals), nil
		},
	})
}

// Create a cty Function that takes no input parameters and returns as output a string slice. The implementation of the
// function returns the given string slice.
func wrapStaticValueToStringSliceAsFuncImpl(out []string) function.Function {
	return function.New(&function.Spec{
		Type: function.StaticReturnType(cty.List(cty.String)),
		Impl: func(args []cty.Value, retType cty.Type) (cty.Value, error) {
			outVals := []cty.Value{}
			for _, val := range out {
				outVals = append(outVals, cty.StringVal(val))
			}
			return cty.ListVal(outVals), nil
		},
	})
}

// Convert the slice of cty values to a slice of strings. If any of the values in the given slice is not a string,
// return an error.
func ctySliceToStringSlice(args []cty.Value) ([]string, error) {
	var out = make([]string, 0, len(args))

	for _, arg := range args {
		if arg.Type() != cty.String {
			return nil, errors.New(InvalidParameterTypeError{Expected: "string", Actual: arg.Type().FriendlyName()})
		}

		out = append(out, arg.AsString())
	}

	return out, nil
}

// shallowMergeCtyMaps performs a shallow merge of two cty value objects.
func shallowMergeCtyMaps(target cty.Value, source cty.Value) (*cty.Value, error) {
	outMap, err := ctyhelper.ParseCtyValueToMap(target)
	if err != nil {
		return nil, err
	}

	SourceMap, err := ctyhelper.ParseCtyValueToMap(source)
	if err != nil {
		return nil, err
	}

	for key, sourceValue := range SourceMap {
		if _, ok := outMap[key]; !ok {
			outMap[key] = sourceValue
		}
	}

	outCty, err := convertToCtyWithJSON(outMap)
	if err != nil {
		return nil, err
	}

	return &outCty, nil
}

func deepMergeCtyMaps(target cty.Value, source cty.Value) (*cty.Value, error) {
	return deepMergeCtyMapsMapOnly(target, source, mergo.WithAppendSlice)
}

// deepMergeCtyMapsMapOnly implements a deep merge of two cty value objects. We can't directly merge two cty.Value objects, so
// we cheat by using map[string]interface{} as an intermediary. Note that this assumes the provided cty value objects
// are already maps or objects in HCL land.
func deepMergeCtyMapsMapOnly(target cty.Value, source cty.Value, opts ...func(*mergo.Config)) (*cty.Value, error) {
	outMap := make(map[string]any)

	targetMap, err := ctyhelper.ParseCtyValueToMap(target)
	if err != nil {
		return nil, err
	}

	sourceMap, err := ctyhelper.ParseCtyValueToMap(source)
	if err != nil {
		return nil, err
	}

	maps.Copy(outMap, targetMap)

	if err := mergo.Merge(&outMap, sourceMap, append(opts, mergo.WithOverride)...); err != nil {
		return nil, err
	}

	outCty, err := convertToCtyWithJSON(outMap)
	if err != nil {
		return nil, err
	}

	return &outCty, nil
}

<<<<<<< HEAD
=======
// ParseCtyValueToMap converts a cty.Value to a map[string]interface{}.
//
// This is a hacky workaround to convert a cty Value to a Go map[string]interface{}. cty does not support this directly
// (https://github.com/hashicorp/hcl2/issues/108) and doing it with gocty.FromCtyValue is nearly impossible, as cty
// requires you to specify all the output types and will error out when it hits interface{}. So, as an ugly workaround,
// we convert the given value to JSON using cty's JSON library and then convert the JSON back to a
// map[string]interface{} using the Go json library.
func ParseCtyValueToMap(value cty.Value) (map[string]any, error) {
	updatedValue, err := UpdateUnknownCtyValValues(value)
	if err != nil {
		return nil, err
	}

	value = updatedValue

	jsonBytes, err := ctyjson.Marshal(value, cty.DynamicPseudoType)
	if err != nil {
		return nil, errors.New(err)
	}

	var ctyJSONOutput CtyJSONOutput
	if err := json.Unmarshal(jsonBytes, &ctyJSONOutput); err != nil {
		return nil, errors.New(err)
	}

	return ctyJSONOutput.Value, nil
}

// CtyJSONOutput is a struct that captures the output of cty's JSON marshalling.
//
// When you convert a cty value to JSON, if any of that types are not yet known (i.e., are labeled as
// DynamicPseudoType), cty's Marshall method will write the type information to a type field and the actual value to
// a value field. This struct is used to capture that information so when we parse the JSON back into a Go struct, we
// can pull out just the Value field we need.
type CtyJSONOutput struct {
	Value map[string]any `json:"Value"`
	Type  any            `json:"Type"`
}

>>>>>>> f66f8324
// convertValuesMapToCtyVal takes a map of name - cty.Value pairs and converts to a single cty.Value object.
func convertValuesMapToCtyVal(valMap map[string]cty.Value) (cty.Value, error) {
	valMapAsCty := cty.NilVal

	if len(valMap) > 0 {
		var err error

		valMapAsCty, err = gocty.ToCtyValue(valMap, generateTypeFromValuesMap(valMap))
		if err != nil {
			return valMapAsCty, errors.New(err)
		}
	}

	return valMapAsCty, nil
}

// generateTypeFromValuesMap takes a values map and returns an object type that has the same number of fields, but
// bound to each type of the underlying evaluated expression. This is the only way the HCL decoder will be happy, as
// object type is the only map type that allows different types for each attribute (cty.Map requires all attributes to
// have the same type.
func generateTypeFromValuesMap(valMap map[string]cty.Value) cty.Type {
	outType := map[string]cty.Type{}
	for k, v := range valMap {
		outType[k] = v.Type()
	}

	return cty.Object(outType)
}

// includeMapAsCtyVal converts the include map into a cty.Value struct that can be exposed to the child config. For
// backward compatibility, this function will return the included config object if the config only defines a single bare
// include block that is exposed.
// NOTE: When evaluated in a partial parse ctx, only the partially parsed ctx is available in the expose. This
// ensures that we can parse the child config without having access to dependencies when constructing the dependency
// graph.
func includeMapAsCtyVal(ctx *ParsingContext) (cty.Value, error) {
	bareInclude, hasBareInclude := ctx.TrackInclude.CurrentMap[bareIncludeKey]
	if len(ctx.TrackInclude.CurrentMap) == 1 && hasBareInclude {
		ctx.TerragruntOptions.Logger.Debug("Detected single bare include block - exposing as top level")
		return includeConfigAsCtyVal(ctx, bareInclude)
	}

	exposedIncludeMap := map[string]cty.Value{}

	for key, included := range ctx.TrackInclude.CurrentMap {
		parsedIncludedCty, err := includeConfigAsCtyVal(ctx, included)
		if err != nil {
			return cty.NilVal, err
		}

		if parsedIncludedCty != cty.NilVal {
			ctx.TerragruntOptions.Logger.Debugf("Exposing include block '%s'", key)

			exposedIncludeMap[key] = parsedIncludedCty
		}
	}

	return convertValuesMapToCtyVal(exposedIncludeMap)
}

// includeConfigAsCtyVal returns the parsed include block as a cty.Value object if expose is true. Otherwise, return
// the nil representation of cty.Value.
func includeConfigAsCtyVal(ctx *ParsingContext, includeConfig IncludeConfig) (cty.Value, error) {
	ctx = ctx.WithTrackInclude(nil)

	if includeConfig.GetExpose() {
		parsedIncluded, err := parseIncludedConfig(ctx, &includeConfig)
		if err != nil {
			return cty.NilVal, err
		}

		parsedIncludedCty, err := TerragruntConfigAsCty(parsedIncluded)
		if err != nil {
			return cty.NilVal, err
		}

		return parsedIncludedCty, nil
	}

	return cty.NilVal, nil
}

// CtyToStruct converts a cty.Value to a go struct.
func CtyToStruct(ctyValue cty.Value, target any) error {
	jsonBytes, err := ctyjson.Marshal(ctyValue, ctyValue.Type())
	if err != nil {
		return errors.New(err)
	}

	if err := json.Unmarshal(jsonBytes, target); err != nil {
		return errors.New(err)
	}

	return nil
}

// CtyValueAsString converts a cty.Value to a string.
func CtyValueAsString(val cty.Value) (string, error) {
	jsonBytes, err := ctyjson.Marshal(val, val.Type())

	if err != nil {
		return "", err
	}

	return string(jsonBytes), nil
}<|MERGE_RESOLUTION|>--- conflicted
+++ resolved
@@ -10,12 +10,10 @@
 	"github.com/zclconf/go-cty/cty/gocty"
 	ctyjson "github.com/zclconf/go-cty/cty/json"
 
-<<<<<<< HEAD
+	"maps"
+
 	"github.com/gruntwork-io/terragrunt/internal/ctyhelper"
-=======
-	"maps"
-
->>>>>>> f66f8324
+
 	"github.com/gruntwork-io/terragrunt/internal/errors"
 )
 
@@ -197,7 +195,7 @@
 }
 
 // deepMergeCtyMapsMapOnly implements a deep merge of two cty value objects. We can't directly merge two cty.Value objects, so
-// we cheat by using map[string]interface{} as an intermediary. Note that this assumes the provided cty value objects
+// we cheat by using map[string]any as an intermediary. Note that this assumes the provided cty value objects
 // are already maps or objects in HCL land.
 func deepMergeCtyMapsMapOnly(target cty.Value, source cty.Value, opts ...func(*mergo.Config)) (*cty.Value, error) {
 	outMap := make(map[string]any)
@@ -226,48 +224,6 @@
 	return &outCty, nil
 }
 
-<<<<<<< HEAD
-=======
-// ParseCtyValueToMap converts a cty.Value to a map[string]interface{}.
-//
-// This is a hacky workaround to convert a cty Value to a Go map[string]interface{}. cty does not support this directly
-// (https://github.com/hashicorp/hcl2/issues/108) and doing it with gocty.FromCtyValue is nearly impossible, as cty
-// requires you to specify all the output types and will error out when it hits interface{}. So, as an ugly workaround,
-// we convert the given value to JSON using cty's JSON library and then convert the JSON back to a
-// map[string]interface{} using the Go json library.
-func ParseCtyValueToMap(value cty.Value) (map[string]any, error) {
-	updatedValue, err := UpdateUnknownCtyValValues(value)
-	if err != nil {
-		return nil, err
-	}
-
-	value = updatedValue
-
-	jsonBytes, err := ctyjson.Marshal(value, cty.DynamicPseudoType)
-	if err != nil {
-		return nil, errors.New(err)
-	}
-
-	var ctyJSONOutput CtyJSONOutput
-	if err := json.Unmarshal(jsonBytes, &ctyJSONOutput); err != nil {
-		return nil, errors.New(err)
-	}
-
-	return ctyJSONOutput.Value, nil
-}
-
-// CtyJSONOutput is a struct that captures the output of cty's JSON marshalling.
-//
-// When you convert a cty value to JSON, if any of that types are not yet known (i.e., are labeled as
-// DynamicPseudoType), cty's Marshall method will write the type information to a type field and the actual value to
-// a value field. This struct is used to capture that information so when we parse the JSON back into a Go struct, we
-// can pull out just the Value field we need.
-type CtyJSONOutput struct {
-	Value map[string]any `json:"Value"`
-	Type  any            `json:"Type"`
-}
-
->>>>>>> f66f8324
 // convertValuesMapToCtyVal takes a map of name - cty.Value pairs and converts to a single cty.Value object.
 func convertValuesMapToCtyVal(valMap map[string]cty.Value) (cty.Value, error) {
 	valMapAsCty := cty.NilVal
