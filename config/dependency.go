package config

import (
	"bufio"
	"bytes"
	"encoding/json"
	"fmt"
	"io"
	"os"
	"path/filepath"
	"strings"
	"sync"

	"github.com/aws/aws-sdk-go/aws"
	"github.com/aws/aws-sdk-go/service/s3"
	"github.com/hashicorp/go-getter"
	"github.com/zclconf/go-cty/cty"
	"github.com/zclconf/go-cty/cty/gocty"
	ctyjson "github.com/zclconf/go-cty/cty/json"
	"golang.org/x/sync/errgroup"

	"github.com/gruntwork-io/go-commons/errors"
	"github.com/gruntwork-io/terragrunt/aws_helper"
	"github.com/gruntwork-io/terragrunt/codegen"
	"github.com/gruntwork-io/terragrunt/config/hclparse"
	"github.com/gruntwork-io/terragrunt/options"
	"github.com/gruntwork-io/terragrunt/remote"
	"github.com/gruntwork-io/terragrunt/shell"
	"github.com/gruntwork-io/terragrunt/terraform"
	"github.com/gruntwork-io/terragrunt/util"
)

const renderJsonCommand = "render-json"

type Dependency struct {
	Name                                string     `hcl:",label" cty:"name"`
	Enabled                             *bool      `hcl:"enabled,attr" cty:"enabled"`
	ConfigPath                          string     `hcl:"config_path,attr" cty:"config_path"`
	SkipOutputs                         *bool      `hcl:"skip_outputs,attr" cty:"skip"`
	MockOutputs                         *cty.Value `hcl:"mock_outputs,attr" cty:"mock_outputs"`
	MockOutputsAllowedTerraformCommands *[]string  `hcl:"mock_outputs_allowed_terraform_commands,attr" cty:"mock_outputs_allowed_terraform_commands"`

	// MockOutputsMergeWithState is deprecated. Use MockOutputsMergeStrategyWithState
	MockOutputsMergeWithState         *bool              `hcl:"mock_outputs_merge_with_state,attr" cty:"mock_outputs_merge_with_state"`
	MockOutputsMergeStrategyWithState *MergeStrategyType `hcl:"mock_outputs_merge_strategy_with_state" cty:"mock_outputs_merge_strategy_with_state"`

	// Used to store the rendered outputs for use when the config is imported or read with `read_terragrunt_config`
	RenderedOutputs *cty.Value `cty:"outputs"`
	Inputs          *cty.Value `cty:"inputs"`
}

// DeepMerge will deep merge two Dependency configs, updating the target. Deep merge for Dependency configs is defined
// as follows:
//   - For simple attributes (bools and strings), the source will override the target.
//   - For MockOutputs, the two maps will be deeply merged together. This means that maps are recursively merged, while
//     lists are concatenated together.
//   - For MockOutputsAllowedTerraformCommands, the source will be concatenated to the target.
//
// Note that RenderedOutputs is ignored in the deep merge operation.
func (targetDepConfig *Dependency) DeepMerge(sourceDepConfig Dependency) error {
	if sourceDepConfig.ConfigPath != "" {
		targetDepConfig.ConfigPath = sourceDepConfig.ConfigPath
	}

	if sourceDepConfig.Enabled != nil {
		targetDepConfig.Enabled = sourceDepConfig.Enabled
	}

	if sourceDepConfig.SkipOutputs != nil {
		targetDepConfig.SkipOutputs = sourceDepConfig.SkipOutputs
	}

	if sourceDepConfig.MockOutputs != nil {
		if targetDepConfig.MockOutputs == nil {
			targetDepConfig.MockOutputs = sourceDepConfig.MockOutputs
		} else {
			newMockOutputs, err := deepMergeCtyMaps(*targetDepConfig.MockOutputs, *sourceDepConfig.MockOutputs)
			if err != nil {
				return err
			}
			targetDepConfig.MockOutputs = newMockOutputs
		}
	}

	if sourceDepConfig.MockOutputsAllowedTerraformCommands != nil {
		if targetDepConfig.MockOutputsAllowedTerraformCommands == nil {
			targetDepConfig.MockOutputsAllowedTerraformCommands = sourceDepConfig.MockOutputsAllowedTerraformCommands
		} else {
			mergedCmds := append(*targetDepConfig.MockOutputsAllowedTerraformCommands, *sourceDepConfig.MockOutputsAllowedTerraformCommands...)
			targetDepConfig.MockOutputsAllowedTerraformCommands = &mergedCmds
		}
	}

	return nil
}

// getMockOutputsMergeStrategy returns the MergeStrategyType following the deprecation of mock_outputs_merge_with_state
// - If mock_outputs_merge_strategy_with_state is not null. The value of mock_outputs_merge_strategy_with_state will be returned
// - If mock_outputs_merge_strategy_with_state is null and mock_outputs_merge_with_state is not null:
//   - mock_outputs_merge_with_state being true returns ShallowMerge
//   - mock_outputs_merge_with_state being false returns NoMerge
func (dependencyConfig Dependency) getMockOutputsMergeStrategy() MergeStrategyType {
	if dependencyConfig.MockOutputsMergeStrategyWithState == nil {
		if dependencyConfig.MockOutputsMergeWithState != nil && (*dependencyConfig.MockOutputsMergeWithState) {
			return ShallowMerge
		} else {
			return NoMerge
		}
	}
	return *dependencyConfig.MockOutputsMergeStrategyWithState
}

// Given a dependency config, we should only attempt to get the outputs if SkipOutputs is nil or false
func (dependencyConfig Dependency) shouldGetOutputs() bool {
	return dependencyConfig.isEnabled() && (dependencyConfig.SkipOutputs == nil || !*dependencyConfig.SkipOutputs)
}

// isEnabled returns true if the dependency is enabled
func (dependencyConfig Dependency) isEnabled() bool {
	if dependencyConfig.Enabled == nil {
		return true
	}
	return *dependencyConfig.Enabled
}

// isDisabled returns true if the dependency is disabled
func (dependencyConfig Dependency) isDisabled() bool {
	return !dependencyConfig.isEnabled()
}

// Given a dependency config, we should only attempt to merge mocks outputs with the outputs if MockOutputsMergeWithState is not nil or true
func (dependencyConfig Dependency) shouldMergeMockOutputsWithState(ctx *ParsingContext) bool {
	allowedCommand :=
		dependencyConfig.MockOutputsAllowedTerraformCommands == nil ||
			len(*dependencyConfig.MockOutputsAllowedTerraformCommands) == 0 ||
			util.ListContainsElement(*dependencyConfig.MockOutputsAllowedTerraformCommands, ctx.TerragruntOptions.OriginalTerraformCommand)
	return allowedCommand && dependencyConfig.getMockOutputsMergeStrategy() != NoMerge
}

func (dependencyConfig *Dependency) setRenderedOutputs(ctx *ParsingContext) error {
	if dependencyConfig == nil {
		return nil
	}

	if dependencyConfig.shouldGetOutputs() || dependencyConfig.shouldReturnMockOutputs(ctx) {
		outputVal, err := getTerragruntOutputIfAppliedElseConfiguredDefault(ctx, *dependencyConfig)
		if err != nil {
			return err
		}
		dependencyConfig.RenderedOutputs = outputVal
	}
	return nil
}

// jsonOutputCache is a map that maps config paths to the outputs so that they can be reused across calls for common
// modules. We use sync.Map to ensure atomic updates during concurrent access.
var jsonOutputCache = sync.Map{}

// outputLocks is a map that maps config paths to mutex locks to ensure we only have a single instance of terragrunt
// output running for a given dependent config. We use sync.Map to ensure atomic updates during concurrent access.
var outputLocks = sync.Map{}

// Decode the dependency blocks from the file, and then retrieve all the outputs from the remote state. Then encode the
// resulting map as a cty.Value object.
// TODO: In the future, consider allowing importing dependency blocks from included config
// NOTE FOR MAINTAINER: When implementing importation of other config blocks (e.g referencing inputs), carefully
//
//	consider whether or not the implementation of the cyclic dependency detection still makes sense.
func decodeAndRetrieveOutputs(ctx *ParsingContext, file *hclparse.File) (*cty.Value, error) {
	evalParsingContext, err := createTerragruntEvalContext(ctx, file.ConfigPath)
	if err != nil {
		return nil, err
	}

	decodedDependency := terragruntDependency{}
	if err := file.Decode(&decodedDependency, evalParsingContext); err != nil {
		return nil, err
	}

	// Mark skipped dependencies as disabled
	updatedDependencies := terragruntDependency{}
	for _, dep := range decodedDependency.Dependencies {
		depPath := getCleanedTargetConfigPath(dep.ConfigPath, ctx.TerragruntOptions.TerragruntConfigPath)
		if dep.isEnabled() && util.FileExists(depPath) {
<<<<<<< HEAD
			childCtx := ctx.WithDecodeList(TerragruntFlags).WithTerragruntOptions(cloneTerragruntOptionsForDependency(ctx, depPath))
			depConfig, err := PartialParseConfigFile(childCtx, depPath, nil)
=======
			depCtx := ctx.
				WithDecodeList(TerragruntFlags, TerragruntInputs).
				WithTerragruntOptions(cloneTerragruntOptionsForDependency(ctx, depPath))

			depConfig, err := PartialParseConfigFile(depCtx, depPath, nil)
>>>>>>> 9f8d9050
			if err == nil {
				if depConfig.Skip {
					ctx.TerragruntOptions.Logger.Debugf("Skipping outputs reading for disabled dependency %s", dep.Name)
					dep.Enabled = new(bool)
				}

				inputsCty, err := convertToCtyWithJson(depConfig.Inputs)
				if err != nil {
					return nil, err
				}
				dep.Inputs = &inputsCty

			} else {
				ctx.TerragruntOptions.Logger.Debugf("Skip reading partial config for dependency %s: %v", dep.Name, err)
			}
		}

		updatedDependencies.Dependencies = append(updatedDependencies.Dependencies, dep)
	}
	decodedDependency = updatedDependencies

	// Merge in included dependencies
	if ctx.TrackInclude != nil {
		mergedDecodedDependency, err := handleIncludeForDependency(ctx, decodedDependency)
		if err != nil {
			return nil, err
		}
		decodedDependency = *mergedDecodedDependency
	}

	if err := checkForDependencyBlockCycles(ctx, file.ConfigPath, decodedDependency); err != nil {
		return nil, err
	}

	return dependencyBlocksToCtyValue(ctx, decodedDependency.Dependencies)
}

// Convert the list of parsed Dependency blocks into a list of module dependencies. Each output block should
// become a dependency of the current config, since that module has to be applied before we can read the output.
func dependencyBlocksToModuleDependencies(decodedDependencyBlocks []Dependency) *ModuleDependencies {
	if len(decodedDependencyBlocks) == 0 {
		return nil
	}

	paths := []string{}
	for _, decodedDependencyBlock := range decodedDependencyBlocks {
		// skip dependency if is not enabled
		if !decodedDependencyBlock.isEnabled() {
			continue
		}
		paths = append(paths, decodedDependencyBlock.ConfigPath)
	}

	return &ModuleDependencies{Paths: paths}
}

// Check for cyclic dependency blocks to avoid infinite `terragrunt output` loops. To avoid reparsing the config, we
// kickstart the initial loop using what we already decoded.
func checkForDependencyBlockCycles(ctx *ParsingContext, configPath string, decodedDependency terragruntDependency) error {
	visitedPaths := []string{}
	currentTraversalPaths := []string{configPath}
	for _, dependency := range decodedDependency.Dependencies {
		if dependency.isDisabled() {
			continue
		}
		dependencyPath := getCleanedTargetConfigPath(dependency.ConfigPath, configPath)
		dependencyConetxt := ctx.WithTerragruntOptions(cloneTerragruntOptionsForDependency(ctx, dependencyPath))

		if err := checkForDependencyBlockCyclesUsingDFS(dependencyConetxt, dependencyPath, &visitedPaths, &currentTraversalPaths); err != nil {
			return err
		}
	}
	return nil
}

// Helper function for checkForDependencyBlockCycles.
//
// Same implementation as configstack/graph.go:checkForCyclesUsingDepthFirstSearch, except walks the graph of
// dependencies by `dependency` blocks (which make explicit `terragrunt output` calls) instead of explicit dependencies.
func checkForDependencyBlockCyclesUsingDFS(
	ctx *ParsingContext,
	dependencyPath string,
	visitedPaths *[]string,
	currentTraversalPaths *[]string,
) error {
	if util.ListContainsElement(*visitedPaths, dependencyPath) {
		return nil
	}

	if util.ListContainsElement(*currentTraversalPaths, dependencyPath) {
		return errors.WithStackTrace(DependencyCycle(append(*currentTraversalPaths, dependencyPath)))
	}

	*currentTraversalPaths = append(*currentTraversalPaths, dependencyPath)
	dependencyPaths, err := getDependencyBlockConfigPathsByFilepath(ctx, dependencyPath)
	if err != nil {
		return err
	}
	for _, dependency := range dependencyPaths {
		dependencyPath := getCleanedTargetConfigPath(dependency, dependencyPath)
		dependencyConetxt := ctx.WithTerragruntOptions(cloneTerragruntOptionsForDependency(ctx, dependencyPath))

		if err := checkForDependencyBlockCyclesUsingDFS(dependencyConetxt, dependencyPath, visitedPaths, currentTraversalPaths); err != nil {
			return err
		}
	}

	*visitedPaths = append(*visitedPaths, dependencyPath)
	*currentTraversalPaths = util.RemoveElementFromList(*currentTraversalPaths, dependencyPath)

	return nil
}

// Given the config path, return the list of config paths that are specified as dependency blocks in the config
func getDependencyBlockConfigPathsByFilepath(ctx *ParsingContext, configPath string) ([]string, error) {
	// This will automatically parse everything needed to parse the dependency block configs, and load them as
	// TerragruntConfig.Dependencies. Note that since we aren't passing in `DependenciesBlock` to the
	// PartialDecodeSectionType list, the Dependencies attribute will not include any dependencies specified via the
	// dependencies block.
	tgConfig, err := PartialParseConfigFile(ctx.WithDecodeList(DependencyBlock), configPath, nil)
	if err != nil {
		return nil, err
	}
	if tgConfig.Dependencies == nil {
		return []string{}, nil
	}
	return tgConfig.Dependencies.Paths, nil
}

// Encode the list of dependency blocks into a single cty.Value object that maps the dependency block name to the
// encoded dependency mapping. The encoded dependency mapping should have the attributes:
//   - outputs: The map of outputs of the corresponding terraform module that lives at the target config of the
//     dependency.
//
// This routine will go through the process of obtaining the outputs using `terragrunt output` from the target config.
func dependencyBlocksToCtyValue(ctx *ParsingContext, dependencyConfigs []Dependency) (*cty.Value, error) {
	paths := []string{}

	// dependencyMap is the top level map that maps dependency block names to the encoded version, which includes
	// various attributes for accessing information about the target config (including the module outputs).
	dependencyMap := map[string]cty.Value{}
	lock := sync.Mutex{}
	dependencyErrGroup, _ := errgroup.WithContext(ctx.Context)

	for _, dependencyConfig := range dependencyConfigs {
		dependencyConfig := dependencyConfig // https://golang.org/doc/faq#closures_and_goroutines
		dependencyErrGroup.Go(func() error {
			// Loose struct to hold the attributes of the dependency. This includes:
			// - outputs: The module outputs of the target config
			dependencyEncodingMap := map[string]cty.Value{}

			// Encode the outputs and nest under `outputs` attribute if we should get the outputs or the `mock_outputs`
			if err := dependencyConfig.setRenderedOutputs(ctx); err != nil {
				return err
			}
			if dependencyConfig.RenderedOutputs != nil {
				paths = append(paths, dependencyConfig.ConfigPath)
				dependencyEncodingMap["outputs"] = *dependencyConfig.RenderedOutputs
			}

			if dependencyConfig.Inputs != nil {
				dependencyEncodingMap["inputs"] = *dependencyConfig.Inputs
			}

			// Once the dependency is encoded into a map, we need to convert to a cty.Value again so that it can be fed to
			// the higher order dependency map.
			dependencyEncodingMapEncoded, err := gocty.ToCtyValue(dependencyEncodingMap, generateTypeFromValuesMap(dependencyEncodingMap))
			if err != nil {
				err = TerragruntOutputListEncodingError{Paths: paths, Err: err}
				return err
			}

			// Lock the map as only one goroutine should be writing to the map at a time
			lock.Lock()
			defer lock.Unlock()

			// Finally, feed the encoded dependency into the higher order map under the block name
			dependencyMap[dependencyConfig.Name] = dependencyEncodingMapEncoded
			return nil
		})
	}

	if err := dependencyErrGroup.Wait(); err != nil {
		return nil, err
	}

	// We need to convert the value map to a single cty.Value at the end so that it can be used in the execution ctx
	convertedOutput, err := gocty.ToCtyValue(dependencyMap, generateTypeFromValuesMap(dependencyMap))
	if err != nil {
		err = TerragruntOutputListEncodingError{Paths: paths, Err: err}
	}
	return &convertedOutput, errors.WithStackTrace(err)
}

// This will attempt to get the outputs from the target terragrunt config if it is applied. If it is not applied, the
// behavior is different depending on the configuration of the dependency:
//   - If the dependency block indicates a mock_outputs attribute, this will return that.
//     If the dependency block indicates a mock_outputs_merge_strategy_with_state attribute, mock_outputs and state outputs will be merged following the merge strategy
//   - If the dependency block does NOT indicate a mock_outputs attribute, this will return an error.
func getTerragruntOutputIfAppliedElseConfiguredDefault(ctx *ParsingContext, dependencyConfig Dependency) (*cty.Value, error) {
	if dependencyConfig.isDisabled() {
		ctx.TerragruntOptions.Logger.Debugf("Skipping outputs reading for disabled dependency %s", dependencyConfig.Name)
		return dependencyConfig.MockOutputs, nil
	}
	if dependencyConfig.shouldGetOutputs() {
		outputVal, isEmpty, err := getTerragruntOutput(ctx, dependencyConfig)
		if err != nil {
			return nil, err
		}

		if !isEmpty && dependencyConfig.shouldMergeMockOutputsWithState(ctx) && dependencyConfig.MockOutputs != nil {
			mockMergeStrategy := dependencyConfig.getMockOutputsMergeStrategy()
			switch mockMergeStrategy {
			case NoMerge:
				return outputVal, nil
			case ShallowMerge:
				return shallowMergeCtyMaps(*outputVal, *dependencyConfig.MockOutputs)
			case DeepMergeMapOnly:
				return deepMergeCtyMapsMapOnly(*dependencyConfig.MockOutputs, *outputVal)
			default:
				return nil, errors.WithStackTrace(InvalidMergeStrategyTypeError(mockMergeStrategy))
			}

		} else if !isEmpty {
			return outputVal, err
		}
	}

	// When we get no output, it can be an indication that either the module has no outputs or the module is not
	// applied. In either case, check if there are default output values to return. If yes, return that. Else,
	// return error.
	targetConfig := getCleanedTargetConfigPath(dependencyConfig.ConfigPath, ctx.TerragruntOptions.TerragruntConfigPath)
	currentConfig := ctx.TerragruntOptions.TerragruntConfigPath
	if dependencyConfig.shouldReturnMockOutputs(ctx) {
		ctx.TerragruntOptions.Logger.Debugf("WARNING: config %s is a dependency of %s that has no outputs, but mock outputs provided and returning those in dependency output.",
			targetConfig,
			currentConfig,
		)
		return dependencyConfig.MockOutputs, nil
	}

	// At this point, we expect outputs to exist because there is a `dependency` block without skip_outputs = true, and
	// returning mocks is not allowed. So return a useful error message indicating that we expected outputs, but they
	// did not exist.
	err := TerragruntOutputTargetNoOutputs{
		targetConfig:  targetConfig,
		currentConfig: currentConfig,
	}
	return nil, err
}

// We should only return default outputs if the mock_outputs attribute is set, and if we are running one of the
// allowed commands when `mock_outputs_allowed_terraform_commands` is set as well.
func (dependencyConfig Dependency) shouldReturnMockOutputs(ctx *ParsingContext) bool {
	if dependencyConfig.isDisabled() {
		return true
	}
	defaultOutputsSet := dependencyConfig.MockOutputs != nil
	allowedCommand :=
		dependencyConfig.MockOutputsAllowedTerraformCommands == nil ||
			len(*dependencyConfig.MockOutputsAllowedTerraformCommands) == 0 ||
			util.ListContainsElement(*dependencyConfig.MockOutputsAllowedTerraformCommands, ctx.TerragruntOptions.OriginalTerraformCommand)
	return defaultOutputsSet && allowedCommand || isRenderJsonCommand(ctx)
}

// Return the output from the state of another module, managed by terragrunt. This function will parse the provided
// terragrunt config and extract the desired output from the remote state. Note that this will error if the targeted
// module hasn't been applied yet.
func getTerragruntOutput(ctx *ParsingContext, dependencyConfig Dependency) (*cty.Value, bool, error) {
	// target config check: make sure the target config exists
	targetConfigPath := getCleanedTargetConfigPath(dependencyConfig.ConfigPath, ctx.TerragruntOptions.TerragruntConfigPath)
	if !util.FileExists(targetConfigPath) {
		return nil, true, errors.WithStackTrace(DependencyConfigNotFound{Path: targetConfigPath})
	}

	jsonBytes, err := getOutputJsonWithCaching(ctx, targetConfigPath)
	if err != nil {
		if !isRenderJsonCommand(ctx) {
			return nil, true, err
		}
		ctx.TerragruntOptions.Logger.Warnf("Failed to read outputs from %s referenced in %s as %s, fallback to mock outputs. Error: %v", targetConfigPath, ctx.TerragruntOptions.TerragruntConfigPath, dependencyConfig.Name, err)
		jsonBytes, err = json.Marshal(dependencyConfig.MockOutputs)
		if err != nil {
			return nil, true, err
		}
	}
	isEmpty := string(jsonBytes) == "{}"

	outputMap, err := terraformOutputJsonToCtyValueMap(targetConfigPath, jsonBytes)
	if err != nil {
		return nil, isEmpty, err
	}

	// We need to convert the value map to a single cty.Value at the end for use in the terragrunt config.
	convertedOutput, err := gocty.ToCtyValue(outputMap, generateTypeFromValuesMap(outputMap))
	if err != nil {
		err = TerragruntOutputEncodingError{Path: targetConfigPath, Err: err}
	}
	return &convertedOutput, isEmpty, errors.WithStackTrace(err)
}

// isRenderJsonCommand This function will true if terragrunt was invoked with render-json
func isRenderJsonCommand(ctx *ParsingContext) bool {
	return util.ListContainsElement(ctx.TerragruntOptions.TerraformCliArgs, renderJsonCommand)
}

// getOutputJsonWithCaching will run terragrunt output on the target config if it is not already cached.
func getOutputJsonWithCaching(ctx *ParsingContext, targetConfig string) ([]byte, error) {
	// Acquire synchronization lock to ensure only one instance of output is called per config.
	rawActualLock, _ := outputLocks.LoadOrStore(targetConfig, &sync.Mutex{})
	actualLock := rawActualLock.(*sync.Mutex)
	defer actualLock.Unlock()
	actualLock.Lock()

	// This debug log is useful for validating if the locking mechanism is working. If the locking mechanism is working,
	// we should only see one pair of logs at a time that begin with this statement, and then the relevant "terraform
	// output" log for the dependency.
	ctx.TerragruntOptions.Logger.Debugf("Getting output of dependency %s for config %s", targetConfig, ctx.TerragruntOptions.TerragruntConfigPath)

	// Look up if we have already run terragrunt output for this target config
	rawJsonBytes, hasRun := jsonOutputCache.Load(targetConfig)
	if hasRun {
		// Cache hit, so return cached output
		ctx.TerragruntOptions.Logger.Debugf("%s was run before. Using cached output.", targetConfig)
		return rawJsonBytes.([]byte), nil
	}

	// Cache miss, so look up the output and store in cache
	newJsonBytes, err := getTerragruntOutputJson(ctx, targetConfig)
	if err != nil {
		return nil, err
	}

	// When AWS Client Side Monitoring (CSM) is enabled the aws-sdk-go displays log as a plaintext "Enabling CSM" to stdout, even if the `output -json` flag is specified. The final output looks like this: "2023/05/04 20:22:43 Enabling CSM{...omitted json string...}", and and prevents proper json parsing. Since there is no way to disable this log, the only way out is to filter.
	// Related AWS code: https://github.com/aws/aws-sdk-go/blob/81d1cbbc6a2028023aff7bcab0fe1be320cd39f7/aws/session/session.go#L444
	// Related issues: https://github.com/gruntwork-io/terragrunt/issues/2233 https://github.com/hashicorp/terraform-provider-aws/issues/23620
	if index := bytes.IndexByte(newJsonBytes, byte('{')); index > 0 {
		newJsonBytes = newJsonBytes[index:]
	}

	jsonOutputCache.Store(targetConfig, newJsonBytes)
	return newJsonBytes, nil
}

// Whenever executing a dependency module, we clone the original options, and reset:
//
// - The config path to the dependency module's config
// - The original config path to the dependency module's config
//
// That way, everything in that dependnecy happens within its own ctx.
func cloneTerragruntOptionsForDependency(ctx *ParsingContext, targetConfigPath string) *options.TerragruntOptions {
	targetOptions := ctx.TerragruntOptions.Clone(targetConfigPath)
	targetOptions.OriginalTerragruntConfigPath = targetConfigPath
	// Clear IAMRoleOptions in case if it is different from one passed through CLI to allow dependencies to define own iam roles
	// https://github.com/gruntwork-io/terragrunt/issues/1853#issuecomment-940102676
	if targetOptions.IAMRoleOptions != targetOptions.OriginalIAMRoleOptions {
		targetOptions.IAMRoleOptions = options.IAMRoleOptions{}
	}
	return targetOptions
}

// Clone terragrunt options and update ctx for dependency block so that the outputs can be read correctly
func cloneTerragruntOptionsForDependencyOutput(ctx *ParsingContext, targetConfig string) (*options.TerragruntOptions, error) {
	targetOptions := cloneTerragruntOptionsForDependency(ctx, targetConfig)
	targetOptions.IncludeModulePrefix = false
	// just read outputs, so no need to check for dependent modules
	targetOptions.CheckDependentModules = false
	targetOptions.TerraformCommand = "output"
	targetOptions.TerraformCliArgs = []string{"output", "-json"}

	// DownloadDir needs to be updated to be in the ctx of the new config, if using default
	_, originalDefaultDownloadDir, err := options.DefaultWorkingAndDownloadDirs(ctx.TerragruntOptions.TerragruntConfigPath)
	if err != nil {
		return nil, errors.WithStackTrace(err)
	}

	// Using default, so compute new download dir and update
	if ctx.TerragruntOptions.DownloadDir == originalDefaultDownloadDir {
		_, downloadDir, err := options.DefaultWorkingAndDownloadDirs(targetConfig)
		if err != nil {
			return nil, errors.WithStackTrace(err)
		}
		targetOptions.DownloadDir = downloadDir
	}

	targetParsingContext := ctx.WithTerragruntOptions(targetOptions)
	// Validate and use TerragruntVersionConstraints.TerraformBinary for dependency
	partialTerragruntConfig, err := PartialParseConfigFile(
		targetParsingContext.WithDecodeList(DependencyBlock),
		targetConfig,
		nil,
	)
	if err != nil {
		return nil, err
	}
	if partialTerragruntConfig.TerraformBinary != "" {
		targetOptions.TerraformPath = partialTerragruntConfig.TerraformBinary
	}

	// If the Source is set, then we need to recompute it in the ctx of the target config.
	if ctx.TerragruntOptions.Source != "" {
		// We need the terraform source of the target config to compute the actual source to use
		partialParseIncludedConfig, err := PartialParseConfigFile(
			targetParsingContext.WithDecodeList(TerraformBlock),
			targetConfig,
			nil,
		)
		if err != nil {
			return nil, err
		}
		// Update the source value to be everything before "//" so that it can be recomputed
		moduleUrl, _ := getter.SourceDirSubdir(ctx.TerragruntOptions.Source)

		// Finally, update the source to be the combined path between the terraform source in the target config, and the
		// value before "//" in the original terragrunt options.
		targetSource, err := GetTerragruntSourceForModule(moduleUrl, filepath.Dir(targetConfig), partialParseIncludedConfig)
		if err != nil {
			return nil, err
		}
		targetOptions.Source = targetSource
	}

	return targetOptions, nil
}

// Retrieve the outputs from the terraform state in the target configuration. This attempts to optimize the output
// retrieval if the following conditions are true:
// - State backends are managed with a `remote_state` block.
// - The `remote_state` block does not depend on any `dependency` outputs.
// If these conditions are met, terragrunt can optimize the retrieval to avoid recursively retrieving dependency outputs
// by directly pulling down the state file. Otherwise, terragrunt will fallback to running `terragrunt output` on the
// target module.
func getTerragruntOutputJson(ctx *ParsingContext, targetConfig string) ([]byte, error) {
	// Make a copy of the terragruntOptions so that we can reuse the same execution environment, but in the ctx of
	// the target config.
	targetTGOptions, err := cloneTerragruntOptionsForDependencyOutput(ctx, targetConfig)
	if err != nil {
		return nil, err
	}
	ctx = ctx.WithTerragruntOptions(targetTGOptions)

	// First attempt to parse the `remote_state` blocks without parsing/getting dependency outputs. If this is possible,
	// proceed to routine that fetches remote state directly. Otherwise, fallback to calling `terragrunt output`
	// directly.
	remoteStateTGConfig, err := PartialParseConfigFile(ctx.WithDecodeList(RemoteStateBlock, TerragruntFlags), targetConfig, nil)
	if err != nil || !canGetRemoteState(remoteStateTGConfig.RemoteState) {
		ctx.TerragruntOptions.Logger.Debugf("Could not parse remote_state block from target config %s", targetConfig)
		ctx.TerragruntOptions.Logger.Debugf("Falling back to terragrunt output.")
		return runTerragruntOutputJson(ctx, targetConfig)
	}

	// In optimization mode, see if there is already an init-ed folder that terragrunt can use, and if so, run
	// `terraform output` in the working directory.
	isInit, workingDir, err := terragruntAlreadyInit(targetTGOptions, targetConfig, ctx)
	if err != nil {
		return nil, err
	}
	if isInit {
		return getTerragruntOutputJsonFromInitFolder(ctx, workingDir, remoteStateTGConfig.GetIAMRoleOptions())
	}
	return getTerragruntOutputJsonFromRemoteState(ctx, targetConfig, remoteStateTGConfig.RemoteState, remoteStateTGConfig.GetIAMRoleOptions())
}

// canGetRemoteState returns true if the remote state block is not nil and dependency optimization is not disabled
func canGetRemoteState(remoteState *remote.RemoteState) bool {
	return remoteState != nil && !remoteState.DisableDependencyOptimization
}

// terragruntAlreadyInit returns true if it detects that the module specified by the given terragrunt configuration is
// already initialized with the terraform source. This will also return the working directory where you can run
// terraform.
func terragruntAlreadyInit(terragruntOptions *options.TerragruntOptions, configPath string, ctx *ParsingContext) (bool, string, error) {
	// We need to first determine the working directory where the terraform source should be located. This is dependent
	// on the source field of the terraform block in the config.
	terraformBlockTGConfig, err := PartialParseConfigFile(ctx.WithDecodeList(TerraformSource), configPath, nil)
	if err != nil {
		return false, "", err
	}
	var workingDir string
	sourceUrl, err := GetTerraformSourceUrl(terragruntOptions, terraformBlockTGConfig)
	if err != nil {
		return false, "", err
	}
	if sourceUrl == "" || sourceUrl == "." {
		// When there is no source URL, there is no download process and the working dir is the same as the directory
		// where the config is.
		if util.IsDir(configPath) {
			workingDir = configPath
		} else {
			workingDir = filepath.Dir(configPath)
		}
	} else {
		terraformSource, err := terraform.NewSource(sourceUrl, terragruntOptions.DownloadDir, terragruntOptions.WorkingDir, terragruntOptions.Logger)
		if err != nil {
			return false, "", err
		}
		// We're only interested in the computed working dir.
		workingDir = terraformSource.WorkingDir
	}
	// Terragrunt is already init-ed if the terraform state dir (.terraform) exists in the working dir.
	// NOTE: if the ref changes, the workingDir would be different as the download dir includes a base64 encoded hash of
	// the source URL with ref. This would ensure that this routine would not return true if the new ref is not already
	// init-ed.
	return util.FileExists(filepath.Join(workingDir, ".terraform")), workingDir, nil
}

// getTerragruntOutputJsonFromInitFolder will retrieve the outputs directly from the module's working directory without
// running init.
func getTerragruntOutputJsonFromInitFolder(ctx *ParsingContext, terraformWorkingDir string, iamRoleOpts options.IAMRoleOptions) ([]byte, error) {
	targetConfigPath := ctx.TerragruntOptions.TerragruntConfigPath

	ctx.TerragruntOptions.Logger.Debugf("Detected module %s is already init-ed. Retrieving outputs directly from working directory.", targetConfigPath)

	targetTGOptions, err := setupTerragruntOptionsForBareTerraform(ctx, terraformWorkingDir, targetConfigPath, iamRoleOpts)
	if err != nil {
		return nil, err
	}

	out, err := shell.RunTerraformCommandWithOutput(targetTGOptions, "output", "-json")
	if err != nil {
		return nil, err
	}
	jsonString := out.Stdout
	jsonBytes := []byte(strings.TrimSpace(jsonString))
	ctx.TerragruntOptions.Logger.Debugf("Retrieved output from %s as json: %s", targetConfigPath, jsonString)
	return jsonBytes, nil
}

// getTerragruntOutputJsonFromRemoteState will retrieve the outputs directly by using just the remote state block. This
// uses terraform's feature where `output` and `init` can work without the real source, as long as you have the
// `backend` configured.
// To do this, this function will:
// - Create a temporary folder
// - Generate the backend.tf file with the backend configuration from the remote_state block
// - Copy the provider lock file, if there is one in the dependency's working directory
// - Run terraform init and terraform output
// - Clean up folder once json file is generated
// NOTE: terragruntOptions should be in the ctx of the targetConfig already.
func getTerragruntOutputJsonFromRemoteState(
	ctx *ParsingContext,
	targetConfigPath string,
	remoteState *remote.RemoteState,
	iamRoleOpts options.IAMRoleOptions,
) ([]byte, error) {
	ctx.TerragruntOptions.Logger.Debugf("Detected remote state block with generate config. Resolving dependency by pulling remote state.")
	// Create working directory where we will run terraform in. We will create the temporary directory in the download
	// directory for consistency with other file generation capabilities of terragrunt. Make sure it is cleaned up
	// before the function returns.
	if err := util.EnsureDirectory(ctx.TerragruntOptions.DownloadDir); err != nil {
		return nil, err
	}
	tempWorkDir, err := os.MkdirTemp(ctx.TerragruntOptions.DownloadDir, "")
	if err != nil {
		return nil, err
	}
	defer func(path string) {
		err := os.RemoveAll(path)
		if err != nil {
			ctx.TerragruntOptions.Logger.Warnf("Failed to remove %s: %v", path, err)
		}
	}(tempWorkDir)
	ctx.TerragruntOptions.Logger.Debugf("Setting dependency working directory to %s", tempWorkDir)

	targetTGOptions, err := setupTerragruntOptionsForBareTerraform(ctx, tempWorkDir, targetConfigPath, iamRoleOpts)
	if err != nil {
		return nil, err
	}
	ctx = ctx.WithTerragruntOptions(targetTGOptions)

	// To speed up dependencies processing it is possible to retrieve its output directly from the backend without init dependencies
	if ctx.TerragruntOptions.FetchDependencyOutputFromState {
		switch backend := remoteState.Backend; backend {
		case "s3":
			jsonBytes, err := getTerragruntOutputJsonFromRemoteStateS3(
				targetTGOptions,
				remoteState,
			)
			if err != nil {
				return nil, err
			}
			ctx.TerragruntOptions.Logger.Debugf("Retrieved output from %s as json: %s using s3 bucket", targetConfigPath, jsonBytes)
			return jsonBytes, nil
		default:
			ctx.TerragruntOptions.Logger.Errorf("FetchDependencyOutputFromState is not supported for backend %s, falling back to normal method", backend)
		}
	}

	// Generate the backend configuration in the working dir. If no generate config is set on the remote state block,
	// set a temporary generate config so we can generate the backend code.
	if remoteState.Generate == nil {
		remoteState.Generate = &remote.RemoteStateGenerate{
			Path:     "backend.tf",
			IfExists: codegen.ExistsOverwriteTerragruntStr,
		}
	}
	if err := remoteState.GenerateTerraformCode(targetTGOptions); err != nil {
		return nil, err
	}
	ctx.TerragruntOptions.Logger.Debugf("Generated remote state configuration in working dir %s", tempWorkDir)

	// Check for a provider lock file and copy it to the working dir if it exists.
	terragruntDir := filepath.Dir(ctx.TerragruntOptions.TerragruntConfigPath)
	if err := util.CopyLockFile(terragruntDir, tempWorkDir, ctx.TerragruntOptions.Logger); err != nil {
		return nil, err
	}

	// The working directory is now set up to interact with the state, so pull it down to get the json output.

	// First run init to setup the backend configuration so that we can run output.
	runTerraformInitForDependencyOutput(ctx, tempWorkDir, targetConfigPath)

	// Now that the backend is initialized, run terraform output to get the data and return it.
	out, err := shell.RunTerraformCommandWithOutput(targetTGOptions, "output", "-json")
	if err != nil {
		return nil, err
	}
	jsonString := out.Stdout
	jsonBytes := []byte(strings.TrimSpace(jsonString))
	ctx.TerragruntOptions.Logger.Debugf("Retrieved output from %s as json: %s", targetConfigPath, jsonString)

	return jsonBytes, nil

}

// getTerragruntOutputJsonFromRemoteStateS3 pulls the output directly from an S3 bucket without calling Terraform
func getTerragruntOutputJsonFromRemoteStateS3(terragruntOptions *options.TerragruntOptions, remoteState *remote.RemoteState) ([]byte, error) {
	terragruntOptions.Logger.Debugf("Fetching outputs directly from s3://%s/%s", remoteState.Config["bucket"], remoteState.Config["key"])

	s3ConfigExtended, err := remote.ParseExtendedS3Config(remoteState.Config)
	if err != nil {
		return nil, err
	}

	sessionConfig := s3ConfigExtended.GetAwsSessionConfig()

	s3Client, err := remote.CreateS3Client(sessionConfig, terragruntOptions)
	if err != nil {
		return nil, err
	}

	result, err := s3Client.GetObject(&s3.GetObjectInput{
		Bucket: aws.String(fmt.Sprintf("%s", remoteState.Config["bucket"])),
		Key:    aws.String(fmt.Sprintf("%s", remoteState.Config["key"])),
	})

	if err != nil {
		return nil, err
	}

	defer func(Body io.ReadCloser) {
		err := Body.Close()
		if err != nil {
			terragruntOptions.Logger.Warnf("Failed to close remote state response %v", err)
		}
	}(result.Body)
	steateBody, err := io.ReadAll(result.Body)
	if err != nil {
		return nil, err
	}
	jsonState := string(steateBody)
	jsonMap := make(map[string]interface{})
	err = json.Unmarshal([]byte(jsonState), &jsonMap)
	if err != nil {
		return nil, err
	}
	jsonOutputs, err := json.Marshal(jsonMap["outputs"])
	if err != nil {
		return nil, err
	}
	return jsonOutputs, nil
}

// setupTerragruntOptionsForBareTerraform sets up a new TerragruntOptions struct that can be used to run terraform
// without going through the full RunTerragrunt operation.
func setupTerragruntOptionsForBareTerraform(ctx *ParsingContext, workingDir string, configPath string, iamRoleOpts options.IAMRoleOptions) (*options.TerragruntOptions, error) {
	// Here we clone the terragrunt options again since we need to make further modifications to it to allow running
	// terraform directly.
	// Set the terraform working dir to the tempdir, and set stdout writer to io.Discard so that output content is
	// not logged.
	targetTGOptions := cloneTerragruntOptionsForDependency(ctx, configPath)
	targetTGOptions.WorkingDir = workingDir
	targetTGOptions.Writer = io.Discard

	// If the target config has an IAM role directive and it was not set on the command line, set it to
	// the one we retrieved from the config.
	targetTGOptions.IAMRoleOptions = options.MergeIAMRoleOptions(iamRoleOpts, targetTGOptions.OriginalIAMRoleOptions)

	// Make sure to assume any roles set by TERRAGRUNT_IAM_ROLE
	if err := aws_helper.AssumeRoleAndUpdateEnvIfNecessary(targetTGOptions); err != nil {
		return nil, err
	}
	return targetTGOptions, nil
}

// runTerragruntOutputJson uses terragrunt running functions to extract the json output from the target config.
// NOTE: targetTGOptions should be in the ctx of the targetConfig.
func runTerragruntOutputJson(ctx *ParsingContext, targetConfig string) ([]byte, error) {
	// Update the stdout buffer so we can capture the output
	var stdoutBuffer bytes.Buffer
	stdoutBufferWriter := bufio.NewWriter(&stdoutBuffer)
	ctx.TerragruntOptions.Writer = stdoutBufferWriter

	err := ctx.TerragruntOptions.RunTerragrunt(ctx.TerragruntOptions)
	if err != nil {
		return nil, errors.WithStackTrace(err)
	}

	err = stdoutBufferWriter.Flush()
	if err != nil {
		return nil, errors.WithStackTrace(err)
	}
	jsonString := stdoutBuffer.String()
	jsonBytes := []byte(strings.TrimSpace(jsonString))
	ctx.TerragruntOptions.Logger.Debugf("Retrieved output from %s as json: %s", targetConfig, jsonString)
	return jsonBytes, nil
}

// terraformOutputJsonToCtyValueMap takes the terraform output json and converts to a mapping between output keys to the
// parsed cty.Value encoding of the json objects.
func terraformOutputJsonToCtyValueMap(targetConfigPath string, jsonBytes []byte) (map[string]cty.Value, error) {
	// When getting all outputs, terraform returns a json with the data containing metadata about the types, so we
	// can't quite return the data directly. Instead, we will need further processing to get the output we want.
	// To do so, we first Unmarshal the json into a simple go map to a OutputMeta struct.
	type OutputMeta struct {
		Sensitive bool            `json:"sensitive"`
		Type      json.RawMessage `json:"type"`
		Value     json.RawMessage `json:"value"`
	}
	var outputs map[string]OutputMeta

	err := json.Unmarshal(jsonBytes, &outputs)
	if err != nil {
		return nil, errors.WithStackTrace(TerragruntOutputParsingError{Path: targetConfigPath, Err: err})
	}
	flattenedOutput := map[string]cty.Value{}
	for k, v := range outputs {
		outputType, err := ctyjson.UnmarshalType(v.Type)
		if err != nil {
			return nil, errors.WithStackTrace(TerragruntOutputParsingError{Path: targetConfigPath, Err: err})
		}
		outputVal, err := ctyjson.Unmarshal(v.Value, outputType)
		if err != nil {
			return nil, errors.WithStackTrace(TerragruntOutputParsingError{Path: targetConfigPath, Err: err})
		}
		flattenedOutput[k] = outputVal
	}
	return flattenedOutput, nil
}

// ClearOutputCache clears the output cache. Useful during testing.
func ClearOutputCache() {
	jsonOutputCache = sync.Map{}
}

// runTerraformInitForDependencyOutput will run terraform init in a mode that doesn't pull down plugins or modules. Note
// that this will cause the command to fail for most modules as terraform init does a validation check to make sure the
// plugins are available, even though we don't need it for our purposes (terraform output does not depend on any of the
// plugins being available). As such this command will ignore errors in the init command.
// To help with debuggability, the errors will be printed to the console when TG_LOG=debug is set.
func runTerraformInitForDependencyOutput(ctx *ParsingContext, workingDir string, targetConfigPath string) {
	stderr := bytes.Buffer{}
	initTGOptions := cloneTerragruntOptionsForDependency(ctx, targetConfigPath)
	initTGOptions.WorkingDir = workingDir
	initTGOptions.ErrWriter = &stderr
	err := shell.RunTerraformCommand(initTGOptions, "init", "-get=false")
	if err != nil {
		ctx.TerragruntOptions.Logger.Debugf("Ignoring expected error from dependency init call")
		ctx.TerragruntOptions.Logger.Debugf("Init call stderr:")
		ctx.TerragruntOptions.Logger.Debugf(stderr.String())
	}
}<|MERGE_RESOLUTION|>--- conflicted
+++ resolved
@@ -182,16 +182,11 @@
 	for _, dep := range decodedDependency.Dependencies {
 		depPath := getCleanedTargetConfigPath(dep.ConfigPath, ctx.TerragruntOptions.TerragruntConfigPath)
 		if dep.isEnabled() && util.FileExists(depPath) {
-<<<<<<< HEAD
-			childCtx := ctx.WithDecodeList(TerragruntFlags).WithTerragruntOptions(cloneTerragruntOptionsForDependency(ctx, depPath))
-			depConfig, err := PartialParseConfigFile(childCtx, depPath, nil)
-=======
 			depCtx := ctx.
 				WithDecodeList(TerragruntFlags, TerragruntInputs).
 				WithTerragruntOptions(cloneTerragruntOptionsForDependency(ctx, depPath))
 
 			depConfig, err := PartialParseConfigFile(depCtx, depPath, nil)
->>>>>>> 9f8d9050
 			if err == nil {
 				if depConfig.Skip {
 					ctx.TerragruntOptions.Logger.Debugf("Skipping outputs reading for disabled dependency %s", dep.Name)
@@ -205,7 +200,7 @@
 				dep.Inputs = &inputsCty
 
 			} else {
-				ctx.TerragruntOptions.Logger.Debugf("Skip reading partial config for dependency %s: %v", dep.Name, err)
+				ctx.TerragruntOptions.Logger.Warnf("Error reading partial config  for dependency %s: %v", dep.Name, err)
 			}
 		}
 
