--- conflicted
+++ resolved
@@ -608,13 +608,8 @@
 	rawJSONBytes, hasRun := jsonOutputCache.Load(targetConfig)
 	if hasRun {
 		// Cache hit, so return cached output
-<<<<<<< HEAD
-		ctx.TerragruntOptions.Logger.Debugf("%s was run before. Using cached output.", targetOpts.RelativeTerragruntConfigPath)
+		ctx.TerragruntOptions.Logger.Debugf("%s was run before. Using cached output.", targetConfig)
 		return rawJSONBytes.([]byte), nil
-=======
-		ctx.TerragruntOptions.Logger.Debugf("%s was run before. Using cached output.", targetConfig)
-		return rawJsonBytes.([]byte), nil
->>>>>>> 68e95e12
 	}
 
 	// Cache miss, so look up the output and store in cache
@@ -769,11 +764,7 @@
 		ctx.TerragruntOptions.Logger.Debugf("Could not parse remote_state block from target config %s", targetOpts.TerragruntConfigPath)
 		ctx.TerragruntOptions.Logger.Debugf("Falling back to terragrunt output.")
 
-<<<<<<< HEAD
-		return runTerragruntOutputJSON(ctx)
-=======
-		return runTerragruntOutputJson(ctx, targetConfig)
->>>>>>> 68e95e12
+		return runTerragruntOutputJSON(ctx, targetConfig)
 	}
 
 	// In optimization mode, see if there is already an init-ed folder that terragrunt can use, and if so, run
@@ -1052,11 +1043,7 @@
 
 // runTerragruntOutputJSON uses terragrunt running functions to extract the json output from the target config.
 // NOTE: targetTGOptions should be in the ctx of the targetConfig.
-<<<<<<< HEAD
-func runTerragruntOutputJSON(ctx *ParsingContext) ([]byte, error) {
-=======
-func runTerragruntOutputJson(ctx *ParsingContext, targetConfig string) ([]byte, error) {
->>>>>>> 68e95e12
+func runTerragruntOutputJSON(ctx *ParsingContext, targetConfig string) ([]byte, error) {
 	// Update the stdout buffer so we can capture the output
 	var stdoutBuffer bytes.Buffer
 	stdoutBufferWriter := bufio.NewWriter(&stdoutBuffer)
