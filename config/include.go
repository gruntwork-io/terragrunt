package config

import (
	"encoding/json"
	goErrors "errors"
	"fmt"
	"path/filepath"
	"strings"

	"github.com/gruntwork-io/terragrunt/codegen"
	"github.com/gruntwork-io/terragrunt/config/hclparse"

	"github.com/hashicorp/hcl/v2"
	"github.com/hashicorp/hcl/v2/hclwrite"
	"github.com/imdario/mergo"

	"github.com/gruntwork-io/go-commons/errors"
	"github.com/gruntwork-io/terragrunt/options"
	"github.com/gruntwork-io/terragrunt/util"
)

const bareIncludeKey = ""

var fieldsCopyLocks = util.NewKeyLocks()

// Parse the config of the given include, if one is specified
func parseIncludedConfig(ctx *ParsingContext, includedConfig *IncludeConfig) (*TerragruntConfig, error) {
	if includedConfig.Path == "" {
		return nil, errors.WithStackTrace(IncludedConfigMissingPathError(ctx.TerragruntOptions.TerragruntConfigPath))
	}

	includePath := includedConfig.Path

	if !filepath.IsAbs(includePath) {
		includePath = util.JoinPath(filepath.Dir(ctx.TerragruntOptions.TerragruntConfigPath), includePath)
	}

	// These condition are here to specifically handle the `run-all` command. During any `run-all` call, terragrunt
	// needs to first build up the dependency graph to know what order to process the modules in. We want to limit users
	// from creating a dependency between the dependency path for graph generation, and a module output. This is because
	// the outputs may not be available yet during the graph generation. E.g., consider a completely new deployment and
	// `terragrunt run-all apply` is called. In this case, the outputs are expected to be materialized while terragrunt
	// is running `apply` through the graph, but NOT when the dependency graph is first being formulated.
	//
	// To support this, we implement the following conditions for when terragrunt can fully parse the included config
	// (only one needs to be true):
	// - Included config does NOT have a dependency block.
	// - Terragrunt is NOT performing a partial parse (which indicates whether or not Terragrunt is building a module
	//   graph).
	//
	// These conditions are sufficient to avoid a situation where dependency block parsing relies on output fetching.
	// Note that the user does not have to have a dynamic dependency path that directly depends on dependency outputs to
	// cause this! For example, suppose the user has a dependency path that depends on an included input:
	//
	// include "root" {
	//   path = find_in_parent_folders()
	//   expose = true
	// }
	// dependency "dep" {
	//   config_path = include.root.inputs.vpc_dir
	// }
	//
	// In this example, the user the vpc_dir input may not directly depend on a dependency. However, what if the root
	// config had other inputs that depended on a dependency? E.g.:
	//
	// inputs = {
	//   vpc_dir = "../vpc"
	//   vpc_id  = dependency.vpc.outputs.id
	// }
	//
	// In this situation, terragrunt can not parse the included inputs attribute unless it fetches the `vpc` dependency
	// outputs. Since the block parsing is transitive, it leads to a situation where terragrunt cannot parse the `dep`
	// dependency block unless the `vpc` dependency has outputs (since we can't partially parse the `inputs` attribute).
	// OTOH, if we know the included config has no `dependency` defined, then no matter what attribute is pulled in, we
	// know that the `dependency` block path will never depend on dependency outputs. Hence, we perform a full
	// parse of the included config in the graph generation stage only if the included config does NOT have a dependency
	// block, but resort to a partial parse otherwise.
	//
	// NOTE: To make the logic easier to implement, we implement the inverse here, where we check whether the included
	// config has a dependency block, and if we are in the middle of a partial parse, we perform a partial parse of the
	// included config.
	hasDependency, err := configFileHasDependencyBlock(includePath)
	if err != nil {
		return nil, err
	}

	if hasDependency && len(ctx.PartialParseDecodeList) > 0 {
		ctx.TerragruntOptions.Logger.Debugf(
			"Included config %s can only be partially parsed during dependency graph formation for run-all command as it has a dependency block.",
			includePath,
		)

		return PartialParseConfigFile(ctx, includePath, includedConfig)
	}

	return ParseConfigFile(ctx, includePath, includedConfig)
}

// handleInclude merges the included config into the current config depending on the merge strategy specified by the
// user.
func handleInclude(ctx *ParsingContext, config *TerragruntConfig, isPartial bool) (*TerragruntConfig, error) {
	if ctx.TrackInclude == nil {
		return nil, goErrors.New("you reached an impossible condition. This is most likely a bug in terragrunt. Please open an issue at github.com/gruntwork-io/terragrunt with this error message. Code: HANDLE_INCLUDE_NIL_INCLUDE_CONFIG")
	}

	// We merge in the include blocks in reverse order here. The expectation is that the bottom most elements override
	// those in earlier includes, so we need to merge bottom up instead of top down to ensure this.
	includeList := ctx.TrackInclude.CurrentList
	baseConfig := config

	for i := len(includeList) - 1; i >= 0; i-- {
		includeConfig := includeList[i]

		mergeStrategy, err := includeConfig.GetMergeStrategy()
		if err != nil {
			return config, err
		}

		var (
			parsedIncludeConfig *TerragruntConfig
			logPrefix           string
		)

		if isPartial {
			parsedIncludeConfig, err = partialParseIncludedConfig(ctx, &includeConfig)
			logPrefix = "[Partial] "
		} else {
			parsedIncludeConfig, err = parseIncludedConfig(ctx, &includeConfig)
		}

		if err != nil {
			return nil, err
		}

		// TODO: Remove lint suppression
		switch mergeStrategy { //nolint:exhaustive
		case NoMerge:
			ctx.TerragruntOptions.Logger.Debugf("%sIncluded config %s has strategy no merge: not merging config in.", logPrefix, includeConfig.Path)
		case ShallowMerge:
			ctx.TerragruntOptions.Logger.Debugf("%sIncluded config %s has strategy shallow merge: merging config in (shallow).", logPrefix, includeConfig.Path)

			if err := parsedIncludeConfig.Merge(baseConfig, ctx.TerragruntOptions); err != nil {
				return nil, err
			}

			baseConfig = parsedIncludeConfig
		case DeepMerge:
			ctx.TerragruntOptions.Logger.Debugf("%sIncluded config %s has strategy deep merge: merging config in (deep).", logPrefix, includeConfig.Path)

			if err := parsedIncludeConfig.DeepMerge(baseConfig, ctx.TerragruntOptions); err != nil {
				return nil, err
			}

			baseConfig = parsedIncludeConfig
		default:
			return nil, fmt.Errorf("you reached an impossible condition. This is most likely a bug in terragrunt. Please open an issue at github.com/gruntwork-io/terragrunt with this error message. Code: UNKNOWN_MERGE_STRATEGY_%s", mergeStrategy)
		}
	}

	return baseConfig, nil
}

// handleIncludeForDependency is a partial merge of the included config to handle dependencies. This only merges the
// dependency block configurations between the included config and the child config. This allows us to merge the two
// dependencies prior to retrieving the outputs, allowing you to have partial configuration that is overridden by a
// child.
func handleIncludeForDependency(ctx *ParsingContext, childDecodedDependency TerragruntDependency) (*TerragruntDependency, error) {
	if ctx.TrackInclude == nil {
		return nil, goErrors.New("you reached an impossible condition. This is most likely a bug in terragrunt. Please open an issue at github.com/gruntwork-io/terragrunt with this error message. Code: HANDLE_INCLUDE_DEPENDENCY_NIL_INCLUDE_CONFIG")
	}
	// We merge in the include blocks in reverse order here. The expectation is that the bottom most elements override
	// those in earlier includes, so we need to merge bottom up instead of top down to ensure this.
	includeList := ctx.TrackInclude.CurrentList
	baseDependencyBlock := childDecodedDependency.Dependencies

	for i := len(includeList) - 1; i >= 0; i-- {
		includeConfig := includeList[i]

		mergeStrategy, err := includeConfig.GetMergeStrategy()
		if err != nil {
			return nil, err
		}

		includedPartialParse, err := partialParseIncludedConfig(ctx.WithDecodeList(DependencyBlock), &includeConfig)
		if err != nil {
			return nil, err
		}

		// TODO: Remove lint suppression
		switch mergeStrategy { //nolint:exhaustive
		case NoMerge:
			ctx.TerragruntOptions.Logger.Debugf("Included config %s has strategy no merge: not merging config in for dependency.", includeConfig.Path)
		case ShallowMerge:
			ctx.TerragruntOptions.Logger.Debugf("Included config %s has strategy shallow merge: merging config in (shallow) for dependency.", includeConfig.Path)

			mergedDependencyBlock := mergeDependencyBlocks(includedPartialParse.TerragruntDependencies, baseDependencyBlock)
			baseDependencyBlock = mergedDependencyBlock
		case DeepMerge:
			ctx.TerragruntOptions.Logger.Debugf("Included config %s has strategy deep merge: merging config in (deep) for dependency.", includeConfig.Path)

			mergedDependencyBlock, err := deepMergeDependencyBlocks(includedPartialParse.TerragruntDependencies, baseDependencyBlock)
			if err != nil {
				return nil, err
			}

			baseDependencyBlock = mergedDependencyBlock
		default:
			return nil, fmt.Errorf("you reached an impossible condition. This is most likely a bug in terragrunt. Please open an issue at github.com/gruntwork-io/terragrunt with this error message. Code: UNKNOWN_MERGE_STRATEGY_%s_DEPENDENCY", mergeStrategy)
		}
	}

	return &TerragruntDependency{Dependencies: baseDependencyBlock}, nil
}

// Merge performs a shallow merge of the given sourceConfig into the targetConfig. sourceConfig will override common
// attributes defined in the targetConfig. Note that this will modify the targetConfig.
// NOTE: the following attributes are deliberately omitted from the merge operation, as they are handled differently in
// the parser:
//   - locals [These blocks are not merged by design]
//
// NOTE: dependencies block is a special case and is merged deeply. This is necessary to ensure the configstack system
// works correctly, as it uses the `Dependencies` list to track the dependencies of modules for graph building purposes.
// This list includes the dependencies added from dependency blocks, which is handled in a different stage.
func (cfg *TerragruntConfig) Merge(sourceConfig *TerragruntConfig, terragruntOptions *options.TerragruntOptions) error {
	// Merge simple attributes first
	if sourceConfig.DownloadDir != "" {
		cfg.DownloadDir = sourceConfig.DownloadDir
	}

	if sourceConfig.IamRole != "" {
		cfg.IamRole = sourceConfig.IamRole
	}

	if sourceConfig.IamAssumeRoleDuration != nil {
		cfg.IamAssumeRoleDuration = sourceConfig.IamAssumeRoleDuration
	}

	if sourceConfig.TerraformVersionConstraint != "" {
		cfg.TerraformVersionConstraint = sourceConfig.TerraformVersionConstraint
	}

	if sourceConfig.TerraformBinary != "" {
		cfg.TerraformBinary = sourceConfig.TerraformBinary
	}

	if sourceConfig.PreventDestroy != nil {
		cfg.PreventDestroy = sourceConfig.PreventDestroy
	}

	if sourceConfig.RetryMaxAttempts != nil {
		cfg.RetryMaxAttempts = sourceConfig.RetryMaxAttempts
	}

	if sourceConfig.RetrySleepIntervalSec != nil {
		cfg.RetrySleepIntervalSec = sourceConfig.RetrySleepIntervalSec
	}

	if sourceConfig.TerragruntVersionConstraint != "" {
		cfg.TerragruntVersionConstraint = sourceConfig.TerragruntVersionConstraint
	}

	if sourceConfig.Engine != nil {
		cfg.Engine = sourceConfig.Engine.Clone()
	}

	// Skip has to be set specifically in each file that should be skipped
	cfg.Skip = sourceConfig.Skip

	if sourceConfig.RemoteState != nil {
		cfg.RemoteState = sourceConfig.RemoteState
	}

	if sourceConfig.Terraform != nil {
		if cfg.Terraform == nil {
			cfg.Terraform = sourceConfig.Terraform
		} else {
			if sourceConfig.Terraform.Source != nil {
				cfg.Terraform.Source = sourceConfig.Terraform.Source
			}
<<<<<<< HEAD
			if sourceConfig.Terraform.CopyTerraformLockFile != nil {
				targetConfig.Terraform.CopyTerraformLockFile = sourceConfig.Terraform.CopyTerraformLockFile
			}
			mergeExtraArgs(terragruntOptions, sourceConfig.Terraform.ExtraArgs, &targetConfig.Terraform.ExtraArgs)
=======
>>>>>>> 70797fd4

			mergeExtraArgs(terragruntOptions, sourceConfig.Terraform.ExtraArgs, &cfg.Terraform.ExtraArgs)

			mergeHooks(terragruntOptions, sourceConfig.Terraform.BeforeHooks, &cfg.Terraform.BeforeHooks)
			mergeHooks(terragruntOptions, sourceConfig.Terraform.AfterHooks, &cfg.Terraform.AfterHooks)
			mergeErrorHooks(terragruntOptions, sourceConfig.Terraform.ErrorHooks, &cfg.Terraform.ErrorHooks)
		}
	}

	// Dependency blocks are shallow merged by name
	cfg.TerragruntDependencies = mergeDependencyBlocks(cfg.TerragruntDependencies, sourceConfig.TerragruntDependencies)

	// Deep merge the dependencies list. This is different from dependency blocks, and refers to the deprecated
	// dependencies block!
	if sourceConfig.Dependencies != nil {
		if cfg.Dependencies == nil {
			cfg.Dependencies = sourceConfig.Dependencies
		} else {
			cfg.Dependencies.Merge(sourceConfig.Dependencies)
		}
	}

	if sourceConfig.RetryableErrors != nil {
		cfg.RetryableErrors = sourceConfig.RetryableErrors
	}

	// Merge the generate configs. This is a shallow merge. Meaning, if the child has the same name generate block, then the
	// child's generate block will override the parent's block.

	err := validateGenerateConfigs(&sourceConfig.GenerateConfigs, &cfg.GenerateConfigs)
	if err != nil {
		return err
	}

	for key, val := range sourceConfig.GenerateConfigs {
		cfg.GenerateConfigs[key] = val
	}

	if sourceConfig.Inputs != nil {
		cfg.Inputs = mergeInputs(sourceConfig.Inputs, cfg.Inputs)
	}

	CopyFieldsMetadata(sourceConfig, cfg)

	return nil
}

// DeepMerge performs a deep merge of the given sourceConfig into the targetConfig. Deep merge is defined as follows:
//   - For simple types, the source overrides the target.
//   - For lists, the two attribute lists are combined together in concatenation.
//   - For maps, the two maps are combined together recursively. That is, if the map keys overlap, then a deep merge is
//     performed on the map value.
//   - Note that some structs are not deep mergeable due to an implementation detail. This will change in the future. The
//     following structs have this limitation:
//   - remote_state
//   - generate
//   - Note that the following attributes are deliberately omitted from the merge operation, as they are handled
//     differently in the parser:
//   - dependency blocks (TerragruntDependencies) [These blocks need to retrieve outputs, so we need to merge during
//     the parsing step, not after the full config is decoded]
//   - locals [These blocks are not merged by design]
func (cfg *TerragruntConfig) DeepMerge(sourceConfig *TerragruntConfig, terragruntOptions *options.TerragruntOptions) error {
	// Merge simple attributes first
	if sourceConfig.DownloadDir != "" {
		cfg.DownloadDir = sourceConfig.DownloadDir
	}

	if sourceConfig.IamRole != "" {
		cfg.IamRole = sourceConfig.IamRole
	}

	if sourceConfig.IamAssumeRoleDuration != nil {
		cfg.IamAssumeRoleDuration = sourceConfig.IamAssumeRoleDuration
	}

	if sourceConfig.TerraformVersionConstraint != "" {
		cfg.TerraformVersionConstraint = sourceConfig.TerraformVersionConstraint
	}

	if sourceConfig.TerraformBinary != "" {
		cfg.TerraformBinary = sourceConfig.TerraformBinary
	}

	if sourceConfig.PreventDestroy != nil {
		cfg.PreventDestroy = sourceConfig.PreventDestroy
	}

	if sourceConfig.RetryMaxAttempts != nil {
		cfg.RetryMaxAttempts = sourceConfig.RetryMaxAttempts
	}

	if sourceConfig.RetrySleepIntervalSec != nil {
		cfg.RetrySleepIntervalSec = sourceConfig.RetrySleepIntervalSec
	}

	if sourceConfig.TerragruntVersionConstraint != "" {
		cfg.TerragruntVersionConstraint = sourceConfig.TerragruntVersionConstraint
	}

	if sourceConfig.Engine != nil {
		if cfg.Engine == nil {
			cfg.Engine = &EngineConfig{}
		}

		cfg.Engine.Merge(sourceConfig.Engine)
	}

	// Skip has to be set specifically in each file that should be skipped
	cfg.Skip = sourceConfig.Skip

	// Copy only dependencies which doesn't exist in source
	if sourceConfig.Dependencies != nil {
		resultModuleDependencies := &ModuleDependencies{}

		if cfg.Dependencies != nil {
			// take in result dependencies only paths which aren't defined in source
			// Fix for issue: https://github.com/gruntwork-io/terragrunt/issues/1900
			targetPathMap := fetchDependencyPaths(cfg)
			sourcePathMap := fetchDependencyPaths(sourceConfig)

			for key, value := range targetPathMap {
				_, found := sourcePathMap[key]
				if !found {
					resultModuleDependencies.Paths = append(resultModuleDependencies.Paths, value)
				}
			}
			// copy target paths which are defined only in Dependencies and not in TerragruntDependencies
			// if TerragruntDependencies will be empty, all targetConfig.Dependencies.Paths will be copied to resultModuleDependencies.Paths
			for _, dependencyPath := range cfg.Dependencies.Paths {
				var addPath = true

				for _, targetPath := range targetPathMap {
					if dependencyPath == targetPath { // path already defined in TerragruntDependencies, skip adding
						addPath = false
						break
					}
				}

				if addPath {
					resultModuleDependencies.Paths = append(resultModuleDependencies.Paths, dependencyPath)
				}
			}
		}

		resultModuleDependencies.Paths = append(resultModuleDependencies.Paths, sourceConfig.Dependencies.Paths...)
		cfg.Dependencies = resultModuleDependencies
	}

	// Dependency blocks are deep merged by name
	mergedDeps, err := deepMergeDependencyBlocks(cfg.TerragruntDependencies, sourceConfig.TerragruntDependencies)
	if err != nil {
		return err
	}

	cfg.TerragruntDependencies = mergedDeps

	if sourceConfig.RetryableErrors != nil {
		cfg.RetryableErrors = append(cfg.RetryableErrors, sourceConfig.RetryableErrors...)
	}

	// Handle complex structs by recursively merging the structs together
	if sourceConfig.Terraform != nil {
		if cfg.Terraform == nil {
			cfg.Terraform = sourceConfig.Terraform
		} else {
			if sourceConfig.Terraform.Source != nil {
				cfg.Terraform.Source = sourceConfig.Terraform.Source
			}
			if sourceConfig.Terraform.CopyTerraformLockFile != nil {
				targetConfig.Terraform.CopyTerraformLockFile = sourceConfig.Terraform.CopyTerraformLockFile
			}

			if sourceConfig.Terraform.IncludeInCopy != nil {
				srcList := *sourceConfig.Terraform.IncludeInCopy

				if cfg.Terraform.IncludeInCopy != nil {
					targetList := *cfg.Terraform.IncludeInCopy
					combinedList := append(srcList, targetList...)
					cfg.Terraform.IncludeInCopy = &combinedList
				} else {
					cfg.Terraform.IncludeInCopy = &srcList
				}
			}

			mergeExtraArgs(terragruntOptions, sourceConfig.Terraform.ExtraArgs, &cfg.Terraform.ExtraArgs)

			mergeHooks(terragruntOptions, sourceConfig.Terraform.BeforeHooks, &cfg.Terraform.BeforeHooks)
			mergeHooks(terragruntOptions, sourceConfig.Terraform.AfterHooks, &cfg.Terraform.AfterHooks)
			mergeErrorHooks(terragruntOptions, sourceConfig.Terraform.ErrorHooks, &cfg.Terraform.ErrorHooks)
		}
	}

	if sourceConfig.Inputs != nil {
		mergedInputs, err := deepMergeInputs(sourceConfig.Inputs, cfg.Inputs)
		if err != nil {
			return err
		}

		cfg.Inputs = mergedInputs
	}

	// MAINTAINER'S NOTE: The following structs cannot be deep merged due to an implementation detail (they do not
	// support nil attributes, so we can't determine if an attribute was intentionally set, or was defaulted from
	// unspecified - this is especially problematic for bool attributes).
	if sourceConfig.RemoteState != nil {
		cfg.RemoteState = sourceConfig.RemoteState
	}

	for key, val := range sourceConfig.GenerateConfigs {
		cfg.GenerateConfigs[key] = val
	}

	CopyFieldsMetadata(sourceConfig, cfg)

	return nil
}

// fetchDependencyPaths - return from configuration map with dependency_name: path
func fetchDependencyPaths(config *TerragruntConfig) map[string]string {
	var m = make(map[string]string)
	if config == nil {
		return m
	}

	for _, dependency := range config.TerragruntDependencies {
		m[dependency.Name] = dependency.ConfigPath.AsString()
	}

	return m
}

// Merge dependency blocks shallowly. If the source list has the same name as the target, it will override the
// dependency block in the target. Otherwise, the blocks are appended.
func mergeDependencyBlocks(targetDependencies []Dependency, sourceDependencies []Dependency) []Dependency {
	// We track the keys so that the dependencies are added in order, with those in target prepending those in
	// source. This is not strictly necessary, but it makes testing easier by making the output list more
	// predictable.
	keys := []string{}

	dependencyBlocks := make(map[string]Dependency)
	for _, dep := range targetDependencies {
		dependencyBlocks[dep.Name] = dep
		keys = append(keys, dep.Name)
	}

	for _, dep := range sourceDependencies {
		_, hasSameKey := dependencyBlocks[dep.Name]
		if !hasSameKey {
			keys = append(keys, dep.Name)
		}
		// Regardless of what is in dependencyBlocks, we will always override the key with source
		dependencyBlocks[dep.Name] = dep
	}
	// Now convert the map to list and set target
	combinedDeps := []Dependency{}
	for _, key := range keys {
		combinedDeps = append(combinedDeps, dependencyBlocks[key])
	}

	return combinedDeps
}

// Merge dependency blocks deeply. This works almost the same as mergeDependencyBlocks, except it will recursively merge
// attributes of the dependency struct if they share the same name.
func deepMergeDependencyBlocks(targetDependencies []Dependency, sourceDependencies []Dependency) ([]Dependency, error) {
	// We track the keys so that the dependencies are added in order, with those in target prepending those in
	// source. This is not strictly necessary, but it makes testing easier by making the output list more
	// predictable.
	keys := []string{}

	dependencyBlocks := make(map[string]Dependency)
	for _, dep := range targetDependencies {
		dependencyBlocks[dep.Name] = dep
		keys = append(keys, dep.Name)
	}

	for _, dep := range sourceDependencies {
		sameKeyDep, hasSameKey := dependencyBlocks[dep.Name]
		if hasSameKey {
			sameKeyDepPtr := &sameKeyDep
			if err := sameKeyDepPtr.DeepMerge(dep); err != nil {
				return nil, err
			}

			dependencyBlocks[dep.Name] = *sameKeyDepPtr
		} else {
			dependencyBlocks[dep.Name] = dep
			keys = append(keys, dep.Name)
		}
	}

	// Now convert the map to list and set target
	combinedDeps := []Dependency{}
	for _, key := range keys {
		combinedDeps = append(combinedDeps, dependencyBlocks[key])
	}

	return combinedDeps, nil
}

// Merge the extra arguments.
//
// If a child's extra_arguments has the same name a parent's extra_arguments,
// then the child's extra_arguments will be selected (and the parent's ignored)
// If a child's extra_arguments has a different name from all of the parent's extra_arguments,
// then the child's extra_arguments will be added to the end  of the parents.
// Therefore, terragrunt will put the child extra_arguments after the parent's
// extra_arguments on the terraform cli.
// Therefore, if .tfvar files from both the parent and child contain a variable
// with the same name, the value from the child will win.
func mergeExtraArgs(terragruntOptions *options.TerragruntOptions, childExtraArgs []TerraformExtraArguments, parentExtraArgs *[]TerraformExtraArguments) {
	result := *parentExtraArgs
	for _, child := range childExtraArgs {
		parentExtraArgsWithSameName := getIndexOfExtraArgsWithName(result, child.Name)
		if parentExtraArgsWithSameName != -1 {
			// If the parent contains an extra_arguments with the same name as the child,
			// then override the parent's extra_arguments with the child's.
			terragruntOptions.Logger.Debugf("extra_arguments '%v' from child overriding parent", child.Name)
			result[parentExtraArgsWithSameName] = child
		} else {
			// If the parent does not contain an extra_arguments with the same name as the child
			// then add the child to the end.
			// This ensures the child extra_arguments are added to the command line after the parent extra_arguments.
			result = append(result, child)
		}
	}

	*parentExtraArgs = result
}

func mergeInputs(childInputs map[string]interface{}, parentInputs map[string]interface{}) map[string]interface{} {
	out := map[string]interface{}{}

	for key, value := range parentInputs {
		out[key] = value
	}

	for key, value := range childInputs {
		out[key] = value
	}

	return out
}

func deepMergeInputs(childInputs map[string]interface{}, parentInputs map[string]interface{}) (map[string]interface{}, error) {
	out := map[string]interface{}{}
	for key, value := range parentInputs {
		out[key] = value
	}

	err := mergo.Merge(&out, childInputs, mergo.WithAppendSlice, mergo.WithOverride)

	return out, errors.WithStackTrace(err)
}

// Merge the hooks (before_hook and after_hook).
//
// If a child's hook (before_hook or after_hook) has the same name a parent's hook,
// then the child's hook will be selected (and the parent's ignored)
// If a child's hook has a different name from all of the parent's hooks,
// then the child's hook will be added to the end of the parent's.
// Therefore, the child with the same name overrides the parent
func mergeHooks(terragruntOptions *options.TerragruntOptions, childHooks []Hook, parentHooks *[]Hook) {
	result := *parentHooks
	for _, child := range childHooks {
		parentHookWithSameName := getIndexOfHookWithName(result, child.Name)
		if parentHookWithSameName != -1 {
			// If the parent contains a hook with the same name as the child,
			// then override the parent's hook with the child's.
			terragruntOptions.Logger.Debugf("hook '%v' from child overriding parent", child.Name)
			result[parentHookWithSameName] = child
		} else {
			// If the parent does not contain a hook with the same name as the child
			// then add the child to the end.
			result = append(result, child)
		}
	}

	*parentHooks = result
}

// Merge the error hooks (error_hook).
// Does the same thing as mergeHooks but for error hooks
// TODO: Figure out more DRY way to do this
func mergeErrorHooks(terragruntOptions *options.TerragruntOptions, childHooks []ErrorHook, parentHooks *[]ErrorHook) {
	result := *parentHooks
	for _, child := range childHooks {
		parentHookWithSameName := getIndexOfErrorHookWithName(result, child.Name)
		if parentHookWithSameName != -1 {
			// If the parent contains a hook with the same name as the child,
			// then override the parent's hook with the child's.
			terragruntOptions.Logger.Debugf("hook '%v' from child overriding parent", child.Name)
			result[parentHookWithSameName] = child
		} else {
			// If the parent does not contain a hook with the same name as the child
			// then add the child to the end.
			result = append(result, child)
		}
	}

	*parentHooks = result
}

// getTrackInclude converts the terragrunt include blocks into TrackInclude structs that differentiate between an
// included config in the current parsing ctx, and an included config that was passed through from a previous
// parsing ctx.
func getTrackInclude(ctx *ParsingContext, terragruntIncludeList IncludeConfigs, includeFromChild *IncludeConfig) (*TrackInclude, error) {
	includedPaths := []string{}
	terragruntIncludeMap := make(map[string]IncludeConfig, len(terragruntIncludeList))

	for _, tgInc := range terragruntIncludeList {
		includedPaths = append(includedPaths, tgInc.Path)
		terragruntIncludeMap[tgInc.Name] = tgInc
	}

	hasInclude := len(terragruntIncludeList) > 0

	var trackInc TrackInclude

	switch {
	case hasInclude && includeFromChild != nil:
		// tgInc appears in a parent that is already included, which means a nested include block. This is not
		// something we currently support.
		err := errors.WithStackTrace(TooManyLevelsOfInheritanceError{
			ConfigPath:             ctx.TerragruntOptions.TerragruntConfigPath,
			FirstLevelIncludePath:  includeFromChild.Path,
			SecondLevelIncludePath: strings.Join(includedPaths, ","),
		})

		return nil, err
	case hasInclude && includeFromChild == nil:
		// Current parsing ctx where there is no included config already loaded.
		trackInc = TrackInclude{
			CurrentList: terragruntIncludeList,
			CurrentMap:  terragruntIncludeMap,
			Original:    nil,
		}
	case !hasInclude:
		// Parsing ctx where there is an included config already loaded.
		trackInc = TrackInclude{
			CurrentList: terragruntIncludeList,
			CurrentMap:  terragruntIncludeMap,
			Original:    includeFromChild,
		}
	}

	return &trackInc, nil
}

// updateBareIncludeBlock searches the parsed terragrunt contents for a bare include block (include without a label),
// and convert it to one with empty string as the label. This is necessary because the hcl parser is strictly enforces
// label counts when parsing out labels with a go struct.
//
// Returns the updated contents, a boolean indicated whether anything changed, and an error (if any).
func updateBareIncludeBlock(file *hclparse.File) error {
	var (
		codeWasUpdated bool
		content        []byte
		err            error
	)

	switch filepath.Ext(file.ConfigPath) {
	case ".json":
		content, codeWasUpdated, err = updateBareIncludeBlockJSON(file.Bytes)
		if err != nil {
			return err
		}
	default:
		hclFile, diags := hclwrite.ParseConfig(file.Bytes, file.ConfigPath, hcl.InitialPos)
		if diags.HasErrors() {
			return errors.WithStackTrace(diags)
		}

		for _, block := range hclFile.Body().Blocks() {
			if block.Type() == MetadataInclude && len(block.Labels()) == 0 {
				if codeWasUpdated {
					return errors.WithStackTrace(MultipleBareIncludeBlocksErr{})
				}

				block.SetLabels([]string{bareIncludeKey})

				codeWasUpdated = true
			}
		}

		content = hclFile.Bytes()
	}

	if !codeWasUpdated {
		return nil
	}

	return file.Update(content)
}

// updateBareIncludeBlockJSON implements the logic for updateBareIncludeBlock when the terragrunt.hcl configuration is
// encoded in json. The json version of this function is fairly complex due to the flexibility in how the blocks are
// encoded. That is, all of the following are valid encodings of a terragrunt.hcl.json file that has a bare include
// block:
//
// Case 1: a single include block as top level:
//
//	{
//	  "include": {
//	    "path": "foo"
//	  }
//	}
//
// Case 2: a single include block in list:
//
//	{
//	  "include": [
//	    {"path": "foo"}
//	  ]
//	}
//
// Case 3: mixed bare and labeled include block as list:
//
//	{
//	  "include": [
//	    {"path": "foo"},
//	    {
//	      "labeled": {"path": "bar"}
//	    }
//	  ]
//	}
//
// For simplicity of implementation, we focus on handling Case 1 and 2, and ignore Case 3. If we see Case 3, we will
// error out. Instead, the user should handle this case explicitly using the object encoding instead of list encoding:
//
//	{
//	  "include": {
//	    "": {"path": "foo"},
//	    "labeled": {"path": "bar"}
//	  }
//	}
//
// If the multiple include blocks are encoded in this way in the json configuration, nothing needs to be done by this
// function.
func updateBareIncludeBlockJSON(fileBytes []byte) ([]byte, bool, error) {
	var parsed map[string]interface{}
	if err := json.Unmarshal(fileBytes, &parsed); err != nil {
		return nil, false, errors.WithStackTrace(err)
	}

	includeBlock, hasKey := parsed[MetadataInclude]
	if !hasKey {
		// No include block, so don't do anything
		return fileBytes, false, nil
	}

	switch typed := includeBlock.(type) {
	case []interface{}:
		if len(typed) == 0 {
			// No include block, so don't do anything
			return nil, false, nil
		} else if len(typed) > 1 {
			// Could be multiple bare includes, or Case 3. We simplify the handling of this case by erroring out,
			// ignoring the possibility of Case 3, which, while valid HCL encoding, is too complex to detect and handle
			// here. Instead we will recommend users use the object encoding.
			return nil, false, errors.WithStackTrace(MultipleBareIncludeBlocksErr{})
		}

		// Make sure this is Case 2, and not Case 3 with a single labeled block. If Case 2, update to inject the labeled
		// version. Otherwise, return without modifying.
		singleBlock := typed[0]
		if jsonIsIncludeBlock(singleBlock) {
			return updateSingleBareIncludeInParsedJSON(parsed, singleBlock)
		}

		return nil, false, nil
	case map[string]interface{}:
		if len(typed) == 0 {
			// No include block, so don't do anything
			return nil, false, nil
		}

		// We will only update the include block if we detect the object to represent an include block. Otherwise, the
		// blocks are labeled so we can pass forward to the tg parser step.
		if jsonIsIncludeBlock(typed) {
			return updateSingleBareIncludeInParsedJSON(parsed, typed)
		}

		return nil, false, nil
	}

	return nil, false, errors.WithStackTrace(IncludeIsNotABlockErr{parsed: includeBlock})
}

// updateSingleBareIncludeInParsedJSON replaces the include attribute into a block with the label "" in the json. Note that we
// can directly assign to the map with the single "" key without worrying about the possibility of other include blocks
// since we will only call this function if there is only one include block, and that is a bare block with no labels.
func updateSingleBareIncludeInParsedJSON(parsed map[string]interface{}, newVal interface{}) ([]byte, bool, error) {
	parsed[MetadataInclude] = map[string]interface{}{bareIncludeKey: newVal}
	updatedBytes, err := json.Marshal(parsed)

	return updatedBytes, true, errors.WithStackTrace(err)
}

// jsonIsIncludeBlock checks if the arbitrary json data is the include block. The data is determined to be an include
// block if:
// - It is an object
// - Has the 'path' attribute
// - The 'path' attribute is a string
func jsonIsIncludeBlock(jsonData interface{}) bool {
	typed, isMap := jsonData.(map[string]interface{})
	if isMap {
		pathAttr, hasPath := typed["path"]
		if hasPath {
			_, pathIsString := pathAttr.(string)
			return pathIsString
		}
	}

	return false
}

// CopyFieldsMetadata Copy fields metadata between TerragruntConfig instances.
func CopyFieldsMetadata(sourceConfig *TerragruntConfig, targetConfig *TerragruntConfig) {
	fieldsCopyLocks.Lock(targetConfig.DownloadDir)
	defer fieldsCopyLocks.Unlock(targetConfig.DownloadDir)

	if sourceConfig.FieldsMetadata != nil {
		if targetConfig.FieldsMetadata == nil {
			targetConfig.FieldsMetadata = map[string]map[string]interface{}{}
		}

		for k, v := range sourceConfig.FieldsMetadata {
			targetConfig.FieldsMetadata[k] = v
		}
	}
}

// validateGenerateConfigs Validate if exists duplicate generate configs.
func validateGenerateConfigs(sourceConfig *map[string]codegen.GenerateConfig, targetConfig *map[string]codegen.GenerateConfig) error {
	var duplicatedNames []string

	for key := range *targetConfig {
		if _, found := (*sourceConfig)[key]; found {
			duplicatedNames = append(duplicatedNames, key)
		}
	}

	if len(duplicatedNames) != 0 {
		return DuplicatedGenerateBlocksError{duplicatedNames}
	}

	return nil
}

// Custom error types

type MultipleBareIncludeBlocksErr struct{}

func (err MultipleBareIncludeBlocksErr) Error() string {
	return "Multiple bare include blocks (include blocks without label) is not supported."
}

type IncludeIsNotABlockErr struct {
	parsed interface{}
}

func (err IncludeIsNotABlockErr) Error() string {
	return fmt.Sprintf("Parsed include is not a block: %v", err.parsed)
}<|MERGE_RESOLUTION|>--- conflicted
+++ resolved
@@ -277,13 +277,10 @@
 			if sourceConfig.Terraform.Source != nil {
 				cfg.Terraform.Source = sourceConfig.Terraform.Source
 			}
-<<<<<<< HEAD
 			if sourceConfig.Terraform.CopyTerraformLockFile != nil {
-				targetConfig.Terraform.CopyTerraformLockFile = sourceConfig.Terraform.CopyTerraformLockFile
+				cfg.Terraform.CopyTerraformLockFile = sourceConfig.Terraform.CopyTerraformLockFile
 			}
 			mergeExtraArgs(terragruntOptions, sourceConfig.Terraform.ExtraArgs, &targetConfig.Terraform.ExtraArgs)
-=======
->>>>>>> 70797fd4
 
 			mergeExtraArgs(terragruntOptions, sourceConfig.Terraform.ExtraArgs, &cfg.Terraform.ExtraArgs)
 
@@ -453,7 +450,7 @@
 				cfg.Terraform.Source = sourceConfig.Terraform.Source
 			}
 			if sourceConfig.Terraform.CopyTerraformLockFile != nil {
-				targetConfig.Terraform.CopyTerraformLockFile = sourceConfig.Terraform.CopyTerraformLockFile
+				cfg.Terraform.CopyTerraformLockFile = sourceConfig.Terraform.CopyTerraformLockFile
 			}
 
 			if sourceConfig.Terraform.IncludeInCopy != nil {
