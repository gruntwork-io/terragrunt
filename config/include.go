--- conflicted
+++ resolved
@@ -244,18 +244,13 @@
 		targetConfig.TerragruntVersionConstraint = sourceConfig.TerragruntVersionConstraint
 	}
 
-<<<<<<< HEAD
+	if sourceConfig.Engine != nil {
+		targetConfig.Engine = sourceConfig.Engine.Clone()
+	}
+
 	if sourceConfig.Skip != nil {
 		targetConfig.Skip = sourceConfig.Skip
 	}
-=======
-	if sourceConfig.Engine != nil {
-		targetConfig.Engine = sourceConfig.Engine.Clone()
-	}
-
-	// Skip has to be set specifically in each file that should be skipped
-	targetConfig.Skip = sourceConfig.Skip
->>>>>>> 9accf247
 
 	if sourceConfig.RemoteState != nil {
 		targetConfig.RemoteState = sourceConfig.RemoteState
@@ -366,11 +361,6 @@
 		targetConfig.TerragruntVersionConstraint = sourceConfig.TerragruntVersionConstraint
 	}
 
-<<<<<<< HEAD
-	if sourceConfig.Skip != nil {
-		targetConfig.Skip = sourceConfig.Skip
-	}
-=======
 	if sourceConfig.Engine != nil {
 		if targetConfig.Engine == nil {
 			targetConfig.Engine = &EngineConfig{}
@@ -378,9 +368,9 @@
 		targetConfig.Engine.Merge(sourceConfig.Engine)
 	}
 
-	// Skip has to be set specifically in each file that should be skipped
-	targetConfig.Skip = sourceConfig.Skip
->>>>>>> 9accf247
+	if sourceConfig.Skip != nil {
+		targetConfig.Skip = sourceConfig.Skip
+	}
 
 	// Copy only dependencies which doesn't exist in source
 	if sourceConfig.Dependencies != nil {
