--- conflicted
+++ resolved
@@ -625,20 +625,10 @@
 	var pathsToCheck []string
 	var matchedModulesMap = make(map[string]*TerraformModule)
 
-<<<<<<< HEAD
-	gitTopLevelDir, err := shell.GitTopLevelDir(ctx, terragruntOptions, terragruntOptions.WorkingDir)
-	useIncludes := err != nil // fallback to includes git top level directory detection failed
-	if err == nil {
-		pathsToCheck, err = buildDirList(terragruntOptions, gitTopLevelDir)
-		useIncludes = err != nil // fallback to includes if directory list building failed
-	}
-	if useIncludes { // detection failed, trying to use include directories as source for stacks
-=======
-	if gitTopLevelDir, err := shell.GitTopLevelDir(terragruntOptions, terragruntOptions.WorkingDir); err == nil {
+	if gitTopLevelDir, err := shell.GitTopLevelDir(ctx, terragruntOptions, terragruntOptions.WorkingDir); err == nil {
 		pathsToCheck = append(pathsToCheck, gitTopLevelDir)
 	} else {
 		// detection failed, trying to use include directories as source for stacks
->>>>>>> f0027760
 		uniquePaths := make(map[string]bool)
 		for _, includePath := range terragruntConfig.ProcessedIncludes {
 			uniquePaths[filepath.Dir(includePath.Path)] = true
