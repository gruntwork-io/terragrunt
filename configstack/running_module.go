--- conflicted
+++ resolved
@@ -88,12 +88,7 @@
 // Wait for all of this modules dependencies to finish executing. Return an error if any of those dependencies complete
 // with an error. Return immediately if this module has no dependencies.
 func (module *RunningModule) waitForDependencies() error {
-<<<<<<< HEAD
 	module.Module.TerragruntOptions.Logger.Debugf("Module %s must wait for %d dependencies to finish", module.Module.RelativePath, len(module.Dependencies))
-=======
-	module.Module.TerragruntOptions.Logger.Debugf("Module %s must wait for %d dependencies to finish", module.Module.Path, len(module.Dependencies))
-
->>>>>>> 8d3e0c15
 	for len(module.Dependencies) > 0 {
 		doneDependency := <-module.DependencyDone
 		delete(module.Dependencies, doneDependency.Module.Path)
@@ -121,12 +116,7 @@
 		module.Module.TerragruntOptions.Logger.Debugf("Assuming module %s has already been applied and skipping it", module.Module.RelativePath)
 		return nil
 	} else {
-<<<<<<< HEAD
 		module.Module.TerragruntOptions.Logger.Debugf("Running module %s now", module.Module.RelativePath)
-=======
-		module.Module.TerragruntOptions.Logger.Debugf("Running module %s now", module.Module.Path)
-
->>>>>>> 8d3e0c15
 		if err := module.Module.TerragruntOptions.RunTerragrunt(ctx, module.Module.TerragruntOptions); err != nil {
 			return err
 		}
