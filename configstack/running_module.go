package configstack

import (
	"bytes"
	"context"
	"os"
	"path/filepath"
	"sort"
	"sync"

<<<<<<< HEAD
	"github.com/gruntwork-io/terragrunt/util"

	"github.com/gruntwork-io/terragrunt/terraform"

=======
	"github.com/gruntwork-io/go-commons/errors"
>>>>>>> e37d71e9
	"github.com/gruntwork-io/terragrunt/options"
	"github.com/gruntwork-io/terragrunt/telemetry"
<<<<<<< HEAD

	"github.com/gruntwork-io/go-commons/errors"
=======
	"github.com/gruntwork-io/terragrunt/terraform"
>>>>>>> e37d71e9
	"github.com/hashicorp/go-multierror"
)

const (
	Waiting ModuleStatus = iota
	Running
	Finished
	channelSize = 1000 // Use a huge buffer to ensure senders are never blocked
)

const (
	NormalOrder DependencyOrder = iota
	ReverseOrder
	IgnoreOrder
)

// Represents the status of a module that we are trying to apply as part of the apply-all or destroy-all command
type ModuleStatus int

// This controls in what order dependencies should be enforced between modules
type DependencyOrder int

// Represents a module we are trying to "run" (i.e. apply or destroy) as part of the apply-all or destroy-all command
type runningModule struct {
	Module         *TerraformModule
	Status         ModuleStatus
	Err            error
	DependencyDone chan *runningModule
	Dependencies   map[string]*runningModule
	NotifyWhenDone []*runningModule
	FlagExcluded   bool
}

// Create a new RunningModule struct for the given module. This will initialize all fields to reasonable defaults,
// except for the Dependencies and NotifyWhenDone, both of which will be empty. You should fill these using a
// function such as crossLinkDependencies.
func newRunningModule(module *TerraformModule) *runningModule {
	return &runningModule{
		Module:         module,
		Status:         Waiting,
		DependencyDone: make(chan *runningModule, channelSize),
		Dependencies:   map[string]*runningModule{},
		NotifyWhenDone: []*runningModule{},
		FlagExcluded:   module.FlagExcluded,
	}
}

// Run a module once all of its dependencies have finished executing.
func (module *runningModule) runModuleWhenReady(ctx context.Context, opts *options.TerragruntOptions, semaphore chan struct{}) {

	err := telemetry.Telemetry(ctx, opts, "wait_for_module_ready", map[string]interface{}{
		"path":             module.Module.Path,
		"terraformCommand": module.Module.TerragruntOptions.TerraformCommand,
	}, func(childCtx context.Context) error {
		return module.waitForDependencies()
	})

	semaphore <- struct{}{} // Add one to the buffered channel. Will block if parallelism limit is met
	defer func() {
		<-semaphore // Remove one from the buffered channel
	}()
	if err == nil {
		err = telemetry.Telemetry(ctx, opts, "run_module", map[string]interface{}{
			"path":             module.Module.Path,
			"terraformCommand": module.Module.TerragruntOptions.TerraformCommand,
		}, func(childCtx context.Context) error {
			return module.runNow(ctx, opts)
		})
	}
	module.moduleFinished(err)
}

// Wait for all of this modules dependencies to finish executing. Return an error if any of those dependencies complete
// with an error. Return immediately if this module has no dependencies.
func (module *runningModule) waitForDependencies() error {
	module.Module.TerragruntOptions.Logger.Debugf("Module %s must wait for %d dependencies to finish", module.Module.Path, len(module.Dependencies))
	for len(module.Dependencies) > 0 {
		doneDependency := <-module.DependencyDone
		delete(module.Dependencies, doneDependency.Module.Path)

		if doneDependency.Err != nil {
			if module.Module.TerragruntOptions.IgnoreDependencyErrors {
				module.Module.TerragruntOptions.Logger.Errorf("Dependency %s of module %s just finished with an error. Module %s will have to return an error too. However, because of --terragrunt-ignore-dependency-errors, module %s will run anyway.", doneDependency.Module.Path, module.Module.Path, module.Module.Path, module.Module.Path)
			} else {
				module.Module.TerragruntOptions.Logger.Errorf("Dependency %s of module %s just finished with an error. Module %s will have to return an error too.", doneDependency.Module.Path, module.Module.Path, module.Module.Path)
				return ProcessingModuleDependencyError{module.Module, doneDependency.Module, doneDependency.Err}
			}
		} else {
			module.Module.TerragruntOptions.Logger.Debugf("Dependency %s of module %s just finished successfully. Module %s must wait on %d more dependencies.", doneDependency.Module.Path, module.Module.Path, module.Module.Path, len(module.Dependencies))
		}
	}

	return nil
}

// Run a module right now by executing the RunTerragrunt command of its TerragruntOptions field.
func (module *runningModule) runNow(ctx context.Context, rootOptions *options.TerragruntOptions) error {
	module.Status = Running

	if module.Module.AssumeAlreadyApplied {
		module.Module.TerragruntOptions.Logger.Debugf("Assuming module %s has already been applied and skipping it", module.Module.Path)
		return nil
	} else {
		module.Module.TerragruntOptions.Logger.Debugf("Running module %s now", module.Module.Path)
		if err := module.Module.TerragruntOptions.RunTerragrunt(ctx, module.Module.TerragruntOptions); err != nil {
			return err
		}
		// convert terragrunt output to json
		if module.Module.outputJsonFile(module.Module.TerragruntOptions) != "" {
			jsonOptions := module.Module.TerragruntOptions.Clone(module.Module.TerragruntOptions.TerragruntConfigPath)
			stdout := bytes.Buffer{}
			jsonOptions.IncludeModulePrefix = false
			jsonOptions.TerraformLogsToJson = false
			jsonOptions.OutputPrefix = ""
			jsonOptions.Writer = &stdout
			jsonOptions.TerraformCommand = terraform.CommandNameShow
			jsonOptions.TerraformCliArgs = []string{terraform.CommandNameShow, "-json", module.Module.planFile(rootOptions)}
			if err := jsonOptions.RunTerragrunt(ctx, jsonOptions); err != nil {
				return err
			}
			// save the json output to the file plan file
			outputFile := module.Module.outputJsonFile(rootOptions)
			jsonDir := filepath.Dir(outputFile)
			if err := os.MkdirAll(jsonDir, os.ModePerm); err != nil {
				return err
			}
			if err := os.WriteFile(outputFile, stdout.Bytes(), os.ModePerm); err != nil {
				return err
			}
		}
		return nil
	}
}

// Record that a module has finished executing and notify all of this module's dependencies
func (module *runningModule) moduleFinished(moduleErr error) {
	if moduleErr == nil {
		module.Module.TerragruntOptions.Logger.Debugf("Module %s has finished successfully!", module.Module.Path)
	} else {
		module.Module.TerragruntOptions.Logger.Errorf("Module %s has finished with an error: %v", module.Module.Path, moduleErr)
	}

	module.Status = Finished
	module.Err = moduleErr

	for _, toNotify := range module.NotifyWhenDone {
		toNotify.DependencyDone <- module
	}
}

type runningModules map[string]*runningModule

func (modules runningModules) toTerraformModuleGroups(maxDepth int) []TerraformModules {
	// Walk the graph in run order, capturing which groups will run at each iteration. In each iteration, this pops out
	// the modules that have no dependencies and captures that as a run group.
	groups := []TerraformModules{}

	for len(modules) > 0 && len(groups) < maxDepth {
		currentIterationDeploy := TerraformModules{}

		// next tracks which modules are being deferred to a later run.
		next := runningModules{}
		// removeDep tracks which modules are run in the current iteration so that they need to be removed in the
		// dependency list for the next iteration. This is separately tracked from currentIterationDeploy for
		// convenience: this tracks the map key of the Dependencies attribute.
		var removeDep []string

		// Iterate the modules, looking for those that have no dependencies and select them for "running". In the
		// process, track those that still need to run in a separate map for further processing.
		for path, module := range modules {
			// Anything that is already applied is culled from the graph when running, so we ignore them here as well.
			switch {
			case module.Module.AssumeAlreadyApplied:
				removeDep = append(removeDep, path)
			case len(module.Dependencies) == 0:
				currentIterationDeploy = append(currentIterationDeploy, module.Module)
				removeDep = append(removeDep, path)
			default:
				next[path] = module
			}
		}

		// Go through the remaining module and remove the dependencies that were selected to run in this current
		// iteration.
		for _, module := range next {
			for _, path := range removeDep {
				_, hasDep := module.Dependencies[path]
				if hasDep {
					delete(module.Dependencies, path)
				}
			}
		}

		// Sort the group by path so that it is easier to read and test.
		sort.Slice(
			currentIterationDeploy,
			func(i, j int) bool {
				return currentIterationDeploy[i].Path < currentIterationDeploy[j].Path
			},
		)

		// Finally, update the trackers so that the next iteration runs.
		modules = next
		if len(currentIterationDeploy) > 0 {
			groups = append(groups, currentIterationDeploy)
		}
	}

	return groups
}

// Loop through the map of runningModules and for each module M:
//
//   - If dependencyOrder is NormalOrder, plug in all the modules M depends on into the Dependencies field and all the
//     modules that depend on M into the NotifyWhenDone field.
//   - If dependencyOrder is ReverseOrder, do the reverse.
//   - If dependencyOrder is IgnoreOrder, do nothing.
func (modules runningModules) crossLinkDependencies(dependencyOrder DependencyOrder) (runningModules, error) {
	for _, module := range modules {
		for _, dependency := range module.Module.Dependencies {
			runningDependency, hasDependency := modules[dependency.Path]
			if !hasDependency {
				return modules, errors.WithStackTrace(DependencyNotFoundWhileCrossLinkingError{module, dependency})
			}
			switch dependencyOrder {
			case NormalOrder:
				module.Dependencies[runningDependency.Module.Path] = runningDependency
				runningDependency.NotifyWhenDone = append(runningDependency.NotifyWhenDone, module)
			case IgnoreOrder:
				// Nothing
			default:
				runningDependency.Dependencies[module.Module.Path] = module
				module.NotifyWhenDone = append(module.NotifyWhenDone, runningDependency)
			}
		}
	}

	return modules, nil
}

<<<<<<< HEAD
func (this DependencyFinishedWithError) ExitStatus() (int, error) {
	if exitCode, err := util.GetExitCode(this.Err); err == nil {
		return exitCode, nil
=======
// Return a cleaned-up map that only contains modules and dependencies that should not be excluded
func (modules runningModules) removeFlagExcluded() map[string]*runningModule {
	var finalModules = make(map[string]*runningModule)

	for key, module := range modules {

		// Only add modules that should not be excluded
		if !module.FlagExcluded {
			finalModules[key] = &runningModule{
				Module:         module.Module,
				Dependencies:   make(map[string]*runningModule),
				DependencyDone: module.DependencyDone,
				Err:            module.Err,
				NotifyWhenDone: module.NotifyWhenDone,
				Status:         module.Status,
			}

			// Only add dependencies that should not be excluded
			for path, dependency := range module.Dependencies {
				if !dependency.FlagExcluded {
					finalModules[key].Dependencies[path] = dependency
				}
			}
		}
>>>>>>> e37d71e9
	}

	return finalModules
}

// Run the given map of module path to runningModule. To "run" a module, execute the RunTerragrunt command in its
// TerragruntOptions object. The modules will be executed in an order determined by their inter-dependencies, using
// as much concurrency as possible.
func (modules runningModules) runModules(ctx context.Context, opts *options.TerragruntOptions, parallelism int) error {
	var waitGroup sync.WaitGroup
	var semaphore = make(chan struct{}, parallelism) // Make a semaphore from a buffered channel

	for _, module := range modules {
		waitGroup.Add(1)
		go func(module *runningModule) {
			defer waitGroup.Done()
			module.runModuleWhenReady(ctx, opts, semaphore)
		}(module)
	}

	waitGroup.Wait()

	return modules.collectErrors()
}

// Collect the errors from the given modules and return a single error object to represent them, or nil if no errors
// occurred
func (modules runningModules) collectErrors() error {
	var result *multierror.Error
	for _, module := range modules {
		if module.Err != nil {
			result = multierror.Append(result, module.Err)
		}
	}

	return result.ErrorOrNil()
}<|MERGE_RESOLUTION|>--- conflicted
+++ resolved
@@ -8,22 +8,10 @@
 	"sort"
 	"sync"
 
-<<<<<<< HEAD
-	"github.com/gruntwork-io/terragrunt/util"
-
-	"github.com/gruntwork-io/terragrunt/terraform"
-
-=======
 	"github.com/gruntwork-io/go-commons/errors"
->>>>>>> e37d71e9
 	"github.com/gruntwork-io/terragrunt/options"
 	"github.com/gruntwork-io/terragrunt/telemetry"
-<<<<<<< HEAD
-
-	"github.com/gruntwork-io/go-commons/errors"
-=======
 	"github.com/gruntwork-io/terragrunt/terraform"
->>>>>>> e37d71e9
 	"github.com/hashicorp/go-multierror"
 )
 
@@ -264,11 +252,6 @@
 	return modules, nil
 }
 
-<<<<<<< HEAD
-func (this DependencyFinishedWithError) ExitStatus() (int, error) {
-	if exitCode, err := util.GetExitCode(this.Err); err == nil {
-		return exitCode, nil
-=======
 // Return a cleaned-up map that only contains modules and dependencies that should not be excluded
 func (modules runningModules) removeFlagExcluded() map[string]*runningModule {
 	var finalModules = make(map[string]*runningModule)
@@ -293,7 +276,6 @@
 				}
 			}
 		}
->>>>>>> e37d71e9
 	}
 
 	return finalModules
