package configstack

import (
	"context"
	"fmt"
	"sync"

	"github.com/gruntwork-io/terragrunt/options"

	"github.com/gruntwork-io/terragrunt/telemetry"

	"github.com/gruntwork-io/go-commons/errors"
	"github.com/gruntwork-io/terragrunt/shell"
	"github.com/hashicorp/go-multierror"
)

// Represents the status of a module that we are trying to apply as part of the apply-all or destroy-all command
type ModuleStatus int

const (
	Waiting ModuleStatus = iota
	Running
	Finished
	channelSize = 1000 // Use a huge buffer to ensure senders are never blocked
)

// Represents a module we are trying to "run" (i.e. apply or destroy) as part of the apply-all or destroy-all command
type runningModule struct {
	Module         *TerraformModule
	Status         ModuleStatus
	Err            error
	DependencyDone chan *runningModule
	Dependencies   map[string]*runningModule
	NotifyWhenDone []*runningModule
	FlagExcluded   bool
}

// This controls in what order dependencies should be enforced between modules
type DependencyOrder int

const (
	NormalOrder DependencyOrder = iota
	ReverseOrder
	IgnoreOrder
)

// Create a new RunningModule struct for the given module. This will initialize all fields to reasonable defaults,
// except for the Dependencies and NotifyWhenDone, both of which will be empty. You should fill these using a
// function such as crossLinkDependencies.
func newRunningModule(module *TerraformModule) *runningModule {
	return &runningModule{
		Module:         module,
		Status:         Waiting,
		DependencyDone: make(chan *runningModule, channelSize),
		Dependencies:   map[string]*runningModule{},
		NotifyWhenDone: []*runningModule{},
		FlagExcluded:   module.FlagExcluded,
	}
}

// Run the given map of module path to runningModule. To "run" a module, execute the RunTerragrunt command in its
// TerragruntOptions object. The modules will be executed in an order determined by their inter-dependencies, using
// as much concurrency as possible.
<<<<<<< HEAD
func RunModules(ctx context.Context, modules []*TerraformModule, parallelism int) error {
=======
func RunModules(opts *options.TerragruntOptions, modules []*TerraformModule, parallelism int) error {
>>>>>>> c658e0c0
	runningModules, err := toRunningModules(modules, NormalOrder)
	if err != nil {
		return err
	}
<<<<<<< HEAD
	return runModules(ctx, runningModules, parallelism)
=======
	return runModules(opts, runningModules, parallelism)
>>>>>>> c658e0c0
}

// Run the given map of module path to runningModule. To "run" a module, execute the RunTerragrunt command in its
// TerragruntOptions object. The modules will be executed in the reverse order of their inter-dependencies, using
// as much concurrency as possible.
<<<<<<< HEAD
func RunModulesReverseOrder(ctx context.Context, modules []*TerraformModule, parallelism int) error {
=======
func RunModulesReverseOrder(opts *options.TerragruntOptions, modules []*TerraformModule, parallelism int) error {
>>>>>>> c658e0c0
	runningModules, err := toRunningModules(modules, ReverseOrder)
	if err != nil {
		return err
	}
<<<<<<< HEAD
	return runModules(ctx, runningModules, parallelism)
=======
	return runModules(opts, runningModules, parallelism)
>>>>>>> c658e0c0
}

// Run the given map of module path to runningModule. To "run" a module, execute the RunTerragrunt command in its
// TerragruntOptions object. The modules will be executed without caring for inter-dependencies.
<<<<<<< HEAD
func RunModulesIgnoreOrder(ctx context.Context, modules []*TerraformModule, parallelism int) error {
=======
func RunModulesIgnoreOrder(opts *options.TerragruntOptions, modules []*TerraformModule, parallelism int) error {
>>>>>>> c658e0c0
	runningModules, err := toRunningModules(modules, IgnoreOrder)
	if err != nil {
		return err
	}
<<<<<<< HEAD
	return runModules(ctx, runningModules, parallelism)
=======
	return runModules(opts, runningModules, parallelism)
>>>>>>> c658e0c0
}

// Convert the list of modules to a map from module path to a runningModule struct. This struct contains information
// about executing the module, such as whether it has finished running or not and any errors that happened. Note that
// this does NOT actually run the module. For that, see the RunModules method.
func toRunningModules(modules []*TerraformModule, dependencyOrder DependencyOrder) (map[string]*runningModule, error) {
	runningModules := map[string]*runningModule{}
	for _, module := range modules {
		runningModules[module.Path] = newRunningModule(module)
	}

	crossLinkedModules, err := crossLinkDependencies(runningModules, dependencyOrder)
	if err != nil {
		return crossLinkedModules, err
	}

	return removeFlagExcluded(crossLinkedModules), nil
}

// Loop through the map of runningModules and for each module M:
//
//   - If dependencyOrder is NormalOrder, plug in all the modules M depends on into the Dependencies field and all the
//     modules that depend on M into the NotifyWhenDone field.
//   - If dependencyOrder is ReverseOrder, do the reverse.
//   - If dependencyOrder is IgnoreOrder, do nothing.
func crossLinkDependencies(modules map[string]*runningModule, dependencyOrder DependencyOrder) (map[string]*runningModule, error) {
	for _, module := range modules {
		for _, dependency := range module.Module.Dependencies {
			runningDependency, hasDependency := modules[dependency.Path]
			if !hasDependency {
				return modules, errors.WithStackTrace(DependencyNotFoundWhileCrossLinking{module, dependency})
			}
			switch dependencyOrder {
			case NormalOrder:
				module.Dependencies[runningDependency.Module.Path] = runningDependency
				runningDependency.NotifyWhenDone = append(runningDependency.NotifyWhenDone, module)
			case IgnoreOrder:
				// Nothing
			default:
				runningDependency.Dependencies[module.Module.Path] = module
				module.NotifyWhenDone = append(module.NotifyWhenDone, runningDependency)
			}
		}
	}

	return modules, nil
}

// Return a cleaned-up map that only contains modules and dependencies that should not be excluded
func removeFlagExcluded(modules map[string]*runningModule) map[string]*runningModule {
	var finalModules = make(map[string]*runningModule)

	for key, module := range modules {

		// Only add modules that should not be excluded
		if !module.FlagExcluded {
			finalModules[key] = &runningModule{
				Module:         module.Module,
				Dependencies:   make(map[string]*runningModule),
				DependencyDone: module.DependencyDone,
				Err:            module.Err,
				NotifyWhenDone: module.NotifyWhenDone,
				Status:         module.Status,
			}

			// Only add dependencies that should not be excluded
			for path, dependency := range module.Dependencies {
				if !dependency.FlagExcluded {
					finalModules[key].Dependencies[path] = dependency
				}
			}
		}
	}

	return finalModules
}

// Run the given map of module path to runningModule. To "run" a module, execute the RunTerragrunt command in its
// TerragruntOptions object. The modules will be executed in an order determined by their inter-dependencies, using
// as much concurrency as possible.
<<<<<<< HEAD
func runModules(ctx context.Context, modules map[string]*runningModule, parallelism int) error {
=======
func runModules(opts *options.TerragruntOptions, modules map[string]*runningModule, parallelism int) error {
>>>>>>> c658e0c0
	var waitGroup sync.WaitGroup
	var semaphore = make(chan struct{}, parallelism) // Make a semaphore from a buffered channel

	for _, module := range modules {
		waitGroup.Add(1)
		go func(module *runningModule) {
			defer waitGroup.Done()
<<<<<<< HEAD
			module.runModuleWhenReady(ctx, semaphore)
=======
			module.runModuleWhenReady(opts, semaphore)
>>>>>>> c658e0c0
		}(module)
	}

	waitGroup.Wait()

	return collectErrors(modules)
}

// Collect the errors from the given modules and return a single error object to represent them, or nil if no errors
// occurred
func collectErrors(modules map[string]*runningModule) error {
	var result *multierror.Error
	for _, module := range modules {
		if module.Err != nil {
			result = multierror.Append(result, module.Err)
		}
	}

	return result.ErrorOrNil()
}

// Run a module once all of its dependencies have finished executing.
<<<<<<< HEAD
func (module *runningModule) runModuleWhenReady(ctx context.Context, semaphore chan struct{}) {
	err := module.waitForDependencies()
=======
func (module *runningModule) runModuleWhenReady(opts *options.TerragruntOptions, semaphore chan struct{}) {

	err := telemetry.Telemetry(opts, "wait_for_module_ready", map[string]interface{}{
		"path":             module.Module.Path,
		"terraformCommand": module.Module.TerragruntOptions.TerraformCommand,
	}, func(childCtx context.Context) error {
		return module.waitForDependencies()
	})

>>>>>>> c658e0c0
	semaphore <- struct{}{} // Add one to the buffered channel. Will block if parallelism limit is met
	defer func() {
		<-semaphore // Remove one from the buffered channel
	}()
	if err == nil {
<<<<<<< HEAD
		err = module.runNow(ctx)
=======
		err = telemetry.Telemetry(opts, "run_module", map[string]interface{}{
			"path":             module.Module.Path,
			"terraformCommand": module.Module.TerragruntOptions.TerraformCommand,
		}, func(childCtx context.Context) error {
			return module.runNow()
		})
>>>>>>> c658e0c0
	}
	module.moduleFinished(err)
}

// Wait for all of this modules dependencies to finish executing. Return an error if any of those dependencies complete
// with an error. Return immediately if this module has no dependencies.
func (module *runningModule) waitForDependencies() error {
	module.Module.TerragruntOptions.Logger.Debugf("Module %s must wait for %d dependencies to finish", module.Module.Path, len(module.Dependencies))
	for len(module.Dependencies) > 0 {
		doneDependency := <-module.DependencyDone
		delete(module.Dependencies, doneDependency.Module.Path)

		if doneDependency.Err != nil {
			if module.Module.TerragruntOptions.IgnoreDependencyErrors {
				module.Module.TerragruntOptions.Logger.Errorf("Dependency %s of module %s just finished with an error. Module %s will have to return an error too. However, because of --terragrunt-ignore-dependency-errors, module %s will run anyway.", doneDependency.Module.Path, module.Module.Path, module.Module.Path, module.Module.Path)
			} else {
				module.Module.TerragruntOptions.Logger.Errorf("Dependency %s of module %s just finished with an error. Module %s will have to return an error too.", doneDependency.Module.Path, module.Module.Path, module.Module.Path)
				return DependencyFinishedWithError{module.Module, doneDependency.Module, doneDependency.Err}
			}
		} else {
			module.Module.TerragruntOptions.Logger.Debugf("Dependency %s of module %s just finished successfully. Module %s must wait on %d more dependencies.", doneDependency.Module.Path, module.Module.Path, module.Module.Path, len(module.Dependencies))
		}
	}

	return nil
}

// Run a module right now by executing the RunTerragrunt command of its TerragruntOptions field.
func (module *runningModule) runNow(ctx context.Context) error {
	module.Status = Running

	if module.Module.AssumeAlreadyApplied {
		module.Module.TerragruntOptions.Logger.Debugf("Assuming module %s has already been applied and skipping it", module.Module.Path)
		return nil
	} else {
		module.Module.TerragruntOptions.Logger.Debugf("Running module %s now", module.Module.Path)
		return module.Module.TerragruntOptions.RunTerragrunt(ctx, module.Module.TerragruntOptions)
	}
}

// Record that a module has finished executing and notify all of this module's dependencies
func (module *runningModule) moduleFinished(moduleErr error) {
	if moduleErr == nil {
		module.Module.TerragruntOptions.Logger.Debugf("Module %s has finished successfully!", module.Module.Path)
	} else {
		module.Module.TerragruntOptions.Logger.Errorf("Module %s has finished with an error: %v", module.Module.Path, moduleErr)
	}

	module.Status = Finished
	module.Err = moduleErr

	for _, toNotify := range module.NotifyWhenDone {
		toNotify.DependencyDone <- module
	}
}

// Custom error types

type DependencyFinishedWithError struct {
	Module     *TerraformModule
	Dependency *TerraformModule
	Err        error
}

func (err DependencyFinishedWithError) Error() string {
	return fmt.Sprintf("Cannot process module %s because one of its dependencies, %s, finished with an error: %s", err.Module, err.Dependency, err.Err)
}

func (this DependencyFinishedWithError) ExitStatus() (int, error) {
	if exitCode, err := shell.GetExitCode(this.Err); err == nil {
		return exitCode, nil
	}
	return -1, this
}

type DependencyNotFoundWhileCrossLinking struct {
	Module     *runningModule
	Dependency *TerraformModule
}

func (err DependencyNotFoundWhileCrossLinking) Error() string {
	return fmt.Sprintf("Module %v specifies a dependency on module %v, but could not find that module while cross-linking dependencies. This is most likely a bug in Terragrunt. Please report it.", err.Module, err.Dependency)
}<|MERGE_RESOLUTION|>--- conflicted
+++ resolved
@@ -61,57 +61,33 @@
 // Run the given map of module path to runningModule. To "run" a module, execute the RunTerragrunt command in its
 // TerragruntOptions object. The modules will be executed in an order determined by their inter-dependencies, using
 // as much concurrency as possible.
-<<<<<<< HEAD
-func RunModules(ctx context.Context, modules []*TerraformModule, parallelism int) error {
-=======
 func RunModules(opts *options.TerragruntOptions, modules []*TerraformModule, parallelism int) error {
->>>>>>> c658e0c0
 	runningModules, err := toRunningModules(modules, NormalOrder)
 	if err != nil {
 		return err
 	}
-<<<<<<< HEAD
-	return runModules(ctx, runningModules, parallelism)
-=======
 	return runModules(opts, runningModules, parallelism)
->>>>>>> c658e0c0
 }
 
 // Run the given map of module path to runningModule. To "run" a module, execute the RunTerragrunt command in its
 // TerragruntOptions object. The modules will be executed in the reverse order of their inter-dependencies, using
 // as much concurrency as possible.
-<<<<<<< HEAD
-func RunModulesReverseOrder(ctx context.Context, modules []*TerraformModule, parallelism int) error {
-=======
 func RunModulesReverseOrder(opts *options.TerragruntOptions, modules []*TerraformModule, parallelism int) error {
->>>>>>> c658e0c0
 	runningModules, err := toRunningModules(modules, ReverseOrder)
 	if err != nil {
 		return err
 	}
-<<<<<<< HEAD
-	return runModules(ctx, runningModules, parallelism)
-=======
 	return runModules(opts, runningModules, parallelism)
->>>>>>> c658e0c0
 }
 
 // Run the given map of module path to runningModule. To "run" a module, execute the RunTerragrunt command in its
 // TerragruntOptions object. The modules will be executed without caring for inter-dependencies.
-<<<<<<< HEAD
-func RunModulesIgnoreOrder(ctx context.Context, modules []*TerraformModule, parallelism int) error {
-=======
 func RunModulesIgnoreOrder(opts *options.TerragruntOptions, modules []*TerraformModule, parallelism int) error {
->>>>>>> c658e0c0
 	runningModules, err := toRunningModules(modules, IgnoreOrder)
 	if err != nil {
 		return err
 	}
-<<<<<<< HEAD
-	return runModules(ctx, runningModules, parallelism)
-=======
 	return runModules(opts, runningModules, parallelism)
->>>>>>> c658e0c0
 }
 
 // Convert the list of modules to a map from module path to a runningModule struct. This struct contains information
@@ -192,11 +168,7 @@
 // Run the given map of module path to runningModule. To "run" a module, execute the RunTerragrunt command in its
 // TerragruntOptions object. The modules will be executed in an order determined by their inter-dependencies, using
 // as much concurrency as possible.
-<<<<<<< HEAD
-func runModules(ctx context.Context, modules map[string]*runningModule, parallelism int) error {
-=======
 func runModules(opts *options.TerragruntOptions, modules map[string]*runningModule, parallelism int) error {
->>>>>>> c658e0c0
 	var waitGroup sync.WaitGroup
 	var semaphore = make(chan struct{}, parallelism) // Make a semaphore from a buffered channel
 
@@ -204,11 +176,7 @@
 		waitGroup.Add(1)
 		go func(module *runningModule) {
 			defer waitGroup.Done()
-<<<<<<< HEAD
-			module.runModuleWhenReady(ctx, semaphore)
-=======
 			module.runModuleWhenReady(opts, semaphore)
->>>>>>> c658e0c0
 		}(module)
 	}
 
@@ -231,10 +199,6 @@
 }
 
 // Run a module once all of its dependencies have finished executing.
-<<<<<<< HEAD
-func (module *runningModule) runModuleWhenReady(ctx context.Context, semaphore chan struct{}) {
-	err := module.waitForDependencies()
-=======
 func (module *runningModule) runModuleWhenReady(opts *options.TerragruntOptions, semaphore chan struct{}) {
 
 	err := telemetry.Telemetry(opts, "wait_for_module_ready", map[string]interface{}{
@@ -244,22 +208,17 @@
 		return module.waitForDependencies()
 	})
 
->>>>>>> c658e0c0
 	semaphore <- struct{}{} // Add one to the buffered channel. Will block if parallelism limit is met
 	defer func() {
 		<-semaphore // Remove one from the buffered channel
 	}()
 	if err == nil {
-<<<<<<< HEAD
-		err = module.runNow(ctx)
-=======
 		err = telemetry.Telemetry(opts, "run_module", map[string]interface{}{
 			"path":             module.Module.Path,
 			"terraformCommand": module.Module.TerragruntOptions.TerraformCommand,
 		}, func(childCtx context.Context) error {
 			return module.runNow()
 		})
->>>>>>> c658e0c0
 	}
 	module.moduleFinished(err)
 }
