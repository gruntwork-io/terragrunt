package configstack

import (
	"bytes"
	"context"
	"os"
	"path/filepath"
	"sort"
	"sync"

	"github.com/gruntwork-io/go-commons/errors"
	"github.com/gruntwork-io/terragrunt/options"
	"github.com/gruntwork-io/terragrunt/telemetry"
	"github.com/gruntwork-io/terragrunt/terraform"
	"github.com/hashicorp/go-multierror"
)

const (
	Waiting ModuleStatus = iota
	Running
	Finished
	channelSize = 1000 // Use a huge buffer to ensure senders are never blocked
)

const (
	NormalOrder DependencyOrder = iota
	ReverseOrder
	IgnoreOrder
)

// ModuleStatus represents the status of a module that we are
// trying to apply as part of the apply-all or destroy-all command
type ModuleStatus int

// DependencyOrder controls in what order dependencies should be enforced between modules.
type DependencyOrder int

// RunningModule represents a module we are trying to "run" (i.e. apply or destroy)
// as part of the apply-all or destroy-all command.
type RunningModule struct {
	Module         *TerraformModule
	Status         ModuleStatus
	Err            error
	DependencyDone chan *RunningModule
	Dependencies   map[string]*RunningModule
	NotifyWhenDone []*RunningModule
	FlagExcluded   bool
}

// Create a new RunningModule struct for the given module. This will initialize all fields to reasonable defaults,
// except for the Dependencies and NotifyWhenDone, both of which will be empty. You should fill these using a
// function such as crossLinkDependencies.
func newRunningModule(module *TerraformModule) *RunningModule {
	return &RunningModule{
		Module:         module,
		Status:         Waiting,
		DependencyDone: make(chan *RunningModule, channelSize),
		Dependencies:   map[string]*RunningModule{},
		NotifyWhenDone: []*RunningModule{},
		FlagExcluded:   module.FlagExcluded,
	}
}

// Run a module once all of its dependencies have finished executing.
func (module *RunningModule) runModuleWhenReady(ctx context.Context, opts *options.TerragruntOptions, semaphore chan struct{}) {
	err := telemetry.Telemetry(ctx, opts, "wait_for_module_ready", map[string]interface{}{
		"path":             module.Module.Path,
		"terraformCommand": module.Module.TerragruntOptions.TerraformCommand,
	}, func(childCtx context.Context) error {
		return module.waitForDependencies()
	})

	semaphore <- struct{}{} // Add one to the buffered channel. Will block if parallelism limit is met
	defer func() {
		<-semaphore // Remove one from the buffered channel
	}()

	if err == nil {
		err = telemetry.Telemetry(ctx, opts, "run_module", map[string]interface{}{
			"path":             module.Module.Path,
			"terraformCommand": module.Module.TerragruntOptions.TerraformCommand,
		}, func(childCtx context.Context) error {
			return module.runNow(ctx, opts)
		})
	}

	module.moduleFinished(err)
}

// Wait for all of this modules dependencies to finish executing. Return an error if any of those dependencies complete
// with an error. Return immediately if this module has no dependencies.
func (module *RunningModule) waitForDependencies() error {
	module.Module.TerragruntOptions.Logger.Debugf("Module %s must wait for %d dependencies to finish", module.Module.Path, len(module.Dependencies))

	for len(module.Dependencies) > 0 {
		doneDependency := <-module.DependencyDone
		delete(module.Dependencies, doneDependency.Module.Path)

		if doneDependency.Err != nil {
			if module.Module.TerragruntOptions.IgnoreDependencyErrors {
				module.Module.TerragruntOptions.Logger.Errorf("Dependency %s of module %s just finished with an error. Module %s will have to return an error too. However, because of --terragrunt-ignore-dependency-errors, module %s will run anyway.", doneDependency.Module.Path, module.Module.Path, module.Module.Path, module.Module.Path)
			} else {
				module.Module.TerragruntOptions.Logger.Errorf("Dependency %s of module %s just finished with an error. Module %s will have to return an error too.", doneDependency.Module.Path, module.Module.Path, module.Module.Path)
				return ProcessingModuleDependencyError{module.Module, doneDependency.Module, doneDependency.Err}
			}
		} else {
			module.Module.TerragruntOptions.Logger.Debugf("Dependency %s of module %s just finished successfully. Module %s must wait on %d more dependencies.", doneDependency.Module.Path, module.Module.Path, module.Module.Path, len(module.Dependencies))
		}
	}

	return nil
}

// Run a module right now by executing the RunTerragrunt command of its TerragruntOptions field.
func (module *RunningModule) runNow(ctx context.Context, rootOptions *options.TerragruntOptions) error {
	module.Status = Running

	if module.Module.AssumeAlreadyApplied {
		module.Module.TerragruntOptions.Logger.Debugf("Assuming module %s has already been applied and skipping it", module.Module.Path)
		return nil
	} else {
		module.Module.TerragruntOptions.Logger.Debugf("Running module %s now", module.Module.Path)

		if err := module.Module.TerragruntOptions.RunTerragrunt(ctx, module.Module.TerragruntOptions); err != nil {
			return err
		}

		// convert terragrunt output to json
		if module.Module.outputJSONFile(module.Module.TerragruntOptions) != "" {
			jsonOptions, err := module.Module.TerragruntOptions.Clone(module.Module.TerragruntOptions.TerragruntConfigPath)
			if err != nil {
				return err
			}

			stdout := bytes.Buffer{}
			jsonOptions.ForwardTFStdout = true
<<<<<<< HEAD
			jsonOptions.TerraformLogsToJSON = false
			jsonOptions.OutputPrefix = ""
=======
			jsonOptions.TerraformLogsToJson = false
>>>>>>> 68e95e12
			jsonOptions.Writer = &stdout
			jsonOptions.TerraformCommand = terraform.CommandNameShow
			jsonOptions.TerraformCliArgs = []string{terraform.CommandNameShow, "-json", module.Module.planFile(rootOptions)}

			if err := jsonOptions.RunTerragrunt(ctx, jsonOptions); err != nil {
				return err
			}

			// save the json output to the file plan file
			outputFile := module.Module.outputJSONFile(rootOptions)
			jsonDir := filepath.Dir(outputFile)

			if err := os.MkdirAll(jsonDir, os.ModePerm); err != nil {
				return err
			}

			if err := os.WriteFile(outputFile, stdout.Bytes(), os.ModePerm); err != nil {
				return err
			}
		}

		return nil
	}
}

// Record that a module has finished executing and notify all of this module's dependencies
func (module *RunningModule) moduleFinished(moduleErr error) {
	if moduleErr == nil {
		module.Module.TerragruntOptions.Logger.Debugf("Module %s has finished successfully!", module.Module.Path)
	} else {
		module.Module.TerragruntOptions.Logger.Errorf("Module %s has finished with an error: %v", module.Module.Path, moduleErr)
	}

	module.Status = Finished
	module.Err = moduleErr

	for _, toNotify := range module.NotifyWhenDone {
		toNotify.DependencyDone <- module
	}
}

type RunningModules map[string]*RunningModule

func (modules RunningModules) toTerraformModuleGroups(maxDepth int) []TerraformModules {
	// Walk the graph in run order, capturing which groups will run at each iteration. In each iteration, this pops out
	// the modules that have no dependencies and captures that as a run group.
	groups := []TerraformModules{}

	for len(modules) > 0 && len(groups) < maxDepth {
		currentIterationDeploy := TerraformModules{}

		// next tracks which modules are being deferred to a later run.
		next := RunningModules{}
		// removeDep tracks which modules are run in the current iteration so that they need to be removed in the
		// dependency list for the next iteration. This is separately tracked from currentIterationDeploy for
		// convenience: this tracks the map key of the Dependencies attribute.
		var removeDep []string

		// Iterate the modules, looking for those that have no dependencies and select them for "running". In the
		// process, track those that still need to run in a separate map for further processing.
		for path, module := range modules {
			// Anything that is already applied is culled from the graph when running, so we ignore them here as well.
			switch {
			case module.Module.AssumeAlreadyApplied:
				removeDep = append(removeDep, path)
			case len(module.Dependencies) == 0:
				currentIterationDeploy = append(currentIterationDeploy, module.Module)
				removeDep = append(removeDep, path)
			default:
				next[path] = module
			}
		}

		// Go through the remaining module and remove the dependencies that were selected to run in this current
		// iteration.
		for _, module := range next {
			for _, path := range removeDep {
				_, hasDep := module.Dependencies[path]
				if hasDep {
					delete(module.Dependencies, path)
				}
			}
		}

		// Sort the group by path so that it is easier to read and test.
		sort.Slice(
			currentIterationDeploy,
			func(i, j int) bool {
				return currentIterationDeploy[i].Path < currentIterationDeploy[j].Path
			},
		)

		// Finally, update the trackers so that the next iteration runs.
		modules = next

		if len(currentIterationDeploy) > 0 {
			groups = append(groups, currentIterationDeploy)
		}
	}

	return groups
}

// Loop through the map of runningModules and for each module M:
//
//   - If dependencyOrder is NormalOrder, plug in all the modules M depends on into the Dependencies field and all the
//     modules that depend on M into the NotifyWhenDone field.
//   - If dependencyOrder is ReverseOrder, do the reverse.
//   - If dependencyOrder is IgnoreOrder, do nothing.
func (modules RunningModules) crossLinkDependencies(dependencyOrder DependencyOrder) (RunningModules, error) {
	for _, module := range modules {
		for _, dependency := range module.Module.Dependencies {
			runningDependency, hasDependency := modules[dependency.Path]
			if !hasDependency {
				return modules, errors.WithStackTrace(DependencyNotFoundWhileCrossLinkingError{module, dependency})
			}

			// TODO: Remove lint suppression
			switch dependencyOrder { //nolint:exhaustive
			case NormalOrder:
				module.Dependencies[runningDependency.Module.Path] = runningDependency
				runningDependency.NotifyWhenDone = append(runningDependency.NotifyWhenDone, module)
			case IgnoreOrder:
				// Nothing
			default:
				runningDependency.Dependencies[module.Module.Path] = module
				module.NotifyWhenDone = append(module.NotifyWhenDone, runningDependency)
			}
		}
	}

	return modules, nil
}

// RemoveFlagExcluded returns a cleaned-up map that only contains modules and
// dependencies that should not be excluded
func (modules RunningModules) RemoveFlagExcluded() map[string]*RunningModule {
	var finalModules = make(map[string]*RunningModule)

	for key, module := range modules {
		// Only add modules that should not be excluded
		if !module.FlagExcluded {
			finalModules[key] = &RunningModule{
				Module:         module.Module,
				Dependencies:   make(map[string]*RunningModule),
				DependencyDone: module.DependencyDone,
				Err:            module.Err,
				NotifyWhenDone: module.NotifyWhenDone,
				Status:         module.Status,
			}

			// Only add dependencies that should not be excluded
			for path, dependency := range module.Dependencies {
				if !dependency.FlagExcluded {
					finalModules[key].Dependencies[path] = dependency
				}
			}
		}
	}

	return finalModules
}

// Run the given map of module path to runningModule. To "run" a module, execute the RunTerragrunt command in its
// TerragruntOptions object. The modules will be executed in an order determined by their inter-dependencies, using
// as much concurrency as possible.
func (modules RunningModules) runModules(ctx context.Context, opts *options.TerragruntOptions, parallelism int) error {
	var (
		waitGroup sync.WaitGroup
		semaphore = make(chan struct{}, parallelism) // Make a semaphore from a buffered channel
	)

	for _, module := range modules {
		waitGroup.Add(1)

		go func(module *RunningModule) {
			defer waitGroup.Done()
			module.runModuleWhenReady(ctx, opts, semaphore)
		}(module)
	}

	waitGroup.Wait()

	return modules.collectErrors()
}

// Collect the errors from the given modules and return a single error object to represent them, or nil if no errors
// occurred
func (modules RunningModules) collectErrors() error {
	var result *multierror.Error

	for _, module := range modules {
		if module.Err != nil {
			result = multierror.Append(result, module.Err)
		}
	}

	return result.ErrorOrNil()
}<|MERGE_RESOLUTION|>--- conflicted
+++ resolved
@@ -134,12 +134,7 @@
 
 			stdout := bytes.Buffer{}
 			jsonOptions.ForwardTFStdout = true
-<<<<<<< HEAD
 			jsonOptions.TerraformLogsToJSON = false
-			jsonOptions.OutputPrefix = ""
-=======
-			jsonOptions.TerraformLogsToJson = false
->>>>>>> 68e95e12
 			jsonOptions.Writer = &stdout
 			jsonOptions.TerraformCommand = terraform.CommandNameShow
 			jsonOptions.TerraformCliArgs = []string{terraform.CommandNameShow, "-json", module.Module.planFile(rootOptions)}
