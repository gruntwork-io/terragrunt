--- conflicted
+++ resolved
@@ -1337,11 +1337,7 @@
 	assert.NoError(t, err)
 
 	err = RunModules(context.Background(), opts, []*TerraformModule{moduleA, moduleB, moduleC, moduleD, moduleE, moduleF}, options.DefaultParallelism)
-<<<<<<< HEAD
-	assert.Nil(t, err)
-=======
-	assert.NoError(t, err)
->>>>>>> 5e6dd700
+	assert.NoError(t, err)
 
 	assert.True(t, aRan)
 	assert.True(t, bRan)
