package configstack

import (
	"bytes"
	"context"
	"encoding/json"
	"fmt"
	"io"
	"os"
	"path/filepath"
	"sort"
	"strconv"
	"strings"

	"github.com/gruntwork-io/go-commons/collections"

	"github.com/gruntwork-io/terragrunt/cli/commands/terraform/creds"
	"github.com/gruntwork-io/terragrunt/cli/commands/terraform/creds/providers/externalcmd"
	"github.com/gruntwork-io/terragrunt/config/hclparse"
	"github.com/gruntwork-io/terragrunt/telemetry"
	"github.com/gruntwork-io/terragrunt/terraform"

	"github.com/gruntwork-io/go-commons/errors"
	"github.com/gruntwork-io/terragrunt/config"
	"github.com/gruntwork-io/terragrunt/options"
	"github.com/gruntwork-io/terragrunt/util"
	"github.com/sirupsen/logrus"
)

// Represents a stack of Terraform modules (i.e. folders with Terraform templates) that you can "spin up" or
// "spin down" in a single command
type Stack struct {
	parserOptions         []hclparse.Option
	terragruntOptions     *options.TerragruntOptions
	childTerragruntConfig *config.TerragruntConfig
	Modules               TerraformModules
}

// Find all the Terraform modules in the subfolders of the working directory of the given TerragruntOptions and
// assemble them into a Stack object that can be applied or destroyed in a single command
func FindStackInSubfolders(ctx context.Context, terragruntOptions *options.TerragruntOptions, opts ...Option) (*Stack, error) {
	var terragruntConfigFiles []string

	err := telemetry.Telemetry(ctx, terragruntOptions, "find_files_in_path", map[string]interface{}{
		"working_dir": terragruntOptions.WorkingDir,
	}, func(childCtx context.Context) error {
		result, err := config.FindConfigFilesInPath(terragruntOptions.WorkingDir, terragruntOptions)
		if err != nil {
			return err
		}

		terragruntConfigFiles = result

		return nil
	})

	if err != nil {
		return nil, err
	}

	stack := NewStack(terragruntOptions, opts...)
	if err := stack.createStackForTerragruntConfigPaths(ctx, terragruntConfigFiles); err != nil {
		return nil, err
	}

	return stack, nil
}

func NewStack(terragruntOptions *options.TerragruntOptions, opts ...Option) *Stack {
	stack := &Stack{
		terragruntOptions: terragruntOptions,
		parserOptions:     config.DefaultParserOptions(terragruntOptions),
	}

	return stack.WithOptions(opts...)
}

func (stack *Stack) WithOptions(opts ...Option) *Stack {
	for _, opt := range opts {
		*stack = opt(*stack)
	}

	return stack
}

// Render this stack as a human-readable string
func (stack *Stack) String() string {
	modules := []string{}
	for _, module := range stack.Modules {
		modules = append(modules, "  => "+module.String())
	}

	sort.Strings(modules)

	return fmt.Sprintf("Stack at %s:\n%s", stack.terragruntOptions.WorkingDir, strings.Join(modules, "\n"))
}

// LogModuleDeployOrder will log the modules that will be deployed by this operation, in the order that the operations
// happen. For plan and apply, the order will be bottom to top (dependencies first), while for destroy the order will be
// in reverse.
func (stack *Stack) LogModuleDeployOrder(logger *logrus.Entry, terraformCommand string) error {
	outStr := fmt.Sprintf("The stack at %s will be processed in the following order for command %s:\n", stack.terragruntOptions.WorkingDir, terraformCommand)

	runGraph, err := stack.GetModuleRunGraph(terraformCommand)
	if err != nil {
		return err
	}

	for i, group := range runGraph {
		outStr += fmt.Sprintf("Group %d\n", i+1)
		for _, module := range group {
			outStr += fmt.Sprintf("- Module %s\n", module.RelativePath)
		}

		outStr += "\n"
	}

	logger.Info(outStr)

	return nil
}

// JsonModuleDeployOrder will return the modules that will be deployed by a plan/apply operation, in the order
// that the operations happen.
func (stack *Stack) JsonModuleDeployOrder(terraformCommand string) (string, error) {
	runGraph, err := stack.GetModuleRunGraph(terraformCommand)
	if err != nil {
		return "", errors.WithStackTrace(err)
	}

	// Convert the module paths to a string array for JSON marshalling
	// The index should be the group number, and the value should be an array of module paths
	jsonGraph := make(map[string][]string)

	for i, group := range runGraph {
		groupNum := "Group " + strconv.Itoa(i+1)
		jsonGraph[groupNum] = make([]string, len(group))

		for j, module := range group {
			jsonGraph[groupNum][j] = module.Path
		}
	}

	j, err := json.MarshalIndent(jsonGraph, "", "  ")
	if err != nil {
		return "", errors.WithStackTrace(err)
	}

	return string(j), nil
}

// Graph creates a graphviz representation of the modules
func (stack *Stack) Graph(terragruntOptions *options.TerragruntOptions) {
	err := stack.Modules.WriteDot(terragruntOptions.Writer, terragruntOptions)
	if err != nil {
		terragruntOptions.Logger.Warnf("Failed to graph dot: %v", err)
	}
}

func (stack *Stack) Run(ctx context.Context, terragruntOptions *options.TerragruntOptions) error {
	stackCmd := terragruntOptions.TerraformCommand

	// prepare folder for output hierarchy if output folder is set
	if terragruntOptions.OutputFolder != "" {
		for _, module := range stack.Modules {
			planFile := module.outputFile(terragruntOptions)

			planDir := filepath.Dir(planFile)
			if err := os.MkdirAll(planDir, os.ModePerm); err != nil {
				return err
			}
		}
	}

	// For any command that needs input, run in non-interactive mode to avoid cominglint stdin across multiple
	// concurrent runs.
	if util.ListContainsElement(config.TERRAFORM_COMMANDS_NEED_INPUT, stackCmd) {
		// to support potential positional args in the args list, we append the input=false arg after the first element,
		// which is the target command.
		terragruntOptions.TerraformCliArgs = util.StringListInsert(terragruntOptions.TerraformCliArgs, "-input=false", 1)
		stack.syncTerraformCliArgs(terragruntOptions)
	}

	// For apply and destroy, run with auto-approve (unless explicitly disabled) due to the co-mingling of the prompts.
	// This is not ideal, but until we have a better way of handling interactivity with run-all, we take the evil of
	// having a global prompt (managed in cli/cli_app.go) be the gate keeper.
	switch stackCmd {
	case terraform.CommandNameApply, terraform.CommandNameDestroy:
		// to support potential positional args in the args list, we append the input=false arg after the first element,
		// which is the target command.
		if terragruntOptions.RunAllAutoApprove {
			terragruntOptions.TerraformCliArgs = util.StringListInsert(terragruntOptions.TerraformCliArgs, "-auto-approve", 1)
		}

		stack.syncTerraformCliArgs(terragruntOptions)
	case terraform.CommandNameShow:
		stack.syncTerraformCliArgs(terragruntOptions)
	case terraform.CommandNamePlan:
		// We capture the out stream for each module
		errorStreams := make([]bytes.Buffer, len(stack.Modules))

		for n, module := range stack.Modules {
			module.TerragruntOptions.ErrWriter = io.MultiWriter(&errorStreams[n], module.TerragruntOptions.ErrWriter)
		}
		defer stack.summarizePlanAllErrors(terragruntOptions, errorStreams)
	}

	switch {
	case terragruntOptions.IgnoreDependencyOrder:
		return stack.Modules.RunModulesIgnoreOrder(ctx, terragruntOptions, terragruntOptions.Parallelism)
	case stackCmd == terraform.CommandNameDestroy:
		return stack.Modules.RunModulesReverseOrder(ctx, terragruntOptions, terragruntOptions.Parallelism)
	default:
		return stack.Modules.RunModules(ctx, terragruntOptions, terragruntOptions.Parallelism)
	}
}

// We inspect the error streams to give an explicit message if the plan failed because there were references to
// remote states. `terraform plan` will fail if it tries to access remote state from dependencies and the plan
// has never been applied on the dependency.
func (stack *Stack) summarizePlanAllErrors(terragruntOptions *options.TerragruntOptions, errorStreams []bytes.Buffer) {
	for i, errorStream := range errorStreams {
		output := errorStream.String()

		if len(output) == 0 {
			// We get empty buffer if stack execution completed without errors, so skip that to avoid logging too much
			continue
		}

<<<<<<< HEAD
		if strings.Contains(output, "Error running plan:") && strings.Contains(output, ": Resource 'data.terraform_remote_state.") {
			var dependenciesMsg string
			if len(stack.Modules[i].Dependencies) > 0 {
				dependenciesMsg = fmt.Sprintf(" contains dependencies to %v and", stack.Modules[i].Config.Dependencies.Paths)
=======
		terragruntOptions.Logger.Infoln(output)

		if strings.Contains(output, "Error running plan:") {
			if strings.Contains(output, ": Resource 'data.terraform_remote_state.") {
				var dependenciesMsg string
				if len(stack.Modules[i].Dependencies) > 0 {
					dependenciesMsg = fmt.Sprintf(" contains dependencies to %v and", stack.Modules[i].Config.Dependencies.Paths)
				}

				terragruntOptions.Logger.Infof("%v%v refers to remote state "+
					"you may have to apply your changes in the dependencies prior running terragrunt run-all plan.\n",
					stack.Modules[i].Path,
					dependenciesMsg,
				)
>>>>>>> 8d3e0c15
			}
			terragruntOptions.Logger.Infof("%v%v refers to remote state "+
				"you may have to apply your changes in the dependencies prior running terragrunt run-all plan.\n",
				stack.Modules[i].RelativePath,
				dependenciesMsg,
			)
		}
	}
}

// Sync the TerraformCliArgs for each module in the stack to match the provided terragruntOptions struct.
func (stack *Stack) syncTerraformCliArgs(terragruntOptions *options.TerragruntOptions) {
	for _, module := range stack.Modules {
		module.TerragruntOptions.TerraformCliArgs = collections.MakeCopyOfList(terragruntOptions.TerraformCliArgs)

		planFile := module.planFile(terragruntOptions)

		if planFile != "" {
<<<<<<< HEAD
			terragruntOptions.Logger.Debugf("Using output file %s for module %s", planFile, module.TerragruntOptions.RelativeTerragruntConfigPath)
=======
			terragruntOptions.Logger.Debugf("Using output file %s for module %s", planFile, module.TerragruntOptions.TerragruntConfigPath)

>>>>>>> 8d3e0c15
			if module.TerragruntOptions.TerraformCommand == terraform.CommandNamePlan {
				// for plan command add -out=<file> to the terraform cli args
				module.TerragruntOptions.TerraformCliArgs = util.StringListInsert(module.TerragruntOptions.TerraformCliArgs, "-out="+planFile, len(module.TerragruntOptions.TerraformCliArgs))
			} else {
				module.TerragruntOptions.TerraformCliArgs = util.StringListInsert(module.TerragruntOptions.TerraformCliArgs, planFile, len(module.TerragruntOptions.TerraformCliArgs))
			}
		}
	}
}

func (stack *Stack) toRunningModules(terraformCommand string) (RunningModules, error) {
	switch terraformCommand {
	case terraform.CommandNameDestroy:
		return stack.Modules.ToRunningModules(ReverseOrder)
	default:
		return stack.Modules.ToRunningModules(NormalOrder)
	}
}

// GetModuleRunGraph converts the module list to a graph that shows the order in which the modules will be
// applied/destroyed. The return structure is a list of lists, where the nested list represents modules that can be
// deployed concurrently, and the outer list indicates the order. This will only include those modules that do NOT have
// the exclude flag set.
func (stack *Stack) GetModuleRunGraph(terraformCommand string) ([]TerraformModules, error) {
	moduleRunGraph, err := stack.toRunningModules(terraformCommand)
	if err != nil {
		return nil, err
	}

	// Set maxDepth for the graph so that we don't get stuck in an infinite loop.
	const maxDepth = 1000
	groups := moduleRunGraph.toTerraformModuleGroups(maxDepth)

	return groups, nil
}

// Find all the Terraform modules in the folders that contain the given Terragrunt config files and assemble those
// modules into a Stack object that can be applied or destroyed in a single command
func (stack *Stack) createStackForTerragruntConfigPaths(ctx context.Context, terragruntConfigPaths []string) error {
	err := telemetry.Telemetry(ctx, stack.terragruntOptions, "create_stack_for_terragrunt_config_paths", map[string]interface{}{
		"working_dir": stack.terragruntOptions.WorkingDir,
	}, func(childCtx context.Context) error {
		if len(terragruntConfigPaths) == 0 {
			return errors.WithStackTrace(NoTerraformModulesFound)
		}

		modules, err := stack.ResolveTerraformModules(ctx, terragruntConfigPaths)
		if err != nil {
			return errors.WithStackTrace(err)
		}

<<<<<<< HEAD
		for _, module := range modules {
			relPath, err := util.GetPathRelativeToWithSeparator(module.Path, stack.terragruntOptions.RootWorkingDir)
			if err != nil {
				return err
			}
			module.RelativePath = relPath
		}

=======
>>>>>>> 8d3e0c15
		stack.Modules = modules

		return nil
	})
	if err != nil {
		return errors.WithStackTrace(err)
	}

	err = telemetry.Telemetry(ctx, stack.terragruntOptions, "check_for_cycles", map[string]interface{}{
		"working_dir": stack.terragruntOptions.WorkingDir,
	}, func(childCtx context.Context) error {
		if err := stack.Modules.CheckForCycles(); err != nil {
			return errors.WithStackTrace(err)
		}

		return nil
	})

	if err != nil {
		return errors.WithStackTrace(err)
	}

	return nil
}

// Go through each of the given Terragrunt configuration files and resolve the module that configuration file represents
// into a TerraformModule struct. Return the list of these TerraformModule structs.
func (stack *Stack) ResolveTerraformModules(ctx context.Context, terragruntConfigPaths []string) (TerraformModules, error) {
	canonicalTerragruntConfigPaths, err := util.CanonicalPaths(terragruntConfigPaths, ".")
	if err != nil {
		return nil, err
	}

	var modulesMap TerraformModulesMap

	err = telemetry.Telemetry(ctx, stack.terragruntOptions, "resolve_modules", map[string]interface{}{
		"working_dir": stack.terragruntOptions.WorkingDir,
	}, func(childCtx context.Context) error {
		howThesePathsWereFound := "Terragrunt config file found in a subdirectory of " + stack.terragruntOptions.WorkingDir

		result, err := stack.resolveModules(ctx, canonicalTerragruntConfigPaths, howThesePathsWereFound)
		if err != nil {
			return err
		}

		modulesMap = result

		return nil
	})

	if err != nil {
		return nil, err
	}

	var externalDependencies TerraformModulesMap

	err = telemetry.Telemetry(ctx, stack.terragruntOptions, "resolve_external_dependencies_for_modules", map[string]interface{}{
		"working_dir": stack.terragruntOptions.WorkingDir,
	}, func(childCtx context.Context) error {
		result, err := stack.resolveExternalDependenciesForModules(ctx, modulesMap, TerraformModulesMap{}, 0)
		if err != nil {
			return err
		}

		externalDependencies = result

		return nil
	})
	if err != nil {
		return nil, err
	}

	var crossLinkedModules TerraformModules

	err = telemetry.Telemetry(ctx, stack.terragruntOptions, "crosslink_dependencies", map[string]interface{}{
		"working_dir": stack.terragruntOptions.WorkingDir,
	}, func(childCtx context.Context) error {
		result, err := modulesMap.mergeMaps(externalDependencies).crosslinkDependencies(canonicalTerragruntConfigPaths)
		if err != nil {
			return err
		}

		crossLinkedModules = result

		return nil
	})

	if err != nil {
		return nil, err
	}

	var includedModules TerraformModules

	err = telemetry.Telemetry(ctx, stack.terragruntOptions, "flag_included_dirs", map[string]interface{}{
		"working_dir": stack.terragruntOptions.WorkingDir,
	}, func(childCtx context.Context) error {
		includedModules = crossLinkedModules.flagIncludedDirs(stack.terragruntOptions)
		return nil
	})

	if err != nil {
		return nil, err
	}

	var includedModulesWithExcluded TerraformModules

	err = telemetry.Telemetry(ctx, stack.terragruntOptions, "flag_excluded_dirs", map[string]interface{}{
		"working_dir": stack.terragruntOptions.WorkingDir,
	}, func(childCtx context.Context) error {
		includedModulesWithExcluded = includedModules.flagExcludedDirs(stack.terragruntOptions)
		return nil
	})

	if err != nil {
		return nil, err
	}

	var finalModules TerraformModules

	err = telemetry.Telemetry(ctx, stack.terragruntOptions, "flag_modules_that_dont_include", map[string]interface{}{
		"working_dir": stack.terragruntOptions.WorkingDir,
	}, func(childCtx context.Context) error {
		result, err := includedModulesWithExcluded.flagModulesThatDontInclude(stack.terragruntOptions)
		if err != nil {
			return err
		}

		finalModules = result

		return nil
	})
	if err != nil {
		return nil, err
	}

	return finalModules, nil
}

// Go through each of the given Terragrunt configuration files and resolve the module that configuration file represents
// into a TerraformModule struct. Note that this method will NOT fill in the Dependencies field of the TerraformModule
// struct (see the crosslinkDependencies method for that). Return a map from module path to TerraformModule struct.
func (stack *Stack) resolveModules(ctx context.Context, canonicalTerragruntConfigPaths []string, howTheseModulesWereFound string) (TerraformModulesMap, error) {
	modulesMap := TerraformModulesMap{}

	for _, terragruntConfigPath := range canonicalTerragruntConfigPaths {
		if !util.FileExists(terragruntConfigPath) {
			return nil, ProcessingModuleError{UnderlyingError: os.ErrNotExist, ModulePath: terragruntConfigPath, HowThisModuleWasFound: howTheseModulesWereFound}
		}

		var module *TerraformModule

		err := telemetry.Telemetry(ctx, stack.terragruntOptions, "resolve_terraform_module", map[string]interface{}{
			"config_path": terragruntConfigPath,
			"working_dir": stack.terragruntOptions.WorkingDir,
		}, func(childCtx context.Context) error {
			m, err := stack.resolveTerraformModule(ctx, terragruntConfigPath, modulesMap, howTheseModulesWereFound)
			if err != nil {
				return err
			}

			module = m

			return nil
		})

		if err != nil {
			return modulesMap, err
		}

		if module != nil {
			modulesMap[module.Path] = module

			var dependencies TerraformModulesMap

			err := telemetry.Telemetry(ctx, stack.terragruntOptions, "resolve_dependencies_for_module", map[string]interface{}{
				"config_path": terragruntConfigPath,
				"working_dir": stack.terragruntOptions.WorkingDir,
				"module_path": module.Path,
			}, func(childCtx context.Context) error {
				deps, err := stack.resolveDependenciesForModule(ctx, module, modulesMap, true)
				if err != nil {
					return err
				}

				dependencies = deps

				return nil
			})
			if err != nil {
				return modulesMap, err
			}

			modulesMap = collections.MergeMaps(modulesMap, dependencies)
		}
	}

	return modulesMap, nil
}

// Create a TerraformModule struct for the Terraform module specified by the given Terragrunt configuration file path.
// Note that this method will NOT fill in the Dependencies field of the TerraformModule struct (see the
// crosslinkDependencies method for that).
func (stack *Stack) resolveTerraformModule(ctx context.Context, terragruntConfigPath string, modulesMap TerraformModulesMap, howThisModuleWasFound string) (*TerraformModule, error) {
	modulePath, err := util.CanonicalPath(filepath.Dir(terragruntConfigPath), ".")
	if err != nil {
		return nil, err
	}

	if _, ok := modulesMap[modulePath]; ok {
		return nil, nil
	}

	// Clone the options struct so we don't modify the original one. This is especially important as run-all operations
	// happen concurrently.
	opts, err := stack.terragruntOptions.Clone(terragruntConfigPath)
	if err != nil {
		return nil, err
	}

	// We need to reset the original path for each module. Otherwise, this path will be set to wherever you ran run-all
	// from, which is not what any of the modules will want.
	opts.OriginalTerragruntConfigPath = terragruntConfigPath

	// If `childTerragruntConfig.ProcessedIncludes` contains the path `terragruntConfigPath`, then this is a parent config
	// which implies that `TerragruntConfigPath` must refer to a child configuration file, and the defined `IncludeConfig` must contain the path to the file itself
	// for the built-in functions `read-terragrunt-config()`, `path_relative_to_include()` to work correctly.
	var includeConfig *config.IncludeConfig
	if stack.childTerragruntConfig != nil && stack.childTerragruntConfig.ProcessedIncludes.ContainsPath(terragruntConfigPath) {
		relTerragruntConfigPath, err := util.GetPathRelativeToWithSeparator(terragruntConfigPath, stack.terragruntOptions.RootWorkingDir)
		if err != nil {
			return nil, err
		}

		includeConfig = &config.IncludeConfig{
			Path:         terragruntConfigPath,
			RelativePath: relTerragruntConfigPath,
		}
		opts.TerragruntConfigPath = stack.terragruntOptions.OriginalTerragruntConfigPath
	}

	if collections.ListContainsElement(opts.ExcludeDirs, modulePath) {
		// module is excluded
		return &TerraformModule{Path: modulePath, TerragruntOptions: opts, FlagExcluded: true}, nil
	}

	parseCtx := config.NewParsingContext(ctx, opts).
		WithParseOption(stack.parserOptions).
		WithDecodeList(
			// Need for initializing the modules
			config.TerraformSource,

			// Need for parsing out the dependencies
			config.DependenciesBlock,
			config.DependencyBlock,
		)

	// Credentials have to be acquired before the config is parsed, as the config may contain interpolation functions
	// that require credentials to be available.
	credsGetter := creds.NewGetter()
	if err := credsGetter.ObtainAndUpdateEnvIfNecessary(ctx, opts, externalcmd.NewProvider(opts)); err != nil {
		return nil, err
	}

	// We only partially parse the config, only using the pieces that we need in this section. This config will be fully
	// parsed at a later stage right before the action is run. This is to delay interpolation of functions until right
	// before we call out to terraform.

	// TODO: Remove lint suppression
	terragruntConfig, err := config.PartialParseConfigFile( //nolint:contextcheck
		parseCtx,
		terragruntConfigPath,
		includeConfig,
	)
	if err != nil {
		return nil, errors.WithStackTrace(ProcessingModuleError{UnderlyingError: err, HowThisModuleWasFound: howThisModuleWasFound, ModulePath: terragruntConfigPath})
	}

	terragruntSource, err := config.GetTerragruntSourceForModule(stack.terragruntOptions.Source, modulePath, terragruntConfig)
	if err != nil {
		return nil, err
	}

	opts.Source = terragruntSource

	_, defaultDownloadDir, err := options.DefaultWorkingAndDownloadDirs(stack.terragruntOptions.TerragruntConfigPath)
	if err != nil {
		return nil, err
	}

	// If we're using the default download directory, put it into the same folder as the Terragrunt configuration file.
	// If we're not using the default, then the user has specified a custom download directory, and we leave it as-is.
	if stack.terragruntOptions.DownloadDir == defaultDownloadDir {
		_, downloadDir, err := options.DefaultWorkingAndDownloadDirs(terragruntConfigPath)
		if err != nil {
			return nil, err
		}

<<<<<<< HEAD
		downloadDirRelativePath, err := util.GetPathRelativeTo(downloadDir, stack.terragruntOptions.RootWorkingDir)
		if err != nil {
			return nil, err
		}

		opts.Logger.Debugf("Setting download directory for module %s to %s", filepath.Dir(opts.RelativeTerragruntConfigPath), downloadDirRelativePath)
=======
		stack.terragruntOptions.Logger.Debugf("Setting download directory for module %s to %s", modulePath, downloadDir)
>>>>>>> 8d3e0c15
		opts.DownloadDir = downloadDir
	}

	// Fix for https://github.com/gruntwork-io/terragrunt/issues/208
	matches, err := filepath.Glob(filepath.Join(filepath.Dir(terragruntConfigPath), "*.tf"))
	if err != nil {
		return nil, err
	}

	if (terragruntConfig.Terraform == nil || terragruntConfig.Terraform.Source == nil || *terragruntConfig.Terraform.Source == "") && matches == nil {
		stack.terragruntOptions.Logger.Debugf("Module %s does not have an associated terraform configuration and will be skipped.", filepath.Dir(terragruntConfigPath))
		return nil, nil
	}

	return &TerraformModule{Path: modulePath, Config: *terragruntConfig, TerragruntOptions: opts}, nil
}

// resolveDependenciesForModule looks through the dependencies of the given module and resolve the dependency paths listed in the module's config.
// If `skipExternal` is true, the func returns only dependencies that are inside of the current working directory, which means they are part of the environment the
// user is trying to apply-all or destroy-all. Note that this method will NOT fill in the Dependencies field of the TerraformModule struct (see the crosslinkDependencies method for that).
func (stack *Stack) resolveDependenciesForModule(ctx context.Context, module *TerraformModule, modulesMap TerraformModulesMap, skipExternal bool) (TerraformModulesMap, error) {
	if module.Config.Dependencies == nil || len(module.Config.Dependencies.Paths) == 0 {
		return TerraformModulesMap{}, nil
	}

	key := fmt.Sprintf("%s-%s-%v-%v", module.Path, stack.terragruntOptions.WorkingDir, skipExternal, stack.terragruntOptions.TerraformCommand)
	if value, ok := existingModules.Get(ctx, key); ok {
		return *value, nil
	}

	externalTerragruntConfigPaths := []string{}

	for _, dependency := range module.Config.Dependencies.Paths {
		dependencyPath, err := util.CanonicalPath(dependency, module.Path)
		if err != nil {
			return TerraformModulesMap{}, err
		}

		if skipExternal && !util.HasPathPrefix(dependencyPath, stack.terragruntOptions.WorkingDir) {
			continue
		}

		terragruntConfigPath := config.GetDefaultConfigPath(dependencyPath)

		if _, alreadyContainsModule := modulesMap[dependencyPath]; !alreadyContainsModule {
			externalTerragruntConfigPaths = append(externalTerragruntConfigPaths, terragruntConfigPath)
		}
	}

	howThesePathsWereFound := fmt.Sprintf("dependency of module at '%s'", module.Path)

	result, err := stack.resolveModules(ctx, externalTerragruntConfigPaths, howThesePathsWereFound)
	if err != nil {
		return nil, err
	}

	existingModules.Put(ctx, key, &result)

	return result, nil
}

// Look through the dependencies of the modules in the given map and resolve the "external" dependency paths listed in
// each modules config (i.e. those dependencies not in the given list of Terragrunt config canonical file paths).
// These external dependencies are outside of the current working directory, which means they may not be part of the
// environment the user is trying to apply-all or destroy-all. Therefore, this method also confirms whether the user wants
// to actually apply those dependencies or just assume they are already applied. Note that this method will NOT fill in
// the Dependencies field of the TerraformModule struct (see the crosslinkDependencies method for that).
func (stack *Stack) resolveExternalDependenciesForModules(ctx context.Context, modulesMap, modulesAlreadyProcessed TerraformModulesMap, recursionLevel int) (TerraformModulesMap, error) {
	allExternalDependencies := TerraformModulesMap{}
	modulesToSkip := modulesMap.mergeMaps(modulesAlreadyProcessed)

	// Simple protection from circular dependencies causing a Stack Overflow due to infinite recursion
	if recursionLevel > maxLevelsOfRecursion {
		return allExternalDependencies, errors.WithStackTrace(InfiniteRecursionError{RecursionLevel: maxLevelsOfRecursion, Modules: modulesToSkip})
	}

	sortedKeys := modulesMap.getSortedKeys()
	for _, key := range sortedKeys {
		module := modulesMap[key]

		externalDependencies, err := stack.resolveDependenciesForModule(ctx, module, modulesToSkip, false)
		if err != nil {
			return externalDependencies, err
		}

		moduleOpts, err := stack.terragruntOptions.Clone(config.GetDefaultConfigPath(module.Path))
		if err != nil {
			return nil, err
		}

		for _, externalDependency := range externalDependencies {
			if _, alreadyFound := modulesToSkip[externalDependency.Path]; alreadyFound {
				continue
			}

			shouldApply := false
			if !stack.terragruntOptions.IgnoreExternalDependencies {
				shouldApply, err = module.confirmShouldApplyExternalDependency(externalDependency, moduleOpts)
				if err != nil {
					return externalDependencies, err
				}
			}

			externalDependency.AssumeAlreadyApplied = !shouldApply
			allExternalDependencies[externalDependency.Path] = externalDependency
		}
	}

	if len(allExternalDependencies) > 0 {
		recursiveDependencies, err := stack.resolveExternalDependenciesForModules(ctx, allExternalDependencies, modulesMap, recursionLevel+1)
		if err != nil {
			return allExternalDependencies, err
		}

		return allExternalDependencies.mergeMaps(recursiveDependencies), nil
	}

	return allExternalDependencies, nil
}

// ListStackDependentModules - build a map with each module and its dependent modules
func (stack *Stack) ListStackDependentModules() map[string][]string {
	// build map of dependent modules
	// module path -> list of dependent modules
	var dependentModules = make(map[string][]string)

	// build initial mapping of dependent modules
	for _, module := range stack.Modules {
		if len(module.Dependencies) != 0 {
			for _, dep := range module.Dependencies {
				dependentModules[dep.Path] = util.RemoveDuplicatesFromList(append(dependentModules[dep.Path], module.Path))
			}
		}
	}

	// Floyd–Warshall inspired approach to find dependent modules
	// merge map slices by key until no more updates are possible

	// Example:
	// Initial setup:
	// dependentModules["module1"] = ["module2", "module3"]
	// dependentModules["module2"] = ["module3"]
	// dependentModules["module3"] = ["module4"]
	// dependentModules["module4"] = ["module5"]

	// After first iteration: (module1 += module4, module2 += module4, module3 += module5)
	// dependentModules["module1"] = ["module2", "module3", "module4"]
	// dependentModules["module2"] = ["module3", "module4"]
	// dependentModules["module3"] = ["module4", "module5"]
	// dependentModules["module4"] = ["module5"]

	// After second iteration: (module1 += module5, module2 += module5)
	// dependentModules["module1"] = ["module2", "module3", "module4", "module5"]
	// dependentModules["module2"] = ["module3", "module4", "module5"]
	// dependentModules["module3"] = ["module4", "module5"]
	// dependentModules["module4"] = ["module5"]

	// Done, no more updates and in map we have all dependent modules for each module.

	for {
		noUpdates := true

		for module, dependents := range dependentModules {
			for _, dependent := range dependents {
				initialSize := len(dependentModules[module])
				// merge without duplicates
				list := util.RemoveDuplicatesFromList(append(dependentModules[module], dependentModules[dependent]...))
				list = util.RemoveElementFromList(list, module)

				dependentModules[module] = list
				if initialSize != len(dependentModules[module]) {
					noUpdates = false
				}
			}
		}

		if noUpdates {
			break
		}
	}

	return dependentModules
}<|MERGE_RESOLUTION|>--- conflicted
+++ resolved
@@ -227,27 +227,10 @@
 			continue
 		}
 
-<<<<<<< HEAD
 		if strings.Contains(output, "Error running plan:") && strings.Contains(output, ": Resource 'data.terraform_remote_state.") {
 			var dependenciesMsg string
 			if len(stack.Modules[i].Dependencies) > 0 {
 				dependenciesMsg = fmt.Sprintf(" contains dependencies to %v and", stack.Modules[i].Config.Dependencies.Paths)
-=======
-		terragruntOptions.Logger.Infoln(output)
-
-		if strings.Contains(output, "Error running plan:") {
-			if strings.Contains(output, ": Resource 'data.terraform_remote_state.") {
-				var dependenciesMsg string
-				if len(stack.Modules[i].Dependencies) > 0 {
-					dependenciesMsg = fmt.Sprintf(" contains dependencies to %v and", stack.Modules[i].Config.Dependencies.Paths)
-				}
-
-				terragruntOptions.Logger.Infof("%v%v refers to remote state "+
-					"you may have to apply your changes in the dependencies prior running terragrunt run-all plan.\n",
-					stack.Modules[i].Path,
-					dependenciesMsg,
-				)
->>>>>>> 8d3e0c15
 			}
 			terragruntOptions.Logger.Infof("%v%v refers to remote state "+
 				"you may have to apply your changes in the dependencies prior running terragrunt run-all plan.\n",
@@ -266,12 +249,7 @@
 		planFile := module.planFile(terragruntOptions)
 
 		if planFile != "" {
-<<<<<<< HEAD
 			terragruntOptions.Logger.Debugf("Using output file %s for module %s", planFile, module.TerragruntOptions.RelativeTerragruntConfigPath)
-=======
-			terragruntOptions.Logger.Debugf("Using output file %s for module %s", planFile, module.TerragruntOptions.TerragruntConfigPath)
-
->>>>>>> 8d3e0c15
 			if module.TerragruntOptions.TerraformCommand == terraform.CommandNamePlan {
 				// for plan command add -out=<file> to the terraform cli args
 				module.TerragruntOptions.TerraformCliArgs = util.StringListInsert(module.TerragruntOptions.TerraformCliArgs, "-out="+planFile, len(module.TerragruntOptions.TerraformCliArgs))
@@ -323,7 +301,6 @@
 			return errors.WithStackTrace(err)
 		}
 
-<<<<<<< HEAD
 		for _, module := range modules {
 			relPath, err := util.GetPathRelativeToWithSeparator(module.Path, stack.terragruntOptions.RootWorkingDir)
 			if err != nil {
@@ -332,8 +309,6 @@
 			module.RelativePath = relPath
 		}
 
-=======
->>>>>>> 8d3e0c15
 		stack.Modules = modules
 
 		return nil
@@ -631,16 +606,12 @@
 			return nil, err
 		}
 
-<<<<<<< HEAD
 		downloadDirRelativePath, err := util.GetPathRelativeTo(downloadDir, stack.terragruntOptions.RootWorkingDir)
 		if err != nil {
 			return nil, err
 		}
 
 		opts.Logger.Debugf("Setting download directory for module %s to %s", filepath.Dir(opts.RelativeTerragruntConfigPath), downloadDirRelativePath)
-=======
-		stack.terragruntOptions.Logger.Debugf("Setting download directory for module %s to %s", modulePath, downloadDir)
->>>>>>> 8d3e0c15
 		opts.DownloadDir = downloadDir
 	}
 
