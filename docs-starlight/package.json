--- conflicted
+++ resolved
@@ -14,15 +14,8 @@
     "@astrojs/starlight": "^0.35.1",
     "@astrojs/starlight-tailwind": "^4.0.1",
     "@astrojs/vercel": "^8.2.3",
-    "@astrojs/tailwind": "^6.0.2",
-    "@tailwindcss/postcss": "^4.1.11",
     "@tailwindcss/vite": "^4.1.11",
-<<<<<<< HEAD
-    "astro": "^5.11.0",
-=======
-    "@zachleat/table-saw": "^1.0.6",
     "astro": "^5.12.3",
->>>>>>> ca724255
     "astro-d2": "^0.8.0",
     "gray-matter": "^4.0.3",
     "sharp": "^0.34.3",
