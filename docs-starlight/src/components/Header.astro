---
import config from 'virtual:starlight/user-config';
import type { Props } from '@astrojs/starlight/props';
import { Image } from 'astro:assets';
import Search from 'virtual:starlight/components/Search';

import HeadphonesIcon from '@assets/headset-icon.svg';
import PipelineIcon from '@assets/pipelines.svg';
import TerragruntLogo from '@assets/horizontal-logo-light.svg';
import ThemeToggle from '@components/ThemeToggle.astro';
import '@styles/global.css';

/**
 * Render the `Search` component if Pagefind is enabled or the default search component has been overridden.
 */
const shouldRenderSearch =
	config.pagefind || config.components.Search !== '@astrojs/starlight/components/Search.astro';

interface Props {
	showThemeToggle?: boolean;
}

const { showThemeToggle = true } = Astro.props;

let starCountDisplay = process.env.GITHUB_STARS || '8.6k';

try {
    // Only fetch if not in environment variable
    if (!process.env.GITHUB_STARS) {
        const response = await fetch('https://api.github.com/repos/gruntwork-io/terragrunt', {
            headers: {
                'User-Agent': 'Terragrunt-Docs'
            }
        });
        if (response.ok) {
            const data = await response.json();
            const stars = data.stargazers_count;
            if (typeof stars === 'number') {
                starCountDisplay = (stars / 1000).toFixed(1) + 'k';
            }
        } else {
            console.error('Failed to fetch GitHub stars:', response.status, await response.text());
        }
    }
} catch (error) {
    console.error('Error fetching GitHub stars:', error);
}
---

<<<<<<< HEAD
<div class="navbar fixed top-0 z-50">
  <!-- Logo -->
  <a href="/" class="hover:cursor-pointer">
    <Image
      alt="Terragrunt Logo"
      class="h-auto w-[145px] md:w-[180px] xl:w-[200px]"
      loading="eager"
      src={TerragruntLogo}
    />
  </a>
  <!-- Right Menu -->
  <div class="flex items-center gap-6">
    <div class="flex items-center gap-6">
      <!-- Docs -->
      <div class="pr-0 border-r lg:border-stroke-dark lg:px-6">
        <a href="/docs" class="flex items-center gap-2 text-sm font-sans no-underline hover:underline text-nav-link hover:decoration-[var(--color-nav-link-hover)] hover:text-[var(--color-nav-link-hover)]">
          <svg class="hidden sm:block" width="24" height="24" viewBox="0 0 24 24" fill="none" xmlns="http://www.w3.org/2000/svg">
            <path opacity="0.1" d="M17.8284 6.82843C18.4065 7.40649 18.6955 7.69552 18.8478 8.06306C19 8.4306 19 8.83935 19 9.65685L19 17C19 18.8856 19 19.8284 18.4142 20.4142C17.8284 21 16.8856 21 15 21H9C7.11438 21 6.17157 21 5.58579 20.4142C5 19.8284 5 18.8856 5 17L5 7C5 5.11438 5 4.17157 5.58579 3.58579C6.17157 3 7.11438 3 9 3H12.3431C13.1606 3 13.5694 3 13.9369 3.15224C14.3045 3.30448 14.5935 3.59351 15.1716 4.17157L17.8284 6.82843Z" fill="currentColor"/>
            <path d="M17.8284 6.82843C18.4065 7.40649 18.6955 7.69552 18.8478 8.06306C19 8.4306 19 8.83935 19 9.65685L19 17C19 18.8856 19 19.8284 18.4142 20.4142C17.8284 21 16.8856 21 15 21H9C7.11438 21 6.17157 21 5.58579 20.4142C5 19.8284 5 18.8856 5 17L5 7C5 5.11438 5 4.17157 5.58579 3.58579C6.17157 3 7.11438 3 9 3H12.3431C13.1606 3 13.5694 3 13.9369 3.15224C14.3045 3.30448 14.5935 3.59351 15.1716 4.17157L17.8284 6.82843Z" stroke="currentColor" stroke-width="2" stroke-linejoin="round"/>
            <path d="M9 12H15" stroke="currentColor" stroke-width="1" stroke-linecap="round" stroke-linejoin="round"/>
            <path d="M9 15H15" stroke="currentColor" stroke-width="1" stroke-linecap="round" stroke-linejoin="round"/>
          </svg>
          <span>Docs</span>
        </a>
      </div>
      <!-- Socials -->
      <div class="hidden lg:flex items-center border-r border-stroke-dark pr-6 gap-4">
        <a
          class="social-icon flex items-center gap-2 transition duration-[250ms] ease-in-out"
          href="https://github.com/gruntwork-io/terragrunt"
          rel="noopener noreferrer"
          target="_blank"
        >
          <svg xmlns="http://www.w3.org/2000/svg" width="24" height="24" fill="currentColor" class="bi bi-github" viewBox="0 0 16 16">
            <path d="M8 0C3.58 0 0 3.58 0 8c0 3.54 2.29 6.53 5.47 7.59.4.07.55-.17.55-.38 0-.19-.01-.82-.01-1.49-2.01.37-2.53-.49-2.69-.94-.09-.23-.48-.94-.82-1.13-.28-.15-.68-.52-.01-.53.63-.01 1.08.58 1.23.82.72 1.21 1.87.87 2.33.66.07-.52.28-.87.51-1.07-1.78-.2-3.64-.89-3.64-3.95 0-.87.31-1.59.82-2.15-.08-.2-.36-1.02.08-2.12 0 0 .67-.21 2.2.82.64-.18 1.32-.27 2-.27s1.36.09 2 .27c1.53-1.04 2.2-.82 2.2-.82.44 1.1.16 1.92.08 2.12.51.56.82 1.27.82 2.15 0 3.07-1.87 3.75-3.65 3.95.29.25.54.73.54 1.48 0 1.07-.01 1.93-.01 2.2 0 .21.15.46.55.38A8.01 8.01 0 0 0 16 8c0-4.42-3.58-8-8-8"/>
          </svg>
          <span class="text-sm font-sans">{starCountDisplay}</span>
        </a>
        <a
          aria-label="Join the Terragrunt Discord"
          class="social-icon flex items-center gap-2 transition duration-[250ms] ease-in-out"
          href="https://discord.com/invite/YENaT9h8jh"
          rel="noopener noreferrer"
          target="_blank"
        >
          <svg xmlns="http://www.w3.org/2000/svg" width="24" height="24" fill="currentColor" class="bi bi-discord" viewBox="0 0 16 16">
            <path d="M13.545 2.907a13.2 13.2 0 0 0-3.257-1.011.05.05 0 0 0-.052.025c-.141.25-.297.577-.406.833a12.2 12.2 0 0 0-3.658 0 8 8 0 0 0-.412-.833.05.05 0 0 0-.052-.025c-1.125.194-2.22.534-3.257 1.011a.04.04 0 0 0-.021.018C.356 6.024-.213 9.047.066 12.032q.003.022.021.037a13.3 13.3 0 0 0 3.995 2.02.05.05 0 0 0 .056-.019q.463-.63.818-1.329a.05.05 0 0 0-.01-.059l-.018-.011a9 9 0 0 1-1.248-.595.05.05 0 0 1-.02-.066l.015-.019q.127-.095.248-.195a.05.05 0 0 1 .051-.007c2.619 1.196 5.454 1.196 8.041 0a.05.05 0 0 1 .053.007q.121.1.248.195a.05.05 0 0 1-.004.085 8 8 0 0 1-1.249.594.05.05 0 0 0-.03.03.05.05 0 0 0 .003.041c.24.465.515.909.817 1.329a.05.05 0 0 0 .056.019 13.2 13.2 0 0 0 4.001-2.02.05.05 0 0 0 .021-.037c.334-3.451-.559-6.449-2.366-9.106a.03.03 0 0 0-.02-.019m-8.198 7.307c-.789 0-1.438-.724-1.438-1.612s.637-1.613 1.438-1.613c.807 0 1.45.73 1.438 1.613 0 .888-.637 1.612-1.438 1.612m5.316 0c-.788 0-1.438-.724-1.438-1.612s.637-1.613 1.438-1.613c.807 0 1.451.73 1.438 1.613 0 .888-.631 1.612-1.438 1.612"/>
          </svg>
        </a>
      </div>
      <!-- SearchBar -->
      <div class="hidden lg:block w-[280px]">
        {shouldRenderSearch && <Search {...Astro.props} />}
      </div>
      {showThemeToggle && <ThemeToggle />}
    </div>
    <div class="flex items-center gap-3 md:gap-3.5">
      <!-- Buttons -->
      <a href="https://www.gruntwork.io/platform/pipelines" class="hidden md:flex secondary-button items-center h-[39px]">
        CI/CD for Terragrunt
      </a>
      <a href="https://www.gruntwork.io/platform/pipelines" class="flex md:hidden secondary-button !p-3">
        <Image
          src={PipelineIcon}
          alt="Pipeline Icon"
          width={20}
          height={20}
        />
      </a>
      <a href="https://www.gruntwork.io/services/terragrunt" class="hidden md:flex primary-button items-center h-[39px]">
        Enterprise Support
      </a>
      <a href="https://www.gruntwork.io/services/terragrunt" class="flex md:hidden primary-button !p-3">
=======
<div class="navbar fixed top-0 w-full p-0 z-50 border-b border-stroke-dark bg-bg-dark">

  <div>
    <div class="flex flex-row justify-between px-5 py-2.5 md:py-6">
      <!-- Logo -->
      <a href="/" class="flex flex-row items-center hover:cursor-pointer">
>>>>>>> b398f38f
        <Image
          alt="Terragrunt Logo"
          class="h-auto w-[145px] md:w-[180px] xl:w-[200px]"
          loading="eager"
          src={TerragruntLogo}
        />
      </a>
      <!-- Right Menu -->
      <div class="flex items-center lg:gap-4 xl:gap-6">
        <div class="flex items-center">
          <!-- Docs -->
          <div class="pr-4 lg:px-4">
            <a href="/docs" class="flex items-center gap-2 text-gray-1 text-sm font-sans no-underline hover:underline hover:decoration-[var(--sl-color-gray-1)] hover:text-[var(--sl-color-gray-1)]">
              <svg class="hidden sm:block" width="24" height="24" viewBox="0 0 24 24" fill="none" xmlns="http://www.w3.org/2000/svg">
                <path opacity="0.1" d="M17.8284 6.82843C18.4065 7.40649 18.6955 7.69552 18.8478 8.06306C19 8.4306 19 8.83935 19 9.65685L19 17C19 18.8856 19 19.8284 18.4142 20.4142C17.8284 21 16.8856 21 15 21H9C7.11438 21 6.17157 21 5.58579 20.4142C5 19.8284 5 18.8856 5 17L5 7C5 5.11438 5 4.17157 5.58579 3.58579C6.17157 3 7.11438 3 9 3H12.3431C13.1606 3 13.5694 3 13.9369 3.15224C14.3045 3.30448 14.5935 3.59351 15.1716 4.17157L17.8284 6.82843Z" fill="currentColor"/>
                <path d="M17.8284 6.82843C18.4065 7.40649 18.6955 7.69552 18.8478 8.06306C19 8.4306 19 8.83935 19 9.65685L19 17C19 18.8856 19 19.8284 18.4142 20.4142C17.8284 21 16.8856 21 15 21H9C7.11438 21 6.17157 21 5.58579 20.4142C5 19.8284 5 18.8856 5 17L5 7C5 5.11438 5 4.17157 5.58579 3.58579C6.17157 3 7.11438 3 9 3H12.3431C13.1606 3 13.5694 3 13.9369 3.15224C14.3045 3.30448 14.5935 3.59351 15.1716 4.17157L17.8284 6.82843Z" stroke="currentColor" stroke-width="2" stroke-linejoin="round"/>
                <path d="M9 12H15" stroke="currentColor" stroke-width="1" stroke-linecap="round" stroke-linejoin="round"/>
                <path d="M9 15H15" stroke="currentColor" stroke-width="1" stroke-linecap="round" stroke-linejoin="round"/>
              </svg>
              <span>Docs</span>
            </a>
          </div>
          <!-- Socials -->
          <div class="hidden lg:flex items-center border-r border-stroke-dark pr-6 gap-4">
            <a
              class="social-icon flex items-center gap-2 transition duration-[250ms] ease-in-out"
              href="https://github.com/gruntwork-io/terragrunt"
              rel="noopener noreferrer"
              target="_blank"
            >
              <svg xmlns="http://www.w3.org/2000/svg" width="24" height="24" fill="currentColor" class="bi bi-github" viewBox="0 0 16 16">
                <path d="M8 0C3.58 0 0 3.58 0 8c0 3.54 2.29 6.53 5.47 7.59.4.07.55-.17.55-.38 0-.19-.01-.82-.01-1.49-2.01.37-2.53-.49-2.69-.94-.09-.23-.48-.94-.82-1.13-.28-.15-.68-.52-.01-.53.63-.01 1.08.58 1.23.82.72 1.21 1.87.87 2.33.66.07-.52.28-.87.51-1.07-1.78-.2-3.64-.89-3.64-3.95 0-.87.31-1.59.82-2.15-.08-.2-.36-1.02.08-2.12 0 0 .67-.21 2.2.82.64-.18 1.32-.27 2-.27s1.36.09 2 .27c1.53-1.04 2.2-.82 2.2-.82.44 1.1.16 1.92.08 2.12.51.56.82 1.27.82 2.15 0 3.07-1.87 3.75-3.65 3.95.29.25.54.73.54 1.48 0 1.07-.01 1.93-.01 2.2 0 .21.15.46.55.38A8.01 8.01 0 0 0 16 8c0-4.42-3.58-8-8-8"/>
              </svg>
              <span class="text-sm font-sans">{starCountDisplay}</span>
            </a>
            <a
              aria-label="Join the Terragrunt Discord"
              class="social-icon flex items-center gap-2 transition duration-[250ms] ease-in-out"
              href="https://discord.com/invite/YENaT9h8jh"
              rel="noopener noreferrer"
              target="_blank"
            >
              <svg xmlns="http://www.w3.org/2000/svg" width="24" height="24" fill="currentColor" class="bi bi-discord" viewBox="0 0 16 16">
                <path d="M13.545 2.907a13.2 13.2 0 0 0-3.257-1.011.05.05 0 0 0-.052.025c-.141.25-.297.577-.406.833a12.2 12.2 0 0 0-3.658 0 8 8 0 0 0-.412-.833.05.05 0 0 0-.052-.025c-1.125.194-2.22.534-3.257 1.011a.04.04 0 0 0-.021.018C.356 6.024-.213 9.047.066 12.032q.003.022.021.037a13.3 13.3 0 0 0 3.995 2.02.05.05 0 0 0 .056-.019q.463-.63.818-1.329a.05.05 0 0 0-.01-.059l-.018-.011a9 9 0 0 1-1.248-.595.05.05 0 0 1-.02-.066l.015-.019q.127-.095.248-.195a.05.05 0 0 1 .051-.007c2.619 1.196 5.454 1.196 8.041 0a.05.05 0 0 1 .053.007q.121.1.248.195a.05.05 0 0 1-.004.085 8 8 0 0 1-1.249.594.05.05 0 0 0-.03.03.05.05 0 0 0 .003.041c.24.465.515.909.817 1.329a.05.05 0 0 0 .056.019 13.2 13.2 0 0 0 4.001-2.02.05.05 0 0 0 .021-.037c.334-3.451-.559-6.449-2.366-9.106a.03.03 0 0 0-.02-.019m-8.198 7.307c-.789 0-1.438-.724-1.438-1.612s.637-1.613 1.438-1.613c.807 0 1.45.73 1.438 1.613 0 .888-.637 1.612-1.438 1.612m5.316 0c-.788 0-1.438-.724-1.438-1.612s.637-1.613 1.438-1.613c.807 0 1.451.73 1.438 1.613 0 .888-.631 1.612-1.438 1.612"/>
              </svg>
            </a>
          </div>
          <!-- SearchBar -->
          <div class="hidden lg:block w-[200px] xl:w-[280px]">
            {shouldRenderSearch && <Search {...Astro.props} />}
          </div>
          {showThemeToggle && <ThemeToggle />}
        </div>
        <div class="flex items-center gap-3 md:gap-3.5">
          <!-- Buttons -->
          <a href="https://www.gruntwork.io/platform/pipelines" class="hidden md:flex secondary-button items-center h-[39px] text-center leading-[1.25]">
            CI/CD for Terragrunt
          </a>
          <a href="https://www.gruntwork.io/platform/pipelines" class="flex md:hidden secondary-button !p-3">
            <Image
              src={PipelineIcon}
              alt="Pipeline Icon"
              width={20}
              height={20}
            />
          </a>
          <a href="https://www.gruntwork.io/services/terragrunt" class="hidden md:flex primary-button items-center h-[39px] text-center leading-[1.25]">
            Enterprise Support
          </a>
          <a href="https://www.gruntwork.io/services/terragrunt" class="flex md:hidden primary-button !p-3">
            <Image
              src={HeadphonesIcon}
              alt="Headphones Icon"
              width={20}
              height={20}
              class={"aspect-[1/1] h-auto"}
            />
          </a>
        </div>
      </div>
    </div>

    <!-- Mobile Search -->
    <div class="block w-full md:hidden justify-center bg-bg-dark px-5 py-2.5">
      <div class="flex items-center">
        {shouldRenderSearch && <Search {...Astro.props} />}
      </div>
    </div>
  </div>

</div><|MERGE_RESOLUTION|>--- conflicted
+++ resolved
@@ -47,88 +47,12 @@
 }
 ---
 
-<<<<<<< HEAD
-<div class="navbar fixed top-0 z-50">
-  <!-- Logo -->
-  <a href="/" class="hover:cursor-pointer">
-    <Image
-      alt="Terragrunt Logo"
-      class="h-auto w-[145px] md:w-[180px] xl:w-[200px]"
-      loading="eager"
-      src={TerragruntLogo}
-    />
-  </a>
-  <!-- Right Menu -->
-  <div class="flex items-center gap-6">
-    <div class="flex items-center gap-6">
-      <!-- Docs -->
-      <div class="pr-0 border-r lg:border-stroke-dark lg:px-6">
-        <a href="/docs" class="flex items-center gap-2 text-sm font-sans no-underline hover:underline text-nav-link hover:decoration-[var(--color-nav-link-hover)] hover:text-[var(--color-nav-link-hover)]">
-          <svg class="hidden sm:block" width="24" height="24" viewBox="0 0 24 24" fill="none" xmlns="http://www.w3.org/2000/svg">
-            <path opacity="0.1" d="M17.8284 6.82843C18.4065 7.40649 18.6955 7.69552 18.8478 8.06306C19 8.4306 19 8.83935 19 9.65685L19 17C19 18.8856 19 19.8284 18.4142 20.4142C17.8284 21 16.8856 21 15 21H9C7.11438 21 6.17157 21 5.58579 20.4142C5 19.8284 5 18.8856 5 17L5 7C5 5.11438 5 4.17157 5.58579 3.58579C6.17157 3 7.11438 3 9 3H12.3431C13.1606 3 13.5694 3 13.9369 3.15224C14.3045 3.30448 14.5935 3.59351 15.1716 4.17157L17.8284 6.82843Z" fill="currentColor"/>
-            <path d="M17.8284 6.82843C18.4065 7.40649 18.6955 7.69552 18.8478 8.06306C19 8.4306 19 8.83935 19 9.65685L19 17C19 18.8856 19 19.8284 18.4142 20.4142C17.8284 21 16.8856 21 15 21H9C7.11438 21 6.17157 21 5.58579 20.4142C5 19.8284 5 18.8856 5 17L5 7C5 5.11438 5 4.17157 5.58579 3.58579C6.17157 3 7.11438 3 9 3H12.3431C13.1606 3 13.5694 3 13.9369 3.15224C14.3045 3.30448 14.5935 3.59351 15.1716 4.17157L17.8284 6.82843Z" stroke="currentColor" stroke-width="2" stroke-linejoin="round"/>
-            <path d="M9 12H15" stroke="currentColor" stroke-width="1" stroke-linecap="round" stroke-linejoin="round"/>
-            <path d="M9 15H15" stroke="currentColor" stroke-width="1" stroke-linecap="round" stroke-linejoin="round"/>
-          </svg>
-          <span>Docs</span>
-        </a>
-      </div>
-      <!-- Socials -->
-      <div class="hidden lg:flex items-center border-r border-stroke-dark pr-6 gap-4">
-        <a
-          class="social-icon flex items-center gap-2 transition duration-[250ms] ease-in-out"
-          href="https://github.com/gruntwork-io/terragrunt"
-          rel="noopener noreferrer"
-          target="_blank"
-        >
-          <svg xmlns="http://www.w3.org/2000/svg" width="24" height="24" fill="currentColor" class="bi bi-github" viewBox="0 0 16 16">
-            <path d="M8 0C3.58 0 0 3.58 0 8c0 3.54 2.29 6.53 5.47 7.59.4.07.55-.17.55-.38 0-.19-.01-.82-.01-1.49-2.01.37-2.53-.49-2.69-.94-.09-.23-.48-.94-.82-1.13-.28-.15-.68-.52-.01-.53.63-.01 1.08.58 1.23.82.72 1.21 1.87.87 2.33.66.07-.52.28-.87.51-1.07-1.78-.2-3.64-.89-3.64-3.95 0-.87.31-1.59.82-2.15-.08-.2-.36-1.02.08-2.12 0 0 .67-.21 2.2.82.64-.18 1.32-.27 2-.27s1.36.09 2 .27c1.53-1.04 2.2-.82 2.2-.82.44 1.1.16 1.92.08 2.12.51.56.82 1.27.82 2.15 0 3.07-1.87 3.75-3.65 3.95.29.25.54.73.54 1.48 0 1.07-.01 1.93-.01 2.2 0 .21.15.46.55.38A8.01 8.01 0 0 0 16 8c0-4.42-3.58-8-8-8"/>
-          </svg>
-          <span class="text-sm font-sans">{starCountDisplay}</span>
-        </a>
-        <a
-          aria-label="Join the Terragrunt Discord"
-          class="social-icon flex items-center gap-2 transition duration-[250ms] ease-in-out"
-          href="https://discord.com/invite/YENaT9h8jh"
-          rel="noopener noreferrer"
-          target="_blank"
-        >
-          <svg xmlns="http://www.w3.org/2000/svg" width="24" height="24" fill="currentColor" class="bi bi-discord" viewBox="0 0 16 16">
-            <path d="M13.545 2.907a13.2 13.2 0 0 0-3.257-1.011.05.05 0 0 0-.052.025c-.141.25-.297.577-.406.833a12.2 12.2 0 0 0-3.658 0 8 8 0 0 0-.412-.833.05.05 0 0 0-.052-.025c-1.125.194-2.22.534-3.257 1.011a.04.04 0 0 0-.021.018C.356 6.024-.213 9.047.066 12.032q.003.022.021.037a13.3 13.3 0 0 0 3.995 2.02.05.05 0 0 0 .056-.019q.463-.63.818-1.329a.05.05 0 0 0-.01-.059l-.018-.011a9 9 0 0 1-1.248-.595.05.05 0 0 1-.02-.066l.015-.019q.127-.095.248-.195a.05.05 0 0 1 .051-.007c2.619 1.196 5.454 1.196 8.041 0a.05.05 0 0 1 .053.007q.121.1.248.195a.05.05 0 0 1-.004.085 8 8 0 0 1-1.249.594.05.05 0 0 0-.03.03.05.05 0 0 0 .003.041c.24.465.515.909.817 1.329a.05.05 0 0 0 .056.019 13.2 13.2 0 0 0 4.001-2.02.05.05 0 0 0 .021-.037c.334-3.451-.559-6.449-2.366-9.106a.03.03 0 0 0-.02-.019m-8.198 7.307c-.789 0-1.438-.724-1.438-1.612s.637-1.613 1.438-1.613c.807 0 1.45.73 1.438 1.613 0 .888-.637 1.612-1.438 1.612m5.316 0c-.788 0-1.438-.724-1.438-1.612s.637-1.613 1.438-1.613c.807 0 1.451.73 1.438 1.613 0 .888-.631 1.612-1.438 1.612"/>
-          </svg>
-        </a>
-      </div>
-      <!-- SearchBar -->
-      <div class="hidden lg:block w-[280px]">
-        {shouldRenderSearch && <Search {...Astro.props} />}
-      </div>
-      {showThemeToggle && <ThemeToggle />}
-    </div>
-    <div class="flex items-center gap-3 md:gap-3.5">
-      <!-- Buttons -->
-      <a href="https://www.gruntwork.io/platform/pipelines" class="hidden md:flex secondary-button items-center h-[39px]">
-        CI/CD for Terragrunt
-      </a>
-      <a href="https://www.gruntwork.io/platform/pipelines" class="flex md:hidden secondary-button !p-3">
-        <Image
-          src={PipelineIcon}
-          alt="Pipeline Icon"
-          width={20}
-          height={20}
-        />
-      </a>
-      <a href="https://www.gruntwork.io/services/terragrunt" class="hidden md:flex primary-button items-center h-[39px]">
-        Enterprise Support
-      </a>
-      <a href="https://www.gruntwork.io/services/terragrunt" class="flex md:hidden primary-button !p-3">
-=======
 <div class="navbar fixed top-0 w-full p-0 z-50 border-b border-stroke-dark bg-bg-dark">
 
   <div>
     <div class="flex flex-row justify-between px-5 py-2.5 md:py-6">
       <!-- Logo -->
       <a href="/" class="flex flex-row items-center hover:cursor-pointer">
->>>>>>> b398f38f
         <Image
           alt="Terragrunt Logo"
           class="h-auto w-[145px] md:w-[180px] xl:w-[200px]"
