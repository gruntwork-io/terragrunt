---
import '@styles/global.css';

import Eyebrow from '@components/dv-Eyebrow.astro';
import EmployeeCard from '@components/EmployeeCard.astro';

import Axel from '@assets/ambassadors/axel-mendoza.jpg';
import Dallas from '@assets/ambassadors/dallas-slaughter.jpg';
import Joshua from '@assets/ambassadors/joshua-ward.jpg';
import Juan from '@assets/ambassadors/juan-reyes.jpg';
import Steven from '@assets/ambassadors/steven-tseng.jpg';
<<<<<<< HEAD

const includesLink = '/docs/features/includes';
const stacksLink = '/docs/features/stacks';
=======
>>>>>>> f83bbf4c
---

<section class="flex justify-center items-center px-5 md:px-0">
  <div class="flex flex-col w-full md:w-[680px] lg:w-[900px]">
    <!-- Header Section -->
    <div class="flex flex-col gap-4 md:gap-8 pb-6 md:pb-[60px] md:pl-12 md:pr-8">
      <Eyebrow text="Ambassadors" />
      <h2 class="text-4xl md:text-[42px] font-sans m-0 text-dark-blue-1">
         Meet the Terragrunt <span class="text-accent">Ambassadors</span>
      </h2>
    </div>
    <!-- Content Wrapper -->
    <div class="grid grid-cols-1 gap-6 sm:grid-cols-2 md:grid-cols-3">
      <EmployeeCard
        name="Axel Mendoza"
        image={Axel}
        title="MLOps Engineer"
        year="Founding Ambassador"
        github="https://github.com/ConsciousML"
        linkedin="https://www.linkedin.com/in/axelmdz/"
        website="https://www.axelmendoza.com/"
        bio="I'm a Senior MLOps Engineer with 6+ years of experience building production-ML systems. I write long-form articles on MLOps to help you build too!"
      />
      <EmployeeCard
        name="Juan Reyes"
        image={Juan}
        title="Lead Platform Engineer"
        year="Founding Ambassador"
        github="https://github.com/jfr992"
        bio="Currently working in the Platform Engineering / DevOps space, I specialize in AWS, GCP, Infrastructure as Code (Terragrunt/OpenTofu/Terraform <3), and Kubernetes (I’m a proud Kubestronaut). I excel at solving complex infrastructure challenges by designing, building, and integrating scalable, robust, and cloud-native solutions. My passion lies in elevating infrastructure workflows by pushing the boundaries of automation, reusability, and best-practice architectures."
      />
      <EmployeeCard
        name="Steven Tseng"
        image={Steven}
        title="Staff DevOps Engineer"
        year="Founding Ambassador"
        linkedin="https://www.linkedin.com/in/tsengy/"
        bio="Steven Tseng is currently a leading DevOps engineer at Easygo. As part of day to day activities, Steven maintains a large number of cloud platforms & services to support a global fast-growing platform serving millions of customers, and generating thousands of transactions per second. Daily Terragrunt user, and a firm believer of IaC."
      />
<<<<<<< HEAD
      <EmployeeCard youCard={true} />
=======
      <EmployeeCard
        name="Dallas Slaughter"
        image={Dallas}
        title="Founding Engineer"
        year="Founding Ambassador"
        github="https://github.com/slaughtr"
        linkedin="https://linkedin.com/dallas-slaughter"
        bio="Dallas loves to build things almost as much as he loves to break them, and has plenty of experience at both to share. Having spent years as a DevOps engineer, someone got the bright idea to let him write code again and he's having a blast. Always happy to help, or listen, or just be the void that gets screamed into."
      />
      <EmployeeCard
        name="Joshua Ward"
        image={Joshua}
        title="DevOps Architect"
        year="Founding Ambassador"
        github="https://github.com/j2udev"
        linkedin="https://www.linkedin.com/in/joshua-ward-78997612a/"
        bio="I'm a DevOps enthusiast who loves building meaningful, high-impact solutions. I enjoy turning big-picture ideas into reality by choosing the right tools for the job. Terragrunt is often the first tool I reach for. It helps turn IaC chaos into organized, scalable, and maintainable infrastructure."
      />
      <EmployeeCard
        name="You"
        title="Terragrunt Champion"
        youCard={true}
      />
>>>>>>> f83bbf4c
    </div>
  </div>
</section><|MERGE_RESOLUTION|>--- conflicted
+++ resolved
@@ -9,12 +9,6 @@
 import Joshua from '@assets/ambassadors/joshua-ward.jpg';
 import Juan from '@assets/ambassadors/juan-reyes.jpg';
 import Steven from '@assets/ambassadors/steven-tseng.jpg';
-<<<<<<< HEAD
-
-const includesLink = '/docs/features/includes';
-const stacksLink = '/docs/features/stacks';
-=======
->>>>>>> f83bbf4c
 ---
 
 <section class="flex justify-center items-center px-5 md:px-0">
@@ -54,9 +48,6 @@
         linkedin="https://www.linkedin.com/in/tsengy/"
         bio="Steven Tseng is currently a leading DevOps engineer at Easygo. As part of day to day activities, Steven maintains a large number of cloud platforms & services to support a global fast-growing platform serving millions of customers, and generating thousands of transactions per second. Daily Terragrunt user, and a firm believer of IaC."
       />
-<<<<<<< HEAD
-      <EmployeeCard youCard={true} />
-=======
       <EmployeeCard
         name="Dallas Slaughter"
         image={Dallas}
@@ -75,12 +66,7 @@
         linkedin="https://www.linkedin.com/in/joshua-ward-78997612a/"
         bio="I'm a DevOps enthusiast who loves building meaningful, high-impact solutions. I enjoy turning big-picture ideas into reality by choosing the right tools for the job. Terragrunt is often the first tool I reach for. It helps turn IaC chaos into organized, scalable, and maintainable infrastructure."
       />
-      <EmployeeCard
-        name="You"
-        title="Terragrunt Champion"
-        youCard={true}
-      />
->>>>>>> f83bbf4c
+      <EmployeeCard youCard={true} />
     </div>
   </div>
 </section>