--- conflicted
+++ resolved
@@ -69,13 +69,10 @@
 
 - [symlinks](#symlinks)
 - [cas](#cas)
-<<<<<<< HEAD
 - [report](#report)
 - [runner-pool](#runner-pool)
 - [azure-backend](#azure-backend)
 - [auto-provider-cache-dir](#auto-provider-cache-dir)
-=======
->>>>>>> 43462584
 
 ### symlinks
 
@@ -124,7 +121,6 @@
 - [x] Add support for storing and retrieving OpenTofu/Terraform modules from the CAS.
 - [ ] Add support for storing and retrieving Unit/Stack configurations from the CAS.
 
-<<<<<<< HEAD
 ### `report`
 
 Support for Terragrunt Run Reports and Summaries.
@@ -256,8 +252,6 @@
 - [ ] Community feedback on real-world usage and any edge cases discovered.
 
 Note that the current plan for stabilization is to have the feature be enabled by default, and to allow users to opt-out if they need to, or use the provider cache server if they want to do something more advanced, like store their provider cache in a different filesystem.
-=======
->>>>>>> 43462584
 
 ## Completed Experiments
 
