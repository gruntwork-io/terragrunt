---
title: Migrating from Deprecated Attributes
description: Learn how to migrate from the deprecated skip and retryable_errors attributes to their modern replacements.
slug: docs/migrate/deprecated-attributes
sidebar:
  order: 6
---

This guide explains how to migrate from the deprecated `skip` and `retryable_errors` attributes to their modern, more powerful replacements.

## Overview

Terragrunt has deprecated two attributes in favor of more flexible block-based configurations:

- **`skip`** → Use the **`exclude`** block instead
- **`retryable_errors`** → Use the **`errors`** block with **`retry`** sub-blocks instead

These new blocks provide more granular control and composability compared to the simple attributes they replace.

## Migrating from `skip` to `exclude`

### Why was `skip` deprecated?

The `skip` attribute was a simple boolean that would exclude a unit from the run queue.
The new `exclude` block provides much more flexibility:

- Exclude the unit only for specific OpenTofu/Terraform commands (e.g., only `plan` but not `apply`)
- Use conditional logic to determine when to exclude the unit
- Combine multiple conditions
- Better integration with other Terragrunt features

### Basic Migration

**Before:**
```hcl
skip = true
```

**After:**
```hcl
exclude {
  if = true
  actions = ["all"]
}
```

### Conditional Skip

**Before:**
```hcl
skip = get_env("ENVIRONMENT") == "production"
```

**After:**
```hcl
exclude {
  if = get_env("ENVIRONMENT") == "production"
  actions = ["all"]
}
```

### Skip Specific Actions

The new `exclude` block allows you to exclude the unit only for specific OpenTofu/Terraform commands:

```hcl
exclude {
  if = get_env("SKIP_DESTROY") == "true"
  actions = ["destroy"]
}
```

This wasn't possible with the old `skip` attribute!

## Migrating from `retryable_errors` to `errors` Block

### Why was `retryable_errors` deprecated?

The `retryable_errors` attribute was a simple list of error patterns. The new `errors` block with `retry` sub-blocks provides:

- **Multiple retry configurations** with different patterns and settings
- **Named retry blocks** for better documentation
- **Per-retry configuration** of max attempts and sleep intervals
- **Composability** - combine multiple retry strategies
- **Better organization** for complex retry logic

### Basic Migration

**Before:**
```hcl
retryable_errors = [
  ".*Error: transient network issue.*",
  ".*Error: timeout.*"
]

retry_max_attempts     = 3
retry_sleep_interval_sec = 5
```

**After:**
```hcl
errors {
  retry "transient_errors" {
    retryable_errors = [
      ".*Error: transient network issue.*",
      ".*Error: timeout.*"
    ]
    max_attempts = 3
    sleep_interval_sec = 5
  }
}
```

### Using Default Retryable Errors

If you were using the `get_default_retryable_errors()` function:

**Before:**
```hcl
retryable_errors = concat(
  get_default_retryable_errors(),
  [".*custom error.*"]
)
```

**After:**
```hcl
errors {
  retry "default_errors" {
    retryable_errors = get_default_retryable_errors()
    max_attempts = 3
    sleep_interval_sec = 5
  }

  retry "custom_errors" {
    retryable_errors = [".*custom error.*"]
    max_attempts = 5
    sleep_interval_sec = 10
  }
}
```

Note: The `get_default_retryable_errors()` function still works and returns the default list for use within the `errors` block.

### Multiple Retry Strategies

The new `errors` block allows you to define different retry strategies for different types of errors:

```hcl
errors {
  # Quick retries for transient network issues
  retry "network_errors" {
    retryable_errors = [
      ".*connection reset.*",
      ".*timeout.*"
    ]
    max_attempts = 5
    sleep_interval_sec = 2
  }

  # Slower retries for rate limiting
  retry "rate_limit_errors" {
    retryable_errors = [
      ".*rate limit exceeded.*",
      ".*too many requests.*"
    ]
    max_attempts = 10
    sleep_interval_sec = 30
  }

  # Few retries for potential transient API issues
  retry "api_errors" {
    retryable_errors = [
      ".*internal server error.*"
    ]
    max_attempts = 3
    sleep_interval_sec = 15
  }
}
```

This level of granularity wasn't possible with the old `retryable_errors` attribute!

## Error Messages

If you try to use the deprecated attributes, Terragrunt will fail with an HCL parsing error:

**For `skip` attribute:**
```
Error: Unsupported argument

  on terragrunt.hcl line 2:
   2: skip = true

An argument named "skip" is not expected here.
```

**For `retryable_errors` attribute:**
```
Error: Unsupported argument

  on terragrunt.hcl line 4:
   4: retryable_errors = [".*Error: transient.*"]

An argument named "retryable_errors" is not expected here.
```

These errors indicate that the attributes have been completely removed from Terragrunt. Please refer to the migration examples below.

## How Retry Blocks Work

When you define multiple `retry` blocks within the `errors` block, each block specifies its own retry configuration. Terragrunt will retry on any error matching the patterns in your retry blocks, using the specific retry configuration from the matching block.

**Example:**
```hcl
errors {
  retry "network_errors" {
    retryable_errors = [".*timeout.*", ".*connection reset.*"]
    max_attempts = 5
    sleep_interval_sec = 2
  }

  retry "api_errors" {
    retryable_errors = [".*rate limit.*", ".*429.*"]
    max_attempts = 10
    sleep_interval_sec = 30
  }
}
```

<<<<<<< HEAD
In this example, Terragrunt will retry on any error matching:
- `.*timeout.*`
- `.*connection reset.*`
- `.*rate limit.*`
- `.*429.*`

Each retry block can have its own `max_attempts` and `sleep_interval_sec`,
allowing fine-grained control over retry behavior for different error types—for example,
one block can retry at 2-second intervals while another uses 30-second intervals.
=======
In this example, Terragrunt will:
- Retry network errors (timeout, connection reset) up to 5 times with 2 second intervals
- Retry API errors (rate limit, 429) up to 10 times with 30 second intervals
>>>>>>> 3395b5a9

## Further Reading

- [Exclude Block Reference](/docs/reference/hcl/blocks#exclude)
- [Errors Block Reference](/docs/reference/hcl/blocks#errors)
- [All Attributes Reference](/docs/reference/hcl/attributes)<|MERGE_RESOLUTION|>--- conflicted
+++ resolved
@@ -21,11 +21,10 @@
 
 ### Why was `skip` deprecated?
 
-The `skip` attribute was a simple boolean that would exclude a unit from the run queue.
-The new `exclude` block provides much more flexibility:
-
-- Exclude the unit only for specific OpenTofu/Terraform commands (e.g., only `plan` but not `apply`)
-- Use conditional logic to determine when to exclude the unit
+The `skip` attribute was a simple boolean that would skip the entire module. The new `exclude` block provides much more flexibility:
+
+- Skip only specific actions (e.g., only `plan` but not `apply`)
+- Use conditional logic to determine when to skip
 - Combine multiple conditions
 - Better integration with other Terragrunt features
 
@@ -61,7 +60,7 @@
 
 ### Skip Specific Actions
 
-The new `exclude` block allows you to exclude the unit only for specific OpenTofu/Terraform commands:
+The new `exclude` block allows you to skip only specific Terraform commands:
 
 ```hcl
 exclude {
@@ -207,9 +206,9 @@
 
 These errors indicate that the attributes have been completely removed from Terragrunt. Please refer to the migration examples below.
 
-## How Retry Blocks Work
-
-When you define multiple `retry` blocks within the `errors` block, each block specifies its own retry configuration. Terragrunt will retry on any error matching the patterns in your retry blocks, using the specific retry configuration from the matching block.
+## How Retry Errors Are Collected
+
+When you define multiple `retry` blocks within the `errors` block, Terragrunt automatically collects **all** the `retryable_errors` patterns from all retry blocks and uses them for error matching.
 
 **Example:**
 ```hcl
@@ -228,7 +227,6 @@
 }
 ```
 
-<<<<<<< HEAD
 In this example, Terragrunt will retry on any error matching:
 - `.*timeout.*`
 - `.*connection reset.*`
@@ -238,14 +236,9 @@
 Each retry block can have its own `max_attempts` and `sleep_interval_sec`,
 allowing fine-grained control over retry behavior for different error types—for example,
 one block can retry at 2-second intervals while another uses 30-second intervals.
-=======
-In this example, Terragrunt will:
-- Retry network errors (timeout, connection reset) up to 5 times with 2 second intervals
-- Retry API errors (rate limit, 429) up to 10 times with 30 second intervals
->>>>>>> 3395b5a9
 
 ## Further Reading
 
-- [Exclude Block Reference](/docs/reference/hcl/blocks#exclude)
-- [Errors Block Reference](/docs/reference/hcl/blocks#errors)
-- [All Attributes Reference](/docs/reference/hcl/attributes)+- [Exclude Block Reference](/docs/reference/blocks#exclude)
+- [Errors Block Reference](/docs/reference/blocks#errors)
+- [All Attributes Reference](/docs/reference/attributes)