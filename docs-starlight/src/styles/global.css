--- conflicted
+++ resolved
@@ -443,25 +443,24 @@
   color: var(--color-code-text);
 }
 
-<<<<<<< HEAD
+#starlight__sidebar ul li {
+  margin: 0;
+  padding-top: 0.5em;
+  padding-bottom: 0.5em;
+}
+
+#starlight__sidebar ul li ul li {
+  padding-left: 1em;
+}
+
+#starlight__sidebar details summary {
+  padding-left: 0;
+}
+
 .opensourcecard {
   border-left: 0;
 }
 
 .opensourcecard:last-child {
   border-right: 0;
-=======
-#starlight__sidebar ul li {
-  margin: 0;    
-  padding-top: 0.5em;
-  padding-bottom: 0.5em;
-}
-
-#starlight__sidebar ul li ul li {
-  padding-left: 1em; 
-}
-
-#starlight__sidebar details summary {
-  padding-left: 0;
->>>>>>> 4b42ce86
 }