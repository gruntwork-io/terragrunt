@layer base, starlight, theme, components, utilities;
@import '@astrojs/starlight-tailwind';
@import "tailwindcss/theme.css" layer(theme);
@import "tailwindcss/utilities.css" layer(utilities);

@font-face {
  font-family: 'Inter';
  src: url('/fonts/Inter-VariableFont_opsz,wght.ttf') format('truetype');
  font-weight: 100 900;
  font-style: normal;
  font-display: swap;
}

@font-face {
  font-family: 'Inter';
  src: url('/fonts/Inter-Italic-VariableFont_opsz,wght.ttf') format('truetype');
  font-weight: 100 900;
  font-style: italic;
  font-display: swap;
}

@font-face {
  font-family: 'Geist Mono';
  src: url('/fonts/GeistMono-VariableFont_wght.ttf') format('truetype');
  font-weight: 100 900;
  font-style: normal;
  font-display: swap;
}

@theme {
  /* Fonts */
  --font-sans: 'Inter', -apple-system, BlinkMacSystemFont, 'Segoe UI', Roboto, sans-serif;
  --font-mono: 'Geist Mono', 'SF Mono', Monaco, 'Cascadia Code', 'Roboto Mono', Consolas, monospace;

  /* Colors Landing Page */
  --color-accent: #4F2FD0;
  --color-accent-1: #7d5DFF;
  --color-accent-2: #87E0E1;
  --color-accent-3: #BFA6F2;
  --color-bg-dark: #0F1731;
  --color-dark-blue-1: #0F0934;
  --color-gray-1: #A0A1AC;
  --color-gray-2: #6B6C7A;
  --color-gray-3: #DBDBDB;
  --color-stroke-dark: #2E375A;

  /* Component Colors */
  --color-opacity-5: rgba(255, 255, 255, 0.05);
  --color-opacity-10: rgba(255, 255, 255, 0.1);

  /* Dialog */
  --color-dialog-bg: oklch(0.92 0.004 286.32);
}

/* Docs Dark mode colors. */
:root {
  --sl-nav-height: 87px;
  --sl-color-bg-nav: #0F1731;
  --sl-color-bg-sidebar: #0F1731;
  --sl-color-hairline-shade: #2E375A;
  --sl-color-bg-inline-code: #2b2d4c;
  --color-code-border: #403f64;
  --color-code-text: #BFA6F2;
  --sl-color-bg: #0F1731;

	--sl-color-accent-low: #1f1d47;
	--sl-color-accent: #5e46e6;
	--sl-color-accent-high: #c0c3fa;
	--sl-color-black: #131824;
	--sl-color-gray-1: #e8eefc;
	--sl-color-gray-2: #bbc2d4;
	--sl-color-gray-3: #7e8bac;
	--sl-color-gray-4: #4c5776;
	--sl-color-gray-5: #2d3754;
	--sl-color-gray-6: #1c2541;
  --sl-color-stroke-dark: #2E375A;
	--sl-color-white: #ffffff;

  @media (width >= 768px) {
    --sl-nav-height: 84px;
  }
}
/* Docs Light mode colors. */
:root[data-theme='light'] {
  --sl-nav-height: 87px;
  --sl-color-bg-nav: #0F1731;
  --sl-color-bg-sidebar: #ffffff;
  --sl-color-bg: #ffffff;

	--sl-color-accent-low: #d0d3fc;
	--sl-color-accent: #6049e8;
	--sl-color-accent-high: #2c2669;
  --sl-color-bg-inline-code: #F3F2FF;
  --color-code-border: #BDADFF;
  --color-code-text: #7B5AFF;
	--sl-color-black: #ffffff;
	--sl-color-gray-1: #1c2541;
	--sl-color-gray-2: #2d3754;
	--sl-color-gray-3: #4c5776;
	--sl-color-gray-4: #7e8bac;
	--sl-color-gray-5: #bbc2d4;
	--sl-color-gray-6: #e8eefc;
	--sl-color-gray-7: #f3f6fe;
	--sl-color-white: #131824;

  @media (width >= 768px) {
    --sl-nav-height: 84px;
  }
}

<<<<<<< HEAD
header {
  display: flex;
  flex-direction: column;
  justify-content: center;
  padding: 0 !important;
}

.social-icon {
  color: var(--color-gray-1) !important;
  cursor: pointer;
  text-decoration: none;
}

.social-icon:hover {
  color: var(--sl-color-gray-1) !important;
  cursor: pointer;
}

=======
>>>>>>> f4393c1f
* {
  box-sizing: border-box;
}
html, body {
  overflow-x: hidden;
}

body {
  margin: 0;
  padding: 0;
}

/* List styling to ensure proper rendering */
ol {
  list-style-type: decimal;
  margin: 1em 0;
  padding-left: 3em;
}

ol ol {
  list-style-type: lower-alpha;
  margin: 0.5em 0;
  padding-left: 2.5em;
}

ol ol ol {
  list-style-type: lower-roman;
  margin: 0.5em 0;
  padding-left: 2.5em;
}

/* Override numbering for sl-steps lists which have their own numbering */
ol.sl-steps {
  list-style-type: none;
}

ol.sl-steps ol {
  list-style-type: none;
}

ol.sl-steps ol ol {
  list-style-type: none;
}

li {
  margin: 0.5em 0;
  line-height: 1.6;
}

/* Ensure list items have proper spacing and alignment */
ol li {
  display: list-item;
  text-align: left;
}

/* Hide scrollbar for Chrome, Safari and Opera */
.no-scrollbar::-webkit-scrollbar {
    display: none;
}

/* Hide scrollbar for IE, Edge and Firefox */
.no-scrollbar {
    -ms-overflow-style: none;  /* IE and Edge */
    scrollbar-width: none;  /* Firefox */
}

h1, h2, h3, h4, h5, h6 {
  color: var(--color-dark-blue-1);
  font-weight: 400;
  margin: 0;
}

header {
  border-bottom: 1px solid var(--sl-color-stroke-dark);
  display: flex;
  flex-direction: column;
  justify-content: center;
  padding: 0 !important;
}

.social-icon {
  color: var(--color-gray-1) !important;
  cursor: pointer;
  text-decoration: none;
}

.social-icon:hover {
  color: var(--sl-color-gray-1) !important;
  cursor: pointer;
}

.primary-button {
  background-color: var(--color-accent-1);
  border: 1px solid rgba(255, 255, 255, 0.2);
  border-radius: 8px;
  box-shadow: 0 0 15px 0 rgba(137, 107, 255, 0.30),
              0 0 1px 4px rgba(52, 49, 27, 0.22),
              0 0 1px 4px rgba(52, 49, 47, 0.22);
  color: white;
  font-family: var(--font-sans);
  font-size: 14px;
  font-weight: 400;
  padding: 10px 24px;
  text-decoration: none;
}

.secondary-button {
  background-color: var(--color-bg-dark);
  border: 1px solid var(--color-gray-2);
  border-radius: 8px;
  box-shadow: 0 0 15px 0 rgba(255, 255, 255, 0.05),
              0 0 1px 4px rgba(52, 49, 27, 0.22);
  color: white;
  font-family: var(--font-sans);
  font-size: 14px;
  font-weight: 400;
  padding: 10px 24px;
  text-decoration: none;
}

.primary-button:hover, .secondary-button:hover {
  cursor: pointer;
}

.primary-button:hover {
  background-color: var(--color-accent);
  transition: .25s ease-in-out;
}

.secondary-button:hover {
  background-color: rgba(255, 255, 255, 0.05);
  transition: .25s ease-in-out;
}

.primary-button:focus, .secondary-button:focus {
  outline: 2px solid var(--color-accent-1);
  outline-offset: 2px;
}
.primary-button:focus-visible, .secondary-button:focus-visible {
  outline: 2px solid var(--color-accent-1);
  outline-offset: 2px;
}

/* Scroll animations for testimonials */
@keyframes scrollUp {
  0% {
    transform: translateY(0);
  }
  100% {
    transform: translateY(-50%);
  }
}

@keyframes scrollDown {
  0% {
    transform: translateY(-50%);
  }
  100% {
    transform: translateY(0);
  }
}

.scroll-up {
  animation: scrollUp 90s linear infinite;
}

.scroll-down {
  animation: scrollDown 90s linear infinite;
}

/* Pause animations on hover */
.scroll-up:hover {
  animation-play-state: paused;
}

.scroll-down:hover {
  animation-play-state: paused;
}

/* Add background color to hovered testimonial cards */
.scroll-up .shadow-\[0_0_0_2px_white\]:hover,
.scroll-down .shadow-\[0_0_0_2px_white\]:hover {
  background-color: var(--color-dark-blue-1) !important;
}

/* Search Box */
site-search button {
  background-color: var(--color-opacity-5);
  border: 1px solid var(--color-opacity-10);
  border-radius: 6px;
  color: var(--color-gray-2);
  padding: 6px 12px;
}

site-search button svg {
  color: var(--color-gray-1);
}

/* Search Dialog Box */
site-search dialog[open] {
  background: var(--color-dialog-bg);
  border-radius: .5rem;
  display: flex;
  height: max-content;
  margin: 4rem auto auto;
  max-height: calc(100% - 8rem);
  max-width: 40rem;
  min-height: 15rem;
  width: 90%;
}

button[data-close-modal] {
  color: black;
  display: none;
}

site-search .dialog-frame {
  overflow-x: hidden;
  padding: 1.5rem;
}
site-search .search-container {
  width: 590px;
}

#starlight__search > div:nth-of-type(2) {
  display: none;
}

site-search .pagefind-ui {
  color: oklch(0.37 0.013 285.805);
}

site-search .pagefind-ui__drawer {
  display: flex;
  flex-direction: row;
  flex-wrap: wrap;
}

.pagefind-ui__message {
  padding: 1.5em 0;
  height: auto;
}

#starlight__search .pagefind-ui__form:before {
  background-color: black;
}

input.pagefind-ui__search-input {
  background-color: white;
  border: 1px solid oklch(0.871 0.006 286.286);
  border-radius: 8px;
  max-width: 590px;
  padding-left: 50px;
  width: -webkit-fill-available;
}

.pagefind-ui__search-clear {
  background-color: transparent;
  border: none;
}

.pagefind-ui__search-clear:before {
  background-color: black;
  content: "";
  display: block;
  height: 100%;
  margin-bottom: 20px;
  width: 100%;
  -webkit-mask: url("data:image/svg+xml,%3Csvg xmlns='http://www.w3.org/2000/svg' viewBox='0 0 24 24'%3E%3Cpath d='m13.41 12 6.3-6.29a1 1 0 1 0-1.42-1.42L12 10.59l-6.29-6.3a1 1 0 0 0-1.42 1.42l6.3 6.29-6.3 6.29a1 1 0 0 0 .33 1.64 1 1 0 0 0 1.09-.22l6.29-6.3 6.29 6.3a1 1 0 0 0 1.64-.33 1 1 0 0 0-.22-1.09L13.41 12Z'/%3E%3C/svg%3E") center / 100% no-repeat;
  mask: url("data:image/svg+xml,%3Csvg xmlns='http://www.w3.org/2000/svg' viewBox='0 0 24 24'%3E%3Cpath d='m13.41 12 6.3-6.29a1 1 0 1 0-1.42-1.42L12 10.59l-6.29-6.3a1 1 0 0 0-1.42 1.42l6.3 6.29-6.3 6.29a1 1 0 0 0 .33 1.64 1 1 0 0 0 1.09-.22l6.29-6.3 6.29 6.3a1 1 0 0 0 1.64-.33 1 1 0 0 0-.22-1.09L13.41 12Z'/%3E%3C/svg%3E") center / 100% no-repeat;
}

#starlight__search .pagefind-ui__result-title:not(:where(.pagefind-ui__result-nested *)),
#starlight__search .pagefind-ui__result-nested,
.pagefind-ui__result-title,
.pagefind-ui__result-nested {
  background-color: transparent;
}

.pagefind-ui__result {
  background: white;
  border-radius: 8px;
  margin-bottom: 20px;
}

.pagefind-ui__result-inner > :last-child {
  padding: 0 0 1.5em 0;
}

.pagefind-ui__result-title {
  padding: 0.6em 0;
}

.pagefind-ui__result-link,
.pagefind-ui__result-excerpt {
  margin-left: 50px;
}

/* Fix to site-search button area smaller on mobile */
@media (width <= 768px) {
  site-search > button {
    width: 100%;
  }
}

h1 code,
h2 code,
h3 code,
h4 code,
h5 code,
h6 code,
p code {
  border: 1px solid var(--color-code-border);
  border-radius: 6px;
  color: var(--color-code-text);
}

#starlight__sidebar ul li {
  margin: 0;    
  padding-top: 0.5em;
  padding-bottom: 0.5em;
}

#starlight__sidebar ul li ul li {
  padding-left: 1em; 
}

#starlight__sidebar details summary {
  padding-left: 0;
}<|MERGE_RESOLUTION|>--- conflicted
+++ resolved
@@ -108,7 +108,6 @@
   }
 }
 
-<<<<<<< HEAD
 header {
   display: flex;
   flex-direction: column;
@@ -127,8 +126,6 @@
   cursor: pointer;
 }
 
-=======
->>>>>>> f4393c1f
 * {
   box-sizing: border-box;
 }
