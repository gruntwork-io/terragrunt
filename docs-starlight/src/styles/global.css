@layer base, starlight, theme, components, utilities;
@import '@astrojs/starlight-tailwind';
@import "tailwindcss/theme.css" layer(theme);
@import "tailwindcss/utilities.css" layer(utilities);

@font-face {
  font-family: 'Inter';
  src: url('/fonts/Inter-VariableFont_opsz,wght.ttf') format('truetype');
  font-weight: 100 900;
  font-style: normal;
  font-display: swap;
}

@font-face {
  font-family: 'Inter';
  src: url('/fonts/Inter-Italic-VariableFont_opsz,wght.ttf') format('truetype');
  font-weight: 100 900;
  font-style: italic;
  font-display: swap;
}

@font-face {
  font-family: 'Geist Mono';
  src: url('/fonts/GeistMono-VariableFont_wght.ttf') format('truetype');
  font-weight: 100 900;
  font-style: normal;
  font-display: swap;
}

@theme {
  /* Fonts */
  --font-sans: 'Inter', -apple-system, BlinkMacSystemFont, 'Segoe UI', Roboto, sans-serif;
  --font-mono: 'Geist Mono', 'SF Mono', Monaco, 'Cascadia Code', 'Roboto Mono', Consolas, monospace;

  /* Colors Nav */
  --color-nav-link: #A0A1AC;
  --color-nav-link-hover: #e8eefc;


  /* Colors Text */
  --color-primary: #0F0934;

  /* Colors Landing Page */
  --color-accent: #4F2FD0;
  --color-accent-1: #7d5DFF;
  --color-accent-2: #87E0E1;
  --color-accent-3: #BFA6F2;
  --color-bg-dark: #0F1731;
  --color-dark-blue-1: #0F0934;
  --color-gray-1: #A0A1AC;
  --color-gray-2: #6B6C7A;
  --color-gray-3: #DBDBDB;
  --color-gray-4: #6D6F86;
  --color-stroke-dark: #2E375A;

  /* Colors Contact Form */
  --color-contact-form-button-bg: rgba(255, 255, 255, 0.15);

  /* Component Colors */
  --color-opacity-5: rgba(255, 255, 255, 0.05);
  --color-opacity-10: rgba(255, 255, 255, 0.1);

  /* Dialog */
  --color-dialog-bg: oklch(0.92 0.004 286.32);

  /* Colors Terragrunt Page */
  --color-feature-container: #171e3c;
  --color-feature-container-stroke: #7b7f94;
  --color-surface-2: #130E2B;
  --color-card-border: #2F3547;
  --color-acc-text: #F48701;
  --color-gray-border: #E2E3E6;
  --color-primary-button-light: #FE8E03;
}

/* Docs Dark mode colors. */
:root {
  --sl-nav-height: 96px;
  --sl-color-asides-border: hsl(41, 90%, 60%);
  --sl-color-bg-nav: #0F1731;
  --sl-color-bg-sidebar: #0F1731;
  --sl-color-hairline-shade: #2E375A;
  --sl-color-bg-inline-code: #2b2d4c;
  --color-code-border: #403f64;
  --color-code-text: #BFA6F2;
  --sl-color-bg: #0F1731;

  --sl-color-accent-low: #1f1d47;
  --sl-color-accent: #5e46e6;
  --sl-color-accent-high: #c0c3fa;
  --sl-color-black: #131824;
  --sl-color-docs-stroke: #2E375A;
  --sl-color-gray-1: #e8eefc;
  --sl-color-gray-2: #bbc2d4;
  --sl-color-gray-3: #7e8bac;
  --sl-color-gray-4: #4c5776;
  --sl-color-gray-5: #2d3754;
  --sl-color-gray-6: #1c2541;
  --sl-color-secondary: #EBEBEB;
  --sl-color-stroke-dark: #2E375A;
  --sl-text-sm: 16px;
  --color-toc-accent: #BFA6F2;
  --color-toc-background: rgba(191, 166, 242, 0.15);
  --color-toc-text: #EBEBEB;
  --sl-color-white: #ffffff;

  @media (width >= 768px) {
    --sl-nav-height: 91px;
  }
  @media (width < 768px) {
    --sl-nav-height: 127px;
  }
}

/* Docs Light mode colors. */
:root[data-theme='light'] {
  --sl-nav-height: 96px;
  --sl-color-asides-border: hsl(41, 90%, 60%);
  --sl-color-bg-nav: #0F1731;
  --sl-color-bg-sidebar: #ffffff;
  --sl-color-bg: #ffffff;

  --sl-color-accent-low: #d0d3fc;
  --sl-color-accent: #6049e8;
  --sl-color-accent-high: #2c2669;
  --sl-color-bg-inline-code: #F3F2FF;
  --color-code-border: #BDADFF;
  --color-code-text: #7B5AFF;
  --sl-color-black: #ffffff;
  --sl-color-docs-stroke: #DBDBDB;
  --sl-color-gray-1: #1c2541;
  --sl-color-gray-2: #2d3754;
  --sl-color-gray-3: #4c5776;
  --sl-color-gray-4: #7e8bac;
  --sl-color-gray-5: #bbc2d4;
  --sl-color-gray-6: #e8eefc;
  --sl-color-gray-7: #f3f6fe;
  --sl-color-secondary: #EBEBEB;
  --color-toc-accent: #7B5AFF;
  --color-toc-background: #E4E9FC;
  --color-toc-text: #777888;
  --sl-color-white: #131824;

  @media (width >= 768px) {
    --sl-nav-height: 84px;
  }
}

/* This overrides the Starlight styles */
header {
  border: none;
}

/* This overrides the Starlight styles */
.header {
  padding: 0 !important;
}

starlight-menu-button {
  display: flex;
  justify-content: right;
  margin-right: 0;
  position: absolute;
  right: 0;
}

starlight-menu-button button {
  top: 80px;
  position: fixed;
}

@media screen and (max-width: 767px) {
  .main-frame {
    padding-top: 173px;
  }
}

.social-icon {
  color: var(--color-gray-1) !important;
  cursor: pointer;
  text-decoration: none;
}

.social-icon:hover {
  color: var(--sl-color-gray-1) !important;
  cursor: pointer;
}

* {
  box-sizing: border-box;
}
html, body {
  overflow-x: hidden;
}

body {
  margin: 0;
  padding: 0;
}

/* List styling to ensure proper rendering */
ol {
  list-style-type: decimal;
  margin: 1em 0;
  padding-left: 3em;
}

ol ol {
  list-style-type: lower-alpha;
  margin: 0.5em 0;
  padding-left: 2.5em;
}

ol ol ol {
  list-style-type: lower-roman;
  margin: 0.5em 0;
  padding-left: 2.5em;
}

/* Override numbering for sl-steps lists which have their own numbering */
ol.sl-steps {
  list-style-type: none;
}

ol.sl-steps ol {
  list-style-type: none;
}

ol.sl-steps ol ol {
  list-style-type: none;
}

li {
  margin: 0.5em 0;
  line-height: 1.6;
}

/* Ensure list items have proper spacing and alignment */
ol li {
  display: list-item;
  text-align: left;
}

/* Hide scrollbar for Chrome, Safari and Opera */
.no-scrollbar::-webkit-scrollbar {
    display: none;
}

/* Hide scrollbar for IE, Edge and Firefox */
.no-scrollbar {
    -ms-overflow-style: none;  /* IE and Edge */
    scrollbar-width: none;  /* Firefox */
}

h1, h2, h3, h4, h5, h6 {
  font-weight: 400;
}

<<<<<<< HEAD
header {
  border-bottom: 1px solid var(--sl-color-stroke-dark);
  display: flex;
  flex-direction: column;
  justify-content: center;
  padding: 0 !important;
}

.navbar {
    align-items: center;
    background-color: var(--color-bg-dark);
    border-bottom: 1px solid var(--color-stroke-dark);
    display: flex;
    justify-content: space-between;
    padding: 18px 80px;
    width: 100vw;
}

@media (width >= 1024px) {
    .navbar {
        height: 92px !important;
    }
}

@media (width <= 1024px) {
    .navbar {
        padding: 20px;
    }
}

=======
>>>>>>> b398f38f
.searchbar {
    display: flex;
    align-items: center;
    justify-content: start;
    gap: 8px;
    width: 280px;
    height: 40px;
    padding: 6px 12px;
    background-color: rgba(255,255,255,0.05);
    border: 1px solid rgba(255,255,255,0.1);
    border-radius: 6px;
}

.menu-icon {
    display: none;
}

@media (min-width: 768px) and (max-width: 1023px) {
    .menu-icon {
        display: inline-flex;
    }
}

@media (width <= 375px) {
    .primary-button, .secondary-button {
        padding: 10px 10px;
    }
}

.social-icon {
  color: var(--color-nav-link) !important;
  cursor: pointer;
  text-decoration: none;
}

.social-icon:hover {
  color: var(--color-nav-link-hover) !important;
  cursor: pointer;
}

.primary-button {
  background-color: var(--color-accent-1);
  border: 1px solid rgba(255, 255, 255, 0.2);
  border-radius: 8px;
  box-shadow: 0 0 15px 0 rgba(137, 107, 255, 0.30),
              0 0 1px 4px rgba(52, 49, 27, 0.22),
              0 0 1px 4px rgba(52, 49, 47, 0.22);
  color: white;
  font-family: var(--font-sans);
  font-size: 14px;
  font-weight: 400;
  padding: 10px 24px;
  text-decoration: none;
}

.primary-button.light {
  background-color: var(--color-primary-button-light);
}
.secondary-button {
  background-color: var(--color-bg-dark);
  border: 1px solid var(--color-gray-2);
  border-radius: 8px;
  box-shadow: 0 0 15px 0 rgba(255, 255, 255, 0.05),
              0 0 1px 4px rgba(52, 49, 27, 0.22);
  color: white;
  font-family: var(--font-sans);
  font-size: 14px;
  font-weight: 400;
  padding: 10px 24px;
  text-decoration: none;
}

.primary-button:hover, .secondary-button:hover {
  cursor: pointer;
}

.primary-button:hover {
  background-color: var(--color-accent);
  transition: .25s ease-in-out;
}

.secondary-button:hover {
  background-color: rgba(255, 255, 255, 0.05);
  transition: .25s ease-in-out;
}

.primary-button:focus, .secondary-button:focus {
  outline: 2px solid var(--color-accent-1);
  outline-offset: 2px;
}
.primary-button:focus-visible, .secondary-button:focus-visible {
  outline: 2px solid var(--color-accent-1);
  outline-offset: 2px;
}

/* Scroll animations for testimonials */
@keyframes scrollUp {
  0% {
    transform: translateY(0);
  }
  100% {
    transform: translateY(-50%);
  }
}

@keyframes scrollDown {
  0% {
    transform: translateY(-50%);
  }
  100% {
    transform: translateY(0);
  }
}

.scroll-up {
  animation: scrollUp 90s linear infinite;
}

.scroll-down {
  animation: scrollDown 90s linear infinite;
}

/* Pause animations on hover */
.scroll-up:hover {
  animation-play-state: paused;
}

.scroll-down:hover {
  animation-play-state: paused;
}

/* Add background color to hovered testimonial cards */
.scroll-up .shadow-\[0_0_0_2px_white\]:hover,
.scroll-down .shadow-\[0_0_0_2px_white\]:hover {
  background-color: var(--color-dark-blue-1) !important;
}

/* Search Box */
site-search button {
  background-color: var(--color-opacity-5);
  border: 1px solid var(--color-opacity-10);
  border-radius: 6px;
  color: var(--color-gray-2);
  display: flex;
  padding: 6px 12px;
}

site-search button svg {
  color: var(--color-gray-1);
}

/* Search Dialog Box */
site-search dialog[open] {
  background: var(--color-dialog-bg);
  border-radius: .5rem;
  display: flex;
  height: max-content;
  margin: 4rem auto auto;
  max-height: calc(100% - 8rem);
  max-width: 40rem;
  min-height: 15rem;
  width: 90%;
}

button[data-close-modal] {
  color: black;
  display: none;
}

site-search .dialog-frame {
  overflow-x: hidden;
  padding: 1.5rem;
}
site-search .search-container {
  width: 590px;
}

#starlight__search > div:nth-of-type(2) {
  display: none;
}

site-search .pagefind-ui {
  color: oklch(0.37 0.013 285.805);
}

site-search .pagefind-ui__drawer {
  display: flex;
  flex-direction: row;
  flex-wrap: wrap;
}

site-search .pagefind-ui__results {
  padding-left: 0;
}

site-search .pagefind-ui__result {
  padding: 20px 10px;
}

/* Site Search Dark Mode */

html[data-theme="dark"] site-search input,
html[data-theme="dark"] site-search .pagefind-ui__result-link  {
  color: rgb(19, 24, 36);
}

.pagefind-ui__message {
  padding: 1.5em 0;
  height: auto;
}

#starlight__search .pagefind-ui__form:before {
  background-color: black !important;
}

input.pagefind-ui__search-input {
  background-color: white;
  color: black;
  border: 1px solid oklch(0.871 0.006 286.286);
  border-radius: 8px;
  max-width: 590px;
  padding-left: 50px;
  width: -webkit-fill-available;
}

input.pagefind-ui__search-input::placeholder {
  color: #666;
}

input.pagefind-ui__search-input:focus {
  outline: 2px solid #448daf;
  outline-offset: 2px;
}

.pagefind-ui__search-clear {
  background-color: transparent;
  border: none;
}

.pagefind-ui__search-clear:before {
  background-color: black;
  content: "";
  display: block;
  height: 100%;
  margin-bottom: 20px;
  width: 100%;
  -webkit-mask: url("data:image/svg+xml,%3Csvg xmlns='http://www.w3.org/2000/svg' viewBox='0 0 24 24'%3E%3Cpath d='m13.41 12 6.3-6.29a1 1 0 1 0-1.42-1.42L12 10.59l-6.29-6.3a1 1 0 0 0-1.42 1.42l6.3 6.29-6.3 6.29a1 1 0 0 0 .33 1.64 1 1 0 0 0 1.09-.22l6.29-6.3 6.29 6.3a1 1 0 0 0 1.64-.33 1 1 0 0 0-.22-1.09L13.41 12Z'/%3E%3C/svg%3E") center / 100% no-repeat;
  mask: url("data:image/svg+xml,%3Csvg xmlns='http://www.w3.org/2000/svg' viewBox='0 0 24 24'%3E%3Cpath d='m13.41 12 6.3-6.29a1 1 0 1 0-1.42-1.42L12 10.59l-6.29-6.3a1 1 0 0 0-1.42 1.42l6.3 6.29-6.3 6.29a1 1 0 0 0 .33 1.64 1 1 0 0 0 1.09-.22l6.29-6.3 6.29 6.3a1 1 0 0 0 1.64-.33 1 1 0 0 0-.22-1.09L13.41 12Z'/%3E%3C/svg%3E") center / 100% no-repeat;
}

#starlight__search .pagefind-ui__result-title:not(:where(.pagefind-ui__result-nested *)),
#starlight__search .pagefind-ui__result-nested,
.pagefind-ui__result-title,
.pagefind-ui__result-nested {
  background-color: transparent;
}

.pagefind-ui__result {
  background: white;
  color: black;
  border-radius: 8px;
  margin-bottom: 20px;
}

/* Fix search result icons - same approach as text fix */
.pagefind-ui__result svg,
.pagefind-ui__result svg path {
  fill: black;
}

.pagefind-ui__result-link,
.pagefind-ui__result-excerpt {
  color: black;
}

.pagefind-ui__result-title a {
  color: black;
}

.pagefind-ui__result-title a:hover {
  color: #448daf;
}

/* Fix to site-search button area smaller on mobile */
@media (width <= 768px) {
  body.tg site-search > button {
    width: 100%;
  }
  site-search > button {
    width: calc(100% - 40px);
  }
}

h1 code,
h2 code,
h3 code,
h4 code,
h5 code,
h6 code,
p code {
  border: 1px solid var(--color-code-border);
  border-radius: 6px;
  color: var(--color-code-text);
}

#starlight__sidebar ul li {
  margin: 0;
  padding-top: 0.5em;
  padding-bottom: 0.5em;
}

#starlight__sidebar ul li ul li {
  padding-left: 1em;
}

#starlight__sidebar details summary {
  padding-left: 0;
}

.opensourcecard {
  border-left: 0;
}

.opensourcecard:last-child {
  border-right: 0;
}

starlight-toc h2 {
  background-color: var(--color-toc-background);
  color: var(--color-code-text);
  display: inline-block;
  font-family: var(--font-mono);
  font-size: 12px;
  text-transform: uppercase;
  user-select: none;
  padding: 4px 2px;
}

starlight-toc li {
  font-family: var(--font-sans);
}

starlight-toc li a {
  color: var(--color-toc-text);
}

starlight-toc li a[aria-current="true"],
starlight-toc li a:hover {
  color: var(--color-toc-accent);
  font-weight: 500;
}

.sidebar-pane {
  border-inline-end: 1px dashed var(--sl-color-docs-stroke);
}

.content-panel {
  border-top: 1px dashed var(--sl-color-docs-stroke);
}

.right-sidebar {
  border-inline-start: 1px dashed var(--sl-color-docs-stroke);
}

.sl-markdown-content h2:not(:first-child) {
  margin-top: 1.5em;
}

.sl-markdown-content .expressive-code {
  margin: 1.5em 0;
}

.sl-markdown-content aside {
  border-left: 5px solid var(--sl-color-asides-border);
  margin: 1.5em 0;
}

article.card {
  background-color: transparent;
  border: 1px solid var(--sl-color-gray-5);
  margin: 1.5em 0;
}

kbd {
  background-color: transparent;
  font-size: var(--sl-text-sm);
  gap: 0;
  margin: 0 0 0 auto;
}

/* Contact Form */
#contact-form,
#book-a-call {
  background-color: var(--color-bg-dark);
  border: 1px solid #343956;
  border-radius: 12px;
  height: auto;
  min-height: 600px;
  padding: 10px 8px;
}

#contact-form form {
  display: flex;
  flex-direction: column;
  justify-content: space-between;
  min-height: 600px;
}

#contact-form label {
  color: #d6d7db;
  padding-left: 10px;
}

#contact-form input,
#contact-form textarea {
  background-color: rgba(255, 255, 255, 0.1);
  border: none;
  color: #fff;
}

#contact-form textarea {
  min-height: 170px;
}

#contact-form input:focus,
#contact-form textarea:focus {
  outline: 1px solid #448daf;
}

#contact-form form ::placeholder {
  font-family: var(--font-sans);
}

#form-toggle,
#iframe-toggle {
  background-color: transparent;
  border: 1px dashed #343956;
  color: #A0A1AC;
}

#form-toggle:hover,
#iframe-toggle:hover {
  color: #c0eaeb;
}

#form-toggle.active,
#iframe-toggle.active {
  background-color: var(--color-contact-form-button-bg);
  color: white;
}

#contact-form button[type="submit"] {
  border: 3px solid #48b7d0;
  background-color: #49b8d0;
  background-image: radial-gradient(circle,#87e0e1,#48b7d0);
  color: #191c35;
}<|MERGE_RESOLUTION|>--- conflicted
+++ resolved
@@ -256,39 +256,6 @@
   font-weight: 400;
 }
 
-<<<<<<< HEAD
-header {
-  border-bottom: 1px solid var(--sl-color-stroke-dark);
-  display: flex;
-  flex-direction: column;
-  justify-content: center;
-  padding: 0 !important;
-}
-
-.navbar {
-    align-items: center;
-    background-color: var(--color-bg-dark);
-    border-bottom: 1px solid var(--color-stroke-dark);
-    display: flex;
-    justify-content: space-between;
-    padding: 18px 80px;
-    width: 100vw;
-}
-
-@media (width >= 1024px) {
-    .navbar {
-        height: 92px !important;
-    }
-}
-
-@media (width <= 1024px) {
-    .navbar {
-        padding: 20px;
-    }
-}
-
-=======
->>>>>>> b398f38f
 .searchbar {
     display: flex;
     align-items: center;
