--- conflicted
+++ resolved
@@ -120,14 +120,10 @@
 
 You can set `--diff` option. `terragrunt hclfmt --diff` will output the diff in a unified format which can be redirected to your favourite diff tool. `diff` utility must be presented in PATH.
 
-<<<<<<< HEAD
 Additionally, there’s a flag `--check`. `terragrunt hclfmt --check` will only verify if the files are correctly formatted **without rewriting** them. The command will return exit status 1 if any matching files are improperly formatted, or 0 if all matching `.hcl` files are correctly formatted.
-=======
-Additionally, there’s a flag `--terragrunt-check`. `terragrunt hclfmt --terragrunt-check` will only verify if the files are correctly formatted **without rewriting** them. The command will return exit status 1 if any matching files are improperly formatted, or 0 if all matching `.hcl` files are correctly formatted.
 
-You can exclude directories from the formatting process by using the `--terragrunt-hclfmt-exclude-dir` flag. For example, `terragrunt hclfmt --terragrunt-hclfmt-exclude-dir=qa/services`.
+You can exclude directories from the formatting process by using the `--exclude-dir` flag. For example, `terragrunt hclfmt --exclude-dir=qa/services`.
 
-If you want to format a single file, you can use the `--terragrunt-hclfmt-file` flag. For example, `terragrunt hclfmt --terragrunt-hclfmt-file qa/services/services.hcl`.
+If you want to format a single file, you can use the `--file` flag. For example, `terragrunt hclfmt --file qa/services/services.hcl`.
 
-If you want to format HCL from stdin and print the result to stdout, you can use the `--terragrunt-hclfmt-stdin` flag. For example, `echo 'module "foo" {}' | terragrunt hclfmt --terragrunt-hclfmt-stdin`.
->>>>>>> 83e27839
+If you want to format HCL from stdin and print the result to stdout, you can use the `--stdin` flag. For example, `echo 'module "foo" {}' | terragrunt hclfmt --stdin`.