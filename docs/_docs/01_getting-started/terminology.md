---
layout: collection-browser-doc
title: Terminology
category: getting-started
excerpt: Quickly understand commonly use terms in Terragrunt.
tags: ["terminology", "glossary"]
order: 104
nav_title: Documentation
nav_title_link: /docs/
---

## Preamble

Infrastructure as Code (IaC) tooling necessarily requires a lot of terminology to describe various concepts and features due to the breadth of the domain.

Whenever possible, Terragrunt terminology attempts to align with wider industry standards, but there are always exceptions. There are going to be times when certain terms are used in different tools, but have special meaning in Terragrunt, and there are times when the same term might have different meaning in different contexts.

This document aims to provide a quick reference for the most important and commonly used terms in Terragrunt and generally in Gruntwork products. Whenever terminology used in Terragrunt deviates from this document, it should either be explained or adjusted to align with this document.

## Terms

### Terragrunt

Terragrunt is a flexible orchestration tool that allows Infrastructure as Code written in [OpenTofu](https://opentofu.org/)/[Terraform](https://www.terraform.io/) to scale.

It differs from many other IaC tools in that it is designed to be an orchestrator for OpenTofu/Terraform execution, rather than primarily provisioning infrastructure itself. Terragrunt users write OpenTofu/Terraform code to define high-level patterns of infrastructure that they want to create, then use Terragrunt to dynamically apply those generic patterns in particular ways.

Because of this separation of concerns, most of what Terragrunt does is designed to extend the capabilities of OpenTofu/Terraform, rather than replace them. Most of the [features](/docs#features) of Terragrunt are designed to make it easier to manage large infrastructure estates, or to provide additional capabilities that are inconvenient or impossible to achieve with OpenTofu/Terraform alone.

### OpenTofu

[OpenTofu](https://opentofu.org/) is an open-source Infrastructure as Code tool spawned as a fork of [Terraform](https://www.terraform.io/) after the license change from the [Mozilla Public License (MPL)](https://en.wikipedia.org/wiki/Mozilla_Public_License) to the [Business Source License (BSL)](https://en.wikipedia.org/wiki/Business_Source_License).

OpenTofu was created as a drop-in replacement for Terraform (as it was forked from the same MPL source code), and is designed to be fully compatible with Terraform configurations and modules.

You may notice that Terragrunt documentation uses the phrase "OpenTofu/Terraform" to refer to the IaC tooling that Terragrunt orchestrates. This is because Terragrunt is generally agnostic to the specific IaC tooling that is being used to drive infrastructure updates. When relevant, Terragrunt documentation endeavors to explicitly indicate that functionality is specific to one tool or the other. From the perspective of Terragrunt, the two are usually interchangeable, though Terragrunt will default to using OpenTofu if both are available.

Note that some documentation refers to Terraform alone in some instances as a consequence of the historical context in which Terragrunt was created, as it predates the creation of OpenTofu. Conversely, some documentation may refer to OpenTofu alone simply because of the fact that OpenTofu is the default IaC tool that Terragrunt uses.

### Unit

A unit is a single instance of infrastructure managed by Terragrunt. It has its own state, and can be detected by the presence of a `terragrunt.hcl` file in a directory.

Units typically represent a minimal useful piece of infrastructure that should be independently managed.

e.g. A unit might represent a single VPC, a single database, or a single server.

While not a requirement, a general tendency experienced when working with Terragrunt is that units tend to decrease in size. This is because Terragrunt makes it easy to segment pieces of infrastructure into their own state, and to have them interact with each other through the use of [dependency blocks](/docs/reference/config-blocks-and-attributes#dependency). Smaller units are quicker to update, easier to reason about and safer to work with.

A common pattern used in the repository structure for Terragrunt projects is to have a single `terragrunt.hcl` file located at the root of the repository, and multiple subdirectories each containing their own `terragrunt.hcl` file. This is typically done to promote code-reuse, as it allows for any configuration common to all units to be defined in the root `terragrunt.hcl` file, and for unit-specific configuration to be defined in child directories. In this pattern, the root `terragrunt.hcl` file is not considered a unit, while all the child directories containing `terragrunt.hcl` files are.

Note that units don't technically need to call their configuration files `terragrunt.hcl` (that's configurable via the [--config](/docs/reference/cli-options/#config)), and users don't technically need to use a root `terragrunt.hcl` file or to name it that. This is the most common pattern followed by the community, however, and deviation from this pattern should be justified in the context of the project. It can help others with Terragrunt experience understand the project more easily if industry standard patterns are followed.

### Stack

A stack is a collection of units managed by Terragrunt. There is ([as of writing](https://github.com/gruntwork-io/terragrunt/issues/3313)) work underway to provide a top level artifact for interacting with stacks via a `terragrunt.stack.hcl` file, but as of now, stacks are generally defined by a directory with a tree of units. Units within a stack can be dependent on each other, and can be updated in a specific order to ensure that dependencies are resolved in the correct order.

Stacks typically represent a collection of units that need to be managed in concert.

e.g. A stack might represent a collection of units that together form a single application environment, a business unit, or a region.

The design of `terragrunt.stack.hcl` files is to ensure that they function entirely as a convenient shorthand for an equivalent directory structure of units. This is to ensure that users are able to easily transition between the two paradigms, and are able to decide for themselves which approach to structuring infrastructure is most appropriate for their use case.

### Module

A module is an [OpenTofu/Terraform construct](https://opentofu.org/docs/language/modules/) defined using a collection of OpenTofu/Terraform configurations ending in `.tf` (or `.tofu` in the case of OpenTofu) that represent a general pattern of infrastructure that can be instantiated multiple times.

Modules typically represent a generic pattern of infrastructure that can be instantiated multiple times, with different configurations exposed as variables.

e.g. A module might represent a generic pattern for a VPC, a database, or a server. Note that this differs from a unit, which represents a single instance of a provisioned VPC, database, or server.

Modules can be located either in the local filesystem, in a remote repository, or in any of [these supported locations](https://opentofu.org/docs/language/modules/sources/).

To integrate a module into a Terragrunt unit, reference the module using the `source` attribute of the [terraform block](/docs/reference/config-blocks-and-attributes/#terraform).

Terragrunt users typically spend a good deal of time authoring modules, as they are the primary way of defining the infrastructure patterns that Terragrunt is going to be orchestrating. Using tooling like [Terratest](https://github.com/gruntwork-io/terratest) can help to ensure that modules are well-tested and reliable.

A common pattern in Terragrunt usage is to only ever provision versioned, immutable modules. This is because Terragrunt is designed to be able to manage infrastructure over long periods of time, and it is important to be able to reproduce the state of infrastructure at any point in time.

### Resource

A resource is a low level building block of infrastructure that is defined in OpenTofu/Terraform configurations.

Resources are typically defined in modules, but don't have to be. Terragrunt can provision resources defined with `.tf` files that are not part of a module, located adjacent to the `terragrunt.hcl` file of a unit.

e.g. A resource might represent a single S3 bucket, or a single load balancer.

Resources generally correspond to the smallest piece of infrastructure that can be managed by OpenTofu/Terraform, and each resource has a specific address in state.

### State

Terragrunt stores the current state of infrastructure in one or more OpenTofu/Terraform [state files](https://opentofu.org/docs/language/state/).

State is an extremely important concept in the context of OpenTofu/Terraform, and it's helpful to read the relevant documentation there to understand what Terragrunt does to it.

Terragrunt has myriad capabilities that are designed to make working with state easier, including automatically provisioning state backend resources, managing unit interaction with external state, and segmenting state.

The most common way in which state is segmented in Terragrunt projects is to take advantage of filesystem directory structures. Most Terragrunt projects are configured to store state in remote backends like S3 with keys that correspond to the relative path to the unit directory within a project, relative to the root `terragrunt.hcl` file.

### Directed Acyclic Graph (DAG)

The way in which units are resolved within a stack is via a [Directed Acyclic Graph (DAG)](https://en.wikipedia.org/wiki/Directed_acyclic_graph#:~:text=A%20directed%20acyclic%20graph%20is,a%20path%20with%20zero%20edges).

This graph is also used to determine the order in which resources are resolved within a unit. Dependencies in a DAG determine the order in which resources are created, updated, or destroyed.

For creations and updates, resources are updated such that dependencies are always resolved before their dependents. For destructions, resources are destroyed such that dependents are always destroyed before their dependencies.

This is still true even when working with multiple units in a stack. Terragrunt will resolve the dependencies of all units in a stack (resolving the DAG within each unit first), and then apply the changes to all units in the stack in the correct order.

Note that DAGs are _Acyclic_, meaning that there are no loops in the graph. This is because loops would create circular dependencies, which would make it impossible to determine the correct order to resolve resources.

### Don't Repeat Yourself (DRY)

The [Don't Repeat Yourself (DRY)](https://en.wikipedia.org/wiki/Don%27t_repeat_yourself) principle is a software development principle that states that duplication in code should be avoided.

Early on, a lot of Terragrunt functionality was designed to make it easier to follow the DRY principle. This was because Terraform users at the time found that they were often repeating the same, or very similar code across multiple configurations. Examples of this included the limitation that remote state and provider configurations needed to be repeated in every root module, and that there were limitations in the dynamicity of these configurations.

Over time, Terragrunt has evolved to provide more features that make it easier to manage infrastructure at scale, and the focus has shifted to offering more tooling for _orchestrating_ infrastructure, rather than simply making it easier to avoid repeating yourself. Many of the features still serve to make it easier to follow the DRY principle, but this is no longer the primary focus of the tool.

Much of the marketing around Terragrunt still emphasizes the DRY principle, as it is a useful way to explain the value of Terragrunt to new users. However, you might miss the forest for the trees if you focus too much on the DRY principle when evaluating Terragrunt. Terragrunt is a powerful tool that can be used to manage infrastructure at scale, and it is worth evaluating it based on its capabilities to do so.

### Blast Radius

[Blast Radius](https://en.wikipedia.org/wiki/Blast_radius) is a term used in software development to describe the potential impact of a change, derived from the term used to describe the potential impact of an explosion.

In the context of infrastructure management, blast radius is used to describe the potential impact (negative or positive) of a change to infrastructure. The larger the blast radius, the more potential impact a change has.

Terragrunt was born out of a need to reduce the blast radii of infrastructure changes. By making it easier to segment state in infrastructure, and to manage dependencies between units, Terragrunt makes it easier to reason about the impact of changes to infrastructure, and to ensure that changes can be made safely.

When using Terragrunt, there is very frequently a mapping between your filesystem and the infrastructure you have provisioned with OpenTofu/Terraform. As such, when changing your current working directory in a Terragrunt project, you end up implicitly changing the blast radius of Terragrunt commands. The more units you have as children of your current working directory (the units in your stack), the more infrastructure you are likely to impact with a Terragrunt command.

As an adage, you can generally think of this property as: "Your current working directory is your blast radius".

### Run

A run is a single invocation of OpenTofu/Terraform by Terragrunt.

Runs are the primary way that Terragrunt does work. When you run `terragrunt plan` or `terragrunt apply`, Terragrunt will invoke OpenTofu/Terraform to drive the infrastructure update accordingly.

Note that runs abstract away a lot of the complexity that comes from working with OpenTofu/Terraform directly. Terragrunt might automatically perform some code generation, provision requisite resources, or add/modify to the underlying OpenTofu/Terraform configuration to ensure that day to day operations are as smooth as possible.

The way in which these complexities are abstracted is via Terragrunt configuration files (`terragrunt.hcl`), which can be used to define how Terragrunt should forward commands to OpenTofu/Terraform.

In the simplest case, a run in a unit with an empty `terragrunt.hcl` file will be equivalent to running OpenTofu/Terraform directly in the unit directory (with some small additional features like automatic initialization and logging adjustments).

### Execution

An execution is a single command run by Terragrunt, which does not necessarily have anything to do with OpenTofu/Terraform.

Ways in which Terragrunt can perform executions are limited to features like [hooks](/docs/features/hooks/), [run_cmd](/docs/reference/built-in-functions/#run_cmd), etc.

These utilities are part of what makes Terragrunt so powerful, as they allow users to move infrastructure management complexity out of modules.

### Run Queue

The Run Queue is the queue of all units that Terragrunt will do work on over one or more runs.

Certain commands like [run-all](/docs/reference/cli-options/#run-all) populate the Run Queue with all units in a stack, while other commands like `plan` or `apply` will only populate the Run Queue with the unit that the command was run in.

<<<<<<< HEAD
Certain flags like [--queue-include-dir](/docs/reference/cli-options/#queue-include-dir) can be used to adjust the Runner Queue to include additional units. Conversely, there are flags like [--queue-exclude-dir](/docs/reference/cli-options/#queue-exclude-dir) that can be used to adjust the Runner Queue to exclude units.
=======
Certain flags like [--terragrunt-include-dir](/docs/reference/cli-options/#terragrunt-include-dir) can be used to adjust the Run Queue to include additional units. Conversely, there are flags like [--terragrunt-exclude-dir](/docs/reference/cli-options/#terragrunt-exclude-dir) that can be used to adjust the Run Queue to exclude units.
>>>>>>> e7abbd0f

Terragrunt will always attempt to run until the Run Queue is empty.

### Runner Pool

The Runner Pool is the pool of available resources that Terragrunt can use to execute runs.

Units are dequeued from the Runner Pool into the Runner Pool depending on factors like [parallelism](/docs/reference/cli-options/#parallelism) and the DAG.

Units are only considered "running" when they are in the Runner Pool.

### Dependency

A dependency is a relationship between two units in a stack that results in data being passed from the dependency to the dependent unit.

Dependencies are defined in Terragrunt configuration files using the [dependency block](/docs/reference/config-blocks-and-attributes#dependency).

Dependencies are important for resolving the DAG, and the DAG is one of the most important properties to understand with Terragrunt. In an effort to avoid confusing users, Terragrunt maintainers attempt to overload the term "dependency" as little as possible. Other relationships may be described as "reading" or "including" to avoid any ambiguity as to what is relevant to the DAG.

### Include

The term "include" is used in two different contexts in Terragrunt.

1. **Include in configuration**: This is when one configuration file is included as partial configuration in another configuration file. This is done using the [include block](/docs/reference/config-blocks-and-attributes#include) in Terragrunt configuration files.
2. **Include in the Run Queue**: This is when a unit is included in the Run Queue. There are multiple ways for a unit to be included in the Run Queue.

### Exclude

The term "exclude" is only used in the context of excluding units from the Run Queue.

### Variable

A variable is a named dynamic value that is exposed by OpenTofu/Terraform configurations.

To avoid ambiguity, Terragrunt maintainers try to avoid using the term "variable" in Terragrunt documentation.

### Input

An input is a value configured in Terragrunt configurations to set the value of OpenTofu/Terraform variables.

Inputs are defined in Terragrunt configuration files using the [inputs attribute](/docs/reference/config-blocks-and-attributes#inputs). Under the hood, these inputs result in `TF_VAR_` prefixed environment variables being populated before initiating a run.

### Output

An output is a value that is returned by OpenTofu/Terraform after a run is completed.

By default, Terragrunt will interact with OpenTofu/Terraform in order to retrieve these outputs via [dependency blocks](/docs/reference/config-blocks-and-attributes#dependency).

Terragrunt does have the ability to mock outputs, which is useful when dependencies do not yet have outputs to be consumed (e.g. during the run of a unit with a dependency that has not been applied).

Terragrunt also has the ability to fetch outputs without interacting with OpenTofu/Terraform via [--dependency-fetch-output-from-state](/docs/reference/cli-options/#dependency-fetch-output-from-state) for dependencies where state is stored in AWS. This is an experimental feature, and more tooling is planned to make this easier to use.

### Feature

A [feature](/docs/reference/cli-options/#feature) is a configuration that can be dynamically controlled in Terragrunt configurations.

They operate very similarly to variables, but are designed to be used to dynamically adjust the behavior of Terragrunt configurations, rather than OpenTofu/Terraform configurations.

Features can be adjusted using feature flags, which are set in Terragrunt configurations using the [feature block](/docs/reference/config-blocks-and-attributes#feature) and the [feature flag](/docs/reference/config-blocks-and-attributes#feature-flag) attribute.

Like all good feature flags, you are encouraged to use them with good judgement and to avoid using them as a crutch to avoid making decisions about permanent adjustments to your infrastructure.

### IaC Engine

[IaC Engines](/docs/features/engine/) (typically abbreviated "Engines") are a way to extend the capabilities of Terragrunt by allowing users to control exactly how Terragrunt performs runs.

Engines allow Terragrunt users to author custom logic for how runs are to be executed in plugins, including defining exactly how OpenTofu/Terraform is to be invoked, where OpenTofu/Terraform is to be invoked, etc.

### Infrastructure Estate

An infrastructure estate is all the infrastructure that a person or organization manages. This can be as small as a single resource, or as large as a collection of repositories containing one or more stacks.

Generally speaking, the larger the infrastructure estate, the more important it is to have good tooling for managing it. Terragrunt is designed to be able to manage infrastructure estates of any size, and is used by organizations of all sizes to manage their infrastructure efficiently.

## CLI Redesign

Note that some of the language used in this page may be adjusted in the near future due to RFC [#3445](https://github.com/gruntwork-io/terragrunt/issues/3445).

To make terminology and overall UI/UX of using Terragrunt more consistent and easier to understand, the RFC proposes a number of changes to the CLI. This includes renaming some flags, reorganizing some commands, and adjusting some terminology.

As of this writing, the RFC is still in the proposal stage, so share your thoughts on the RFC if you have any opinions on the proposed changes.<|MERGE_RESOLUTION|>--- conflicted
+++ resolved
@@ -157,11 +157,7 @@
 
 Certain commands like [run-all](/docs/reference/cli-options/#run-all) populate the Run Queue with all units in a stack, while other commands like `plan` or `apply` will only populate the Run Queue with the unit that the command was run in.
 
-<<<<<<< HEAD
-Certain flags like [--queue-include-dir](/docs/reference/cli-options/#queue-include-dir) can be used to adjust the Runner Queue to include additional units. Conversely, there are flags like [--queue-exclude-dir](/docs/reference/cli-options/#queue-exclude-dir) that can be used to adjust the Runner Queue to exclude units.
-=======
-Certain flags like [--terragrunt-include-dir](/docs/reference/cli-options/#terragrunt-include-dir) can be used to adjust the Run Queue to include additional units. Conversely, there are flags like [--terragrunt-exclude-dir](/docs/reference/cli-options/#terragrunt-exclude-dir) that can be used to adjust the Run Queue to exclude units.
->>>>>>> e7abbd0f
+Certain flags like [--queue-include-dir](/docs/reference/cli-options/#queue-include-dir) can be used to adjust the Run Queue to include additional units. Conversely, there are flags like [--queue-exclude-dir](/docs/reference/cli-options/#queue-exclude-dir) that can be used to adjust the Run Queue to exclude units.
 
 Terragrunt will always attempt to run until the Run Queue is empty.
 
