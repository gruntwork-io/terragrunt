---
layout: collection-browser-doc
title: Auto-init
category: features
categories_url: features
excerpt: Learn how Terragrunt makes it so that you don't have to explicitly call `init` when using it.
tags: ["CLI"]
order: 245
nav_title: Documentation
nav_title_link: /docs/
---

*Auto-Init* is a feature of Terragrunt that makes it so that `terragrunt init` does not need to be called explicitly before other terragrunt commands.

When Auto-Init is enabled (the default), terragrunt will automatically call [`tofu init`](https://opentofu.org/docs/cli/commands/init/)/[`terraform init`](https://www.terraform.io/docs/commands/init.html) before other commands (e.g. `terragrunt plan`) when terragrunt detects that any of the following are true:

- `init` has never been called.
- `source` needs to be downloaded.
- The `.terragrunt-init-required` file is in the downloaded module directory (`.terragrunt-cache/aaa/bbb/modules/<module>`).
- The modules or remote state used by a module have changed since the previous call to `init`.

As [mentioned]({{site.baseurl}}/docs/features/extra-arguments/#extra_arguments-for-init), `extra_arguments` can be configured to allow customization of the `terraform init` command.

Note that there might be cases where terragrunt does not properly detect that `terraform init` needs be called. In this case, OpenTofu/Terraform can fail. Running `terragrunt init` again in these circumstances can correct the issue.

## Disabling Auto-Init

In some cases, it might be desirable to disable Auto-Init.

For example, you might want to specify a different `-plugin-dir` option to `terraform init` (and don't want to have it set in `extra_arguments`).

<<<<<<< HEAD
For some use cases, it might be desirable to disable Auto-Init. For example, if each user wants to specify a different `-plugin-dir` option to `terraform init` (and therefore it cannot be put in `extra_arguments`). To disable Auto-Init, use the `--no-auto-init` command line option or set the `TG_NO_AUTO_INIT` environment variable to `true`.
=======
To disable Auto-Init, use the `--terragrunt-no-auto-init` command line option or set the `TERRAGRUNT_NO_AUTO_INIT` environment variable to `true`.
>>>>>>> e7abbd0f

Disabling Auto-Init means that you *must* explicitly call `terragrunt init` prior to any other Terragrunt commands for a particular configuration. If Auto-Init is disabled, and Terragrunt detects that `init` needs to be called, Terragrunt will throw an error.<|MERGE_RESOLUTION|>--- conflicted
+++ resolved
@@ -29,10 +29,6 @@
 
 For example, you might want to specify a different `-plugin-dir` option to `terraform init` (and don't want to have it set in `extra_arguments`).
 
-<<<<<<< HEAD
-For some use cases, it might be desirable to disable Auto-Init. For example, if each user wants to specify a different `-plugin-dir` option to `terraform init` (and therefore it cannot be put in `extra_arguments`). To disable Auto-Init, use the `--no-auto-init` command line option or set the `TG_NO_AUTO_INIT` environment variable to `true`.
-=======
-To disable Auto-Init, use the `--terragrunt-no-auto-init` command line option or set the `TERRAGRUNT_NO_AUTO_INIT` environment variable to `true`.
->>>>>>> e7abbd0f
+To disable Auto-Init, use the `--no-auto-init` command line option or set the `TG_NO_AUTO_INIT` environment variable to `true`.
 
 Disabling Auto-Init means that you *must* explicitly call `terragrunt init` prior to any other Terragrunt commands for a particular configuration. If Auto-Init is disabled, and Terragrunt detects that `init` needs to be called, Terragrunt will throw an error.