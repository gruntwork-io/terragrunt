---
layout: collection-browser-doc
title: Lock File Handling
category: features
categories_url: features
excerpt: Learn how to Terragrunt handles the Terraform lock file
tags: ["CLI", "DRY"]
order: 270
nav_title: Documentation
nav_title_link: /docs/
---

## The short version: how to use lock files with Terragrunt

To use [Terraform lock files](https://www.terraform.io/docs/configuration/dependency-lock.html) with Terragrunt, you
need to:

1. Run Terragrunt as usual (e.g., run `terragrunt plan`, `terragrunt apply`, etc.).
1. Check the `.terraform.lock.hcl` file, which will end up sitting next to your `terragrunt.hcl`, into version control.

Everything else with Terraform and Terragrunt should work as expected. To learn the details of how this works, read on!

## The long version: details of how Terragrunt handles lock files

### What's a lock file?

[Terraform 0.14 added support for a
*lock file*](https://www.hashicorp.com/blog/terraform-0-14-introduces-a-dependency-lock-file-for-providers)
which gets created or updated every time you run `terraform init`. The file is typically generated into your working
directory (i.e., the folder in which you ran `terraform init`) and is called `.terraform.lock.hcl`.
It captures the versions of all the Terraform providers you're using. Normally, you want to check this file into
version control so that when your team members run Terraform, they get the exact same provider versions.

### The problem with mixing remote Terraform configurations in Terragrunt and lock files

Let's say you are using Terragrunt with [remote Terraform
configurations]({{site.baseurl}}/docs/features/keep-your-terraform-code-dry/) and you have the following folder
structure:

```tree
└── live
    ├── prod
    │   └── vpc
    │       └── terragrunt.hcl
    └── stage
        └── vpc
            └── terragrunt.hcl
```

Imagine that in `/live/stage/vpc/terragrunt.hcl`, you have the following contents:

```hcl
terraform {
  source = "git::git@github.com:acme/infrastructure-modules.git//networking/vpc?ref=v0.0.1"
}
```

If you ran `terragrunt apply` in the `/live/stage/vpc` folder, Terragrunt will:

1. `git clone` the VPC module in the `source` URL into a temp folder in `.terragrunt-cache/xxx/vpc`, where `xxx` is
   dynamically determined based on the URL.
1. Run `terraform apply` in the `.terragrunt-cache/xxx/vpc` temp folder.

As a result, the `.terraform.lock.hcl` file will be generated in the `.terragrunt-cache/xxx/vpc` temp folder, rather
than in `/live/stage/vpc`.

### How Terragrunt solves this problem

To solve this problem, since version v0.27.0, Terragrunt implements the following logic for lock files:

1. If Terragrunt finds a `.terraform.lock.hcl` file in your working directory (e.g., in `/live/stage/vpc`), before
   running Terraform, Terragrunt will copy that lock file into the temp folder it uses when running your Terraform code
   (e.g., `.terragrunt-cache/xxx/vpc`). This way, if you had a lock file checked into version control, Terragrunt will
   respect and use it with your Terraform code as you'd expect.
1. After running Terraform, if Terragrunt finds a `.terraform.lock.hcl` in the temp folder (e.g.,
   `.terragrunt-cache/xxx/vpc`), it will copy that lock file back to your working directory (e.g., to `/live/stage/vpc`).
   That way, you can commit the lock file (or the changes to the lock file) to version control as usual.

<!-- markdownlint-disable MD026 -->
### Check the lock file in!

After running Terragrunt on each of your modules, you should check your lock files in! That means your folder structure
should end up looking something like this:

```tree
└── live
    ├── prod
    │   └── vpc
    │       ├── .terraform.lock.hcl
    │       └── terragrunt.hcl
    └── stage
        └── vpc
            ├── .terraform.lock.hcl
            └── terragrunt.hcl
```

Also, any time you change the providers you're using, and re-run `init`, the lock file will be updated, so make sure
<<<<<<< HEAD
to check the updates into version control too. 

### Disabling the copy of the generated lock file

In certain use cases, like when using a remote source module, containing the lock file within it, you probability 
don't want Terragrunt to also copy the lock file into you working directory, in such scenarios you can opt out from the copy
feature by using `copy_terraform_lock_file = false` in the `terragrunt.hcl` file as following:

```hcl
terraform {
  ...
  copy_terraform_lock_file = false
}
```
=======
to check the updates into version control too.
>>>>>>> b47f74cf
<|MERGE_RESOLUTION|>--- conflicted
+++ resolved
@@ -95,7 +95,6 @@
 ```
 
 Also, any time you change the providers you're using, and re-run `init`, the lock file will be updated, so make sure
-<<<<<<< HEAD
 to check the updates into version control too. 
 
 ### Disabling the copy of the generated lock file
@@ -109,7 +108,4 @@
   ...
   copy_terraform_lock_file = false
 }
-```
-=======
-to check the updates into version control too.
->>>>>>> b47f74cf
+```