---
layout: collection-browser-doc
title: Terraform and OpenTofu Version Compatibility Table
category: reference
categories_url: reference
excerpt: Learn which Terraform and OpenTofu versions are compatible with which versions of Terragrunt.
tags: [ "install" ]
order: 407
nav_title: Documentation
nav_title_link: /docs/
slug: supported-versions
---

## Supported OpenTofu Versions

The officially supported versions are:

| OpenTofu Version | Terragrunt Version                                                           |
|------------------|------------------------------------------------------------------------------|
| 1.9.x            | >= [0.72.0](https://github.com/gruntwork-io/terragrunt/releases/tag/v0.72.0) |
| 1.8.x            | >= [0.66.0](https://github.com/gruntwork-io/terragrunt/releases/tag/v0.66.0) |
| 1.7.x            | >= [0.58.0](https://github.com/gruntwork-io/terragrunt/releases/tag/v0.58.0) |
| 1.6.x            | >= [0.52.0](https://github.com/gruntwork-io/terragrunt/releases/tag/v0.52.0) |

## Supported Terraform Versions

The officially supported versions are:

| Terraform Version | Terragrunt Version                                                                                                                                    |
|-------------------|-------------------------------------------------------------------------------------------------------------------------------------------------------|
<<<<<<< HEAD
| 1.10.2+           | >= [0.70.0](https://github.com/gruntwork-io/terragrunt/releases/tag/v0.70.0)                                                                          |
=======
| 1.10.x            | >= [0.73.0](https://github.com/gruntwork-io/terragrunt/releases/tag/v0.73.0)                                                                          |
>>>>>>> 73f2b35d
| 1.9.x             | >= [0.60.0](https://github.com/gruntwork-io/terragrunt/releases/tag/v0.60.0)                                                                          |
| 1.8.x             | >= [0.57.0](https://github.com/gruntwork-io/terragrunt/releases/tag/v0.57.0)                                                                          |
| 1.7.x             | >= [0.56.0](https://github.com/gruntwork-io/terragrunt/releases/tag/v0.56.0)                                                                          |
| 1.6.x             | >= [0.53.0](https://github.com/gruntwork-io/terragrunt/releases/tag/v0.53.0)                                                                          |
| 1.5.x             | >= [0.48.0](https://github.com/gruntwork-io/terragrunt/releases/tag/v0.48.0)                                                                          |
| 1.4.x             | >= [0.45.0](https://github.com/gruntwork-io/terragrunt/releases/tag/v0.45.0)                                                                          |
| 1.3.x             | >= [0.40.0](https://github.com/gruntwork-io/terragrunt/releases/tag/v0.40.0)                                                                          |
| 1.2.x             | >= [0.38.0](https://github.com/gruntwork-io/terragrunt/releases/tag/v0.38.0)                                                                          |
| 1.1.x             | >= [0.36.0](https://github.com/gruntwork-io/terragrunt/releases/tag/v0.36.0)                                                                          |
| 1.0.x             | >= [0.31.0](https://github.com/gruntwork-io/terragrunt/releases/tag/v0.31.0)                                                                          |
| 0.15.x            | >= [0.29.0](https://github.com/gruntwork-io/terragrunt/releases/tag/v0.29.0)                                                                          |
| 0.14.x            | >= [0.27.0](https://github.com/gruntwork-io/terragrunt/releases/tag/v0.27.0)                                                                          |
| 0.13.x            | >= [0.25.0](https://github.com/gruntwork-io/terragrunt/releases/tag/v0.25.0)                                                                          |
| 0.12.x            | [0.19.0](https://github.com/gruntwork-io/terragrunt/releases/tag/v0.19.0) - [0.24.4](https://github.com/gruntwork-io/terragrunt/releases/tag/v0.24.4) |
| 0.11.x            | [0.14.0](https://github.com/gruntwork-io/terragrunt/releases/tag/v0.14.0) - [0.18.7](https://github.com/gruntwork-io/terragrunt/releases/tag/v0.18.7) |

**Note 1:** Terragrunt lists support for BSL versions of Terraform (>= 1.6.x) and core IaC functionality will work as expected.
However, support for BSL Terraform-specific features is not guaranteed even if that version is in this table.

**Note 2:** This table lists versions that are officially tested in the CI process. In practice, the version
compatibility is more relaxed than documented above. For example, we've found that Terraform 0.13 works with any version
above 0.19.0, and we've also found that terraform 0.11 works with any version above 0.19.18 as well.

If you wish to use Terragrunt against an untested Terraform version, you can use the
[terraform_version_constraint](https://terragrunt.gruntwork.io/docs/reference/config-blocks-and-attributes/#terraform_version_constraint)
(introduced in Terragrunt [v0.19.18](https://github.com/gruntwork-io/terragrunt/releases/tag/v0.19.18)) attribute to
relax the version constraint.<|MERGE_RESOLUTION|>--- conflicted
+++ resolved
@@ -28,11 +28,7 @@
 
 | Terraform Version | Terragrunt Version                                                                                                                                    |
 |-------------------|-------------------------------------------------------------------------------------------------------------------------------------------------------|
-<<<<<<< HEAD
-| 1.10.2+           | >= [0.70.0](https://github.com/gruntwork-io/terragrunt/releases/tag/v0.70.0)                                                                          |
-=======
 | 1.10.x            | >= [0.73.0](https://github.com/gruntwork-io/terragrunt/releases/tag/v0.73.0)                                                                          |
->>>>>>> 73f2b35d
 | 1.9.x             | >= [0.60.0](https://github.com/gruntwork-io/terragrunt/releases/tag/v0.60.0)                                                                          |
 | 1.8.x             | >= [0.57.0](https://github.com/gruntwork-io/terragrunt/releases/tag/v0.57.0)                                                                          |
 | 1.7.x             | >= [0.56.0](https://github.com/gruntwork-io/terragrunt/releases/tag/v0.56.0)                                                                          |
