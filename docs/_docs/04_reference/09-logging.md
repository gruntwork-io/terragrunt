--- conflicted
+++ resolved
@@ -117,11 +117,7 @@
 It's easier to see the impact of this enrichment if we turn it off, so let's use the [bare](/docs/reference/log-formatting/#bare) preset described in [Log Formatting](/docs/reference/log-formatting).
 
 ```bash
-<<<<<<< HEAD
-$ terragrunt run --all --terragrunt-log-format bare plan
-=======
-$ terragrunt run-all --log-format bare plan
->>>>>>> c812c171
+$ terragrunt run --all --log-format bare plan
 INFO[0000] The stack at /Users/yousif/tmp/testing-stdout-stderr-split will be processed in the following order for command plan:
 Group 1
 - Module /Users/yousif/tmp/testing-stdout-stderr-split/unit-1
@@ -238,11 +234,7 @@
 For example:
 
 ```bash
-<<<<<<< HEAD
-$ terragrunt run --all apply --terragrunt-no-color --terragrunt-non-interactive > logs
-=======
-$ terragrunt run-all apply --no-color --non-interactive > logs
->>>>>>> c812c171
+$ terragrunt run --all apply --no-color --non-interactive > logs
 16:01:51.164 INFO   The stack at . will be processed in the following order for command apply:
 Group 1
 - Module ./unit1
