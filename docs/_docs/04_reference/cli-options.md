--- conflicted
+++ resolved
@@ -440,7 +440,31 @@
 
 You can use the CLI option `--terragrunt-json-out` to configure where terragrunt renders out the json representation.
 
-<<<<<<< HEAD
+To generate json with metadata can be specified argument `--with-metadata` which will add metadata to the json output.
+
+Example:
+```
+{
+  "inputs": {
+    "aws_region": {
+      "metadata": {
+        "found_in_file": "/example/terragrunt.hcl"
+      },
+      "value": "us-east-1"
+    }
+  },
+  "locals": {
+    "aws_region": {
+      "metadata": {
+        "found_in_file": "/example/terragrunt.hcl"
+      },
+      "value": "us-east-1"
+    }
+  }
+  // NOTE: other attributes are omitted for brevity
+}
+```
+
 ### output-module-groups
 
 Output groups of modules ordered for apply as a list of list in JSON (useful for CI use cases).
@@ -479,31 +503,6 @@
     "mgmt/vpc"
   ]
 ]
-=======
-To generate json with metadata can be specified argument `--with-metadata` which will add metadata to the json output.
-
-Example:
-```
-{
-  "inputs": {
-    "aws_region": {
-      "metadata": {
-        "found_in_file": "/example/terragrunt.hcl"
-      },
-      "value": "us-east-1"
-    }
-  },
-  "locals": {
-    "aws_region": {
-      "metadata": {
-        "found_in_file": "/example/terragrunt.hcl"
-      },
-      "value": "us-east-1"
-    }
-  }
-  // NOTE: other attributes are omitted for brevity
-}
->>>>>>> fbca9a81
 ```
 
 ## CLI options
