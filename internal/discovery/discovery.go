--- conflicted
+++ resolved
@@ -12,11 +12,7 @@
 	"sync"
 
 	"github.com/gruntwork-io/terragrunt/config/hclparse"
-<<<<<<< HEAD
-	"github.com/gruntwork-io/terragrunt/internal/runner/common"
 	"github.com/gruntwork-io/terragrunt/internal/worktrees"
-=======
->>>>>>> 75a03330
 
 	"github.com/gruntwork-io/terragrunt/internal/component"
 	"github.com/gruntwork-io/terragrunt/internal/experiment"
@@ -125,16 +121,14 @@
 	// dependentTargetExpressions contains target expressions from graph filters that require dependent discovery
 	dependentTargetExpressions []filter.Expression
 
-<<<<<<< HEAD
 	// gitExpressions contains Git filter expressions that require worktree discovery
 	gitExpressions filter.GitExpressions
-=======
+
 	// compiledIncludePatterns are precompiled glob patterns for includeDirs.
 	compiledIncludePatterns []CompiledPattern
 
 	// hiddenDirMemo is a memoization of hidden directories.
 	hiddenDirMemo hiddenDirMemo
->>>>>>> 75a03330
 
 	// maxDependencyDepth is the maximum depth of the dependency tree to discover.
 	maxDependencyDepth int
@@ -799,19 +793,6 @@
 		return nil
 	}
 
-<<<<<<< HEAD
-	canonicalDir, canErr := util.CanonicalPath(path, d.discoveryContext.WorkingDir)
-	if canErr == nil {
-		for _, pattern := range d.compiledExcludePatterns {
-			if pattern.Compiled.Match(canonicalDir) {
-				l.Debugf("Directory %s excluded by glob %s", canonicalDir, pattern.Original)
-				return filepath.SkipDir
-			}
-		}
-	}
-
-=======
->>>>>>> 75a03330
 	return nil
 }
 
@@ -952,7 +933,7 @@
 		return false
 	}
 
-	canonicalPath, err := util.CanonicalPath(comp.Path(), d.workingDir)
+	canonicalPath, err := util.CanonicalPath(comp.Path(), d.discoveryContext.WorkingDir)
 	if err != nil {
 		return false
 	}
@@ -1279,7 +1260,7 @@
 						} else if opts.RootWorkingDir != "" {
 							dependentDiscovery = dependentDiscovery.WithGitRoot(opts.RootWorkingDir)
 						} else {
-							dependentDiscovery = dependentDiscovery.WithGitRoot(d.workingDir)
+							dependentDiscovery = dependentDiscovery.WithGitRoot(d.discoveryContext.WorkingDir)
 						}
 					}
 
@@ -1392,7 +1373,7 @@
 		return components, nil
 	}
 
-	targetPath, err := canonicalizeGraphTarget(d.workingDir, d.graphTarget)
+	targetPath, err := canonicalizeGraphTarget(d.discoveryContext.WorkingDir, d.graphTarget)
 	if err != nil {
 		return nil, err
 	}
@@ -1847,7 +1828,7 @@
 		componentPath := c.Path()
 
 		// Canonicalize the path for matching
-		canonicalPath, err := util.CanonicalPath(componentPath, d.workingDir)
+		canonicalPath, err := util.CanonicalPath(componentPath, d.discoveryContext.WorkingDir)
 		if err != nil {
 			// If we can't canonicalize, try matching the raw path
 			canonicalPath = componentPath
