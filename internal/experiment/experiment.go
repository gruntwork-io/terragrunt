// Package experiment provides utilities used by Terragrunt to support an "experiment" mode.
// By default experiment mode is disabled, but when enabled, experimental features can be enabled.
// These features are not yet stable and may change in the future.
//
// Note that any behavior outlined here should be documented in /docs/_docs/04_reference/experiments.md
//
// That is how users will know what to expect when they enable experiment mode, and how to customize it.
package experiment

import (
	"github.com/gruntwork-io/terragrunt/pkg/log"
	"golang.org/x/exp/slices"
)

const (
	// Symlinks is the experiment that allows symlinks to be used in Terragrunt configurations.
	Symlinks = "symlinks"
	// CLIRedesign is an experiment that allows users to use new commands related to the CLI redesign.
	CLIRedesign = "cli-redesign"
	// Stacks is the experiment that allows stacks to be used in Terragrunt.
	Stacks = "stacks"
)

const (
	// StatusOngoing is the status of an experiment that is ongoing.
	StatusOngoing byte = iota
	// StatusCompleted is the status of an experiment that is completed.
	StatusCompleted
)

type Experiments []*Experiment

// NewExperiments returns a new Experiments map with all experiments disabled.
//
// Bottom values for each experiment are the defaults, so only the names of experiments need to be set.
func NewExperiments() Experiments {
	return Experiments{
		{
			Name: Symlinks,
		},
		{
			Name: CLIRedesign,
		},
		{
			Name: Stacks,
		},
	}
}

// Names returns all experiment names.
func (exps Experiments) Names() []string {
	names := []string{}

	for _, exp := range exps {
		names = append(names, exp.Name)
	}

	slices.Sort(names)

	return names
}

// FilterByStatus returns experiments filtered by the given `status`.
func (exps Experiments) FilterByStatus(status byte) Experiments {
	var found Experiments

	for _, experiment := range exps {
		if experiment.Status == status {
			found = append(found, experiment)
		}
	}

	return found
}

// Find searches and returns the experiment by the given `name`.
func (exps Experiments) Find(name string) *Experiment {
	for _, experiment := range exps {
		if experiment.Name == name {
			return experiment
		}
	}

	return nil
}

// ExperimentMode enables the experiment mode.
func (exps Experiments) ExperimentMode() {
	for _, experiment := range exps.FilterByStatus(StatusOngoing) {
		experiment.Enabled = true
	}
}

// EnableExperiment validates that the specified experiment name is valid and enables this experiment.
func (exps Experiments) EnableExperiment(name string) error {
	if experiment := exps.Find(name); experiment != nil {
		experiment.Enabled = true

		return nil
	}

	return NewInvalidExperimentNameError(exps.FilterByStatus(StatusOngoing).Names())
}

// NotifyCompletedExperiments logs the experiment names that are Enabled and have completed Status.
func (exps Experiments) NotifyCompletedExperiments(logger log.Logger) {
	var completed Experiments

	for _, experiment := range exps.FilterByStatus(StatusCompleted) {
		if experiment.Enabled {
			completed = append(completed, experiment)
		}
	}

	if len(completed) == 0 {
		return
	}

	logger.Warnf(NewCompletedExperimentsError(completed.Names()).Error())
}

// Evaluate returns true if the experiment is found and enabled otherwise returns false.
func (exps Experiments) Evaluate(name string) bool {
	if experiment := exps.FilterByStatus(StatusOngoing).Find(name); experiment != nil {
		return experiment.Evaluate()
	}

<<<<<<< HEAD
	return false
=======
func (e CompletedExperimentsWarning) String() string {
	return "The following experiment(s) are already completed: " + strings.Join(e.ExperimentNames, ", ") + ". Please remove any completed experiments, as setting them no longer does anything. For a list of all ongoing experiments, and the outcomes of previous experiments, see https://terragrunt.gruntwork.io/docs/reference/experiments/"
>>>>>>> 74e2eee2
}

// Experiment represents an experiment that can be enabled.
// When the experiment is enabled, Terragrunt will behave in a way that uses some experimental functionality.
type Experiment struct {
	// Name is the name of the experiment.
	Name string
	// Enabled determines if the experiment is enabled.
	Enabled bool
	// Status is the status of the experiment.
	Status byte
}

<<<<<<< HEAD
func (exps Experiment) String() string {
	return exps.Name
=======
func (e InvalidExperimentsError) Error() string {
	return "The following experiment(s) are invalid: " + strings.Join(e.ExperimentNames, ", ") + ". For a list of all valid experiments, see https://terragrunt.gruntwork.io/docs/reference/experiments/"
>>>>>>> 74e2eee2
}

// Evaluate returns true the experiment is enabled.
func (exps Experiment) Evaluate() bool {
	return exps.Enabled
}<|MERGE_RESOLUTION|>--- conflicted
+++ resolved
@@ -125,12 +125,7 @@
 		return experiment.Evaluate()
 	}
 
-<<<<<<< HEAD
 	return false
-=======
-func (e CompletedExperimentsWarning) String() string {
-	return "The following experiment(s) are already completed: " + strings.Join(e.ExperimentNames, ", ") + ". Please remove any completed experiments, as setting them no longer does anything. For a list of all ongoing experiments, and the outcomes of previous experiments, see https://terragrunt.gruntwork.io/docs/reference/experiments/"
->>>>>>> 74e2eee2
 }
 
 // Experiment represents an experiment that can be enabled.
@@ -144,13 +139,8 @@
 	Status byte
 }
 
-<<<<<<< HEAD
 func (exps Experiment) String() string {
 	return exps.Name
-=======
-func (e InvalidExperimentsError) Error() string {
-	return "The following experiment(s) are invalid: " + strings.Join(e.ExperimentNames, ", ") + ". For a list of all valid experiments, see https://terragrunt.gruntwork.io/docs/reference/experiments/"
->>>>>>> 74e2eee2
 }
 
 // Evaluate returns true the experiment is enabled.
