--- conflicted
+++ resolved
@@ -73,15 +73,11 @@
 			Status: StatusCompleted,
 		},
 		{
-<<<<<<< HEAD
 			Name: AzureBackend,
 		},
 		{
-			Name: AutoProviderCacheDir,
-=======
 			Name:   AutoProviderCacheDir,
 			Status: StatusCompleted,
->>>>>>> 43462584
 		},
 	}
 }
