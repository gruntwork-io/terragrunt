--- conflicted
+++ resolved
@@ -23,13 +23,10 @@
 	// CAS is the experiment that enables using the CAS package for git operations
 	// in the catalog command, which provides better performance through content-addressable storage.
 	CAS = "cas"
-<<<<<<< HEAD
 	// Report is the experiment that enables the new run report.
 	Report = "report"
-=======
 	// RunnerPool is the experiment that allows using a pool of runners for parallel execution.
 	RunnerPool = "runner-pool"
->>>>>>> 8fa9a2d1
 )
 
 const (
@@ -61,11 +58,10 @@
 			Name: CAS,
 		},
 		{
-<<<<<<< HEAD
 			Name: Report,
-=======
+		},
+		{
 			Name: RunnerPool,
->>>>>>> 8fa9a2d1
 		},
 	}
 }
