--- conflicted
+++ resolved
@@ -452,7 +452,6 @@
 	return strings.TrimSpace(stdout.String()), nil
 }
 
-<<<<<<< HEAD
 // GetRemoteURL returns the origin remote URL, or empty string on error.
 func (g *GitRunner) GetRemoteURL(ctx context.Context) string {
 	remote, _ := g.Config(ctx, "remote.origin.url")
@@ -495,7 +494,8 @@
 	}
 
 	return strings.TrimSpace(stdout.String())
-=======
+}
+
 // GetDefaultBranch implements the hybrid approach to detect the default branch:
 // 1. Tries to determine the default branch of the remote repository using the fast local method first
 // 2. Falls back to the network method if the local method fails
@@ -642,7 +642,6 @@
 	}
 
 	return nil
->>>>>>> 3c1148be
 }
 
 func (g *GitRunner) prepareCommand(ctx context.Context, name string, args ...string) *exec.Cmd {
