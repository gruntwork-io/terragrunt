package backend

import (
	"context"
	"sync"

	"github.com/gruntwork-io/terragrunt/options"
	"github.com/puzpuzpuz/xsync/v3"
)

var _ Backend = new(CommonBackend)

type CommonBackend struct {
	bucketLocks   *xsync.MapOf[string, *sync.Mutex]
	initedConfigs *xsync.MapOf[string, bool]
	name          string
}

func NewCommonBackend(name string) *CommonBackend {
	return &CommonBackend{
		name:          name,
		bucketLocks:   xsync.NewMapOf[string, *sync.Mutex](),
		initedConfigs: xsync.NewMapOf[string, bool](),
	}
}

// Name implements `backends.Backend` interface.
func (backend *CommonBackend) Name() string {
	return backend.name
}

func (backend *CommonBackend) IsVersionControlEnabled(ctx context.Context, config Config, opts *options.TerragruntOptions) (bool, error) {
	opts.Logger.Warnf("Checking version control for %s backend not implemented.", backend.Name())

	return false, nil
}

// NeedsBootstrap implements `backends.NeedsBootstrap` interface.
func (backend *CommonBackend) NeedsBootstrap(ctx context.Context, config Config, opts *options.TerragruntOptions) (bool, error) {
<<<<<<< HEAD
	opts.Logger.Warnf("NeedsBootstrap for %s backend not implemented.", backend.Name())

	return true, nil
=======
	return false, nil
>>>>>>> a12f771f
}

// Bootstrap implements `backends.Bootstrap` interface.
func (backend *CommonBackend) Bootstrap(ctx context.Context, config Config, opts *options.TerragruntOptions) error {
	opts.Logger.Warnf("Bootstrap for %s backend not implemented.", backend.Name())

	return nil
}

// Migrate implements `backends.Migrate` interface.
func (backend *CommonBackend) Migrate(ctx context.Context, config Config, pathFrom, pathTo string, opts *options.TerragruntOptions) error {
	opts.Logger.Warnf("Migrate for %s backend not implemented.", backend.Name())

	return nil
}

// Delete implements `backends.Delete` interface.
func (backend *CommonBackend) Delete(ctx context.Context, config Config, opts *options.TerragruntOptions) error {
	opts.Logger.Warnf("Delete for %s backend not implemented.", backend.Name())

	return nil
}

// DeleteBucket implements `backends.DeleteBucket` interface.
func (backend *CommonBackend) DeleteBucket(ctx context.Context, config Config, opts *options.TerragruntOptions) error {
	opts.Logger.Warnf("Deleting entire bucket for %s backend not implemented.", backend.Name())

	return nil
}

// GetTFInitArgs implements `backends.GetTFInitArgs` interface.
func (backend *CommonBackend) GetTFInitArgs(config Config) map[string]any {
	return config
}

func (backend *CommonBackend) GetBucketMutex(bucketName string) *sync.Mutex {
	mu, _ := backend.bucketLocks.LoadOrCompute(bucketName, func() *sync.Mutex {
		return new(sync.Mutex)
	})

	return mu
}

func (backend *CommonBackend) IsConfigInited(config interface{ CacheKey() string }) bool {
	status, ok := backend.initedConfigs.Load(config.CacheKey())

	return ok && status
}

func (backend *CommonBackend) MarkConfigInited(config interface{ CacheKey() string }) {
	backend.initedConfigs.Store(config.CacheKey(), true)
}<|MERGE_RESOLUTION|>--- conflicted
+++ resolved
@@ -37,13 +37,7 @@
 
 // NeedsBootstrap implements `backends.NeedsBootstrap` interface.
 func (backend *CommonBackend) NeedsBootstrap(ctx context.Context, config Config, opts *options.TerragruntOptions) (bool, error) {
-<<<<<<< HEAD
-	opts.Logger.Warnf("NeedsBootstrap for %s backend not implemented.", backend.Name())
-
-	return true, nil
-=======
 	return false, nil
->>>>>>> a12f771f
 }
 
 // Bootstrap implements `backends.Bootstrap` interface.
