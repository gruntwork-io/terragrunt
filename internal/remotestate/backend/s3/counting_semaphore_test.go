//nolint:govet
package s3_test

import (
	"fmt"
	"math/rand"
	"sync"
	"sync/atomic"
	"testing"
	"time"

	s3backend "github.com/gruntwork-io/terragrunt/internal/remotestate/backend/s3"
)

func TestAwsCountingSemaphoreHappyPath(t *testing.T) {
	t.Parallel()

	semaphore := s3backend.NewCountingSemaphore(1)
	semaphore.Acquire()
	semaphore.Release()
}

// This method tries to verify our counting semaphore works. It does this by creating a counting semaphore of size N
// and then firing up M >> N goroutines that all try to Acquire the semaphore. As each goroutine executes, it uses an
// atomic increment operation to record how many goroutines are running simultaneously. We check the number of running
// goroutines to ensure that it goes up to N, but does not exceed it.
func TestAwsCountingSemaphoreConcurrency(t *testing.T) {
	t.Parallel()

	permits := 10
	goroutines := 100
	semaphore := s3backend.NewCountingSemaphore(permits)

<<<<<<< HEAD
	var goRoutinesExecutingSimultaneously uint32
	var waitForAllGoRoutinesToFinish sync.WaitGroup
	errChan := make(chan error, goroutines)
=======
	var (
		goRoutinesExecutingSimultaneously uint32
		waitForAllGoRoutinesToFinish      sync.WaitGroup
	)
>>>>>>> 2552b0e7

	endGoRoutine := func() {
		// Decrement the number of running goroutines. Note that decrementing an unsigned int is a bit odd.
		// This is copied from the docs: https://golang.org/pkg/sync/atomic/#AddUint32
		atomic.AddUint32(&goRoutinesExecutingSimultaneously, ^uint32(0))

		semaphore.Release()
		waitForAllGoRoutinesToFinish.Done()
	}

	runGoRoutine := func() {
		defer endGoRoutine()

		semaphore.Acquire()

		// Increment the total number of running goroutines
		totalGoRoutinesExecutingSimultaneously := atomic.AddUint32(&goRoutinesExecutingSimultaneously, 1)

		if totalGoRoutinesExecutingSimultaneously > uint32(permits) {
			errChan <- fmt.Errorf("The semaphore was only supposed to allow %d goroutines to run simultaneously, but has allowed %d", permits, totalGoRoutinesExecutingSimultaneously)
			return
		}

		// Sleep for a random amount of time to represent this goroutine doing work
		randomSleepTime := rand.Intn(100)
		time.Sleep(time.Duration(randomSleepTime) * time.Millisecond)
	}

	// Fire up a whole bunch of goroutines that will all try to acquire the semaphore at the same time
	for range goroutines {
		waitForAllGoRoutinesToFinish.Add(1)

		go runGoRoutine()
	}

	waitForAllGoRoutinesToFinish.Wait()
	close(errChan)

	// Check for any errors from goroutines
	for err := range errChan {
		t.Fatal(err)
	}
}<|MERGE_RESOLUTION|>--- conflicted
+++ resolved
@@ -2,7 +2,6 @@
 package s3_test
 
 import (
-	"fmt"
 	"math/rand"
 	"sync"
 	"sync/atomic"
@@ -31,16 +30,10 @@
 	goroutines := 100
 	semaphore := s3backend.NewCountingSemaphore(permits)
 
-<<<<<<< HEAD
-	var goRoutinesExecutingSimultaneously uint32
-	var waitForAllGoRoutinesToFinish sync.WaitGroup
-	errChan := make(chan error, goroutines)
-=======
 	var (
 		goRoutinesExecutingSimultaneously uint32
 		waitForAllGoRoutinesToFinish      sync.WaitGroup
 	)
->>>>>>> 2552b0e7
 
 	endGoRoutine := func() {
 		// Decrement the number of running goroutines. Note that decrementing an unsigned int is a bit odd.
@@ -60,8 +53,7 @@
 		totalGoRoutinesExecutingSimultaneously := atomic.AddUint32(&goRoutinesExecutingSimultaneously, 1)
 
 		if totalGoRoutinesExecutingSimultaneously > uint32(permits) {
-			errChan <- fmt.Errorf("The semaphore was only supposed to allow %d goroutines to run simultaneously, but has allowed %d", permits, totalGoRoutinesExecutingSimultaneously)
-			return
+			t.Fatalf("The semaphore was only supposed to allow %d goroutines to run simultaneously, but has allowed %d", permits, totalGoRoutinesExecutingSimultaneously)
 		}
 
 		// Sleep for a random amount of time to represent this goroutine doing work
@@ -77,10 +69,4 @@
 	}
 
 	waitForAllGoRoutinesToFinish.Wait()
-	close(errChan)
-
-	// Check for any errors from goroutines
-	for err := range errChan {
-		t.Fatal(err)
-	}
 }