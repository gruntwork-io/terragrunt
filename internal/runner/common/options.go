package common

import (
	"github.com/gruntwork-io/terragrunt/config/hclparse"
	"github.com/gruntwork-io/terragrunt/internal/report"
	"github.com/gruntwork-io/terragrunt/internal/worktrees"
)

// Option applies configuration to a StackRunner.
type Option interface {
	Apply(stack StackRunner)
}

// optionImpl is a lightweight Option implementation that wraps an apply function
// and optionally carries HCL parser options.
type optionImpl struct {
	apply         func(StackRunner)
	parserOptions []hclparse.Option
}

func (o optionImpl) Apply(stack StackRunner) {
	if o.apply != nil {
		o.apply(stack)
	}
}

// ParseOptionsProvider exposes HCL parser options carried by an Option.
type ParseOptionsProvider interface {
	GetParseOptions() []hclparse.Option
}

// GetParseOptions returns the HCL parser options attached to the option, if any.
func (o optionImpl) GetParseOptions() []hclparse.Option {
	if len(o.parserOptions) > 0 {
		return o.parserOptions
	}

	return nil
}

// WithParseOptions provides custom HCL parser options to both discovery and stack execution.
func WithParseOptions(parserOptions []hclparse.Option) Option {
	return optionImpl{
		// No-op apply for runner; discovery picks up parser options via GetParseOptions
		apply:         func(StackRunner) {},
		parserOptions: parserOptions,
	}
}

// WithReport attaches a report collector to the stack, enabling run summaries and metrics.
func WithReport(r *report.Report) Option {
	return optionImpl{
		apply: func(stack StackRunner) {
			stack.SetReport(r)
		},
	}
<<<<<<< HEAD
}

// WithWorktrees sets the worktrees for the stack.
func WithWorktrees(worktrees *worktrees.Worktrees) Option {
	return optionImpl{
		apply: func(stack StackRunner) {
			stack.SetWorktrees(worktrees)
		},
	}
}

// WithUnitFilters provides unit filters to customize unit exclusions after resolution.
// Filters are applied after units are discovered but before the queue is built.
// This is useful for commands like graph that need to filter units based on custom logic.
func WithUnitFilters(filters ...UnitFilter) Option {
	return optionImpl{
		apply: func(stack StackRunner) {
			if setter, ok := stack.(UnitFiltersSetter); ok {
				setter.SetUnitFilters(filters...)
			}
		},
	}
}

// UnitFiltersSetter is an interface for stack runners that support unit filtering.
type UnitFiltersSetter interface {
	SetUnitFilters(filters ...UnitFilter)
=======
>>>>>>> 75a03330
}<|MERGE_RESOLUTION|>--- conflicted
+++ resolved
@@ -54,7 +54,6 @@
 			stack.SetReport(r)
 		},
 	}
-<<<<<<< HEAD
 }
 
 // WithWorktrees sets the worktrees for the stack.
@@ -64,24 +63,4 @@
 			stack.SetWorktrees(worktrees)
 		},
 	}
-}
-
-// WithUnitFilters provides unit filters to customize unit exclusions after resolution.
-// Filters are applied after units are discovered but before the queue is built.
-// This is useful for commands like graph that need to filter units based on custom logic.
-func WithUnitFilters(filters ...UnitFilter) Option {
-	return optionImpl{
-		apply: func(stack StackRunner) {
-			if setter, ok := stack.(UnitFiltersSetter); ok {
-				setter.SetUnitFilters(filters...)
-			}
-		},
-	}
-}
-
-// UnitFiltersSetter is an interface for stack runners that support unit filtering.
-type UnitFiltersSetter interface {
-	SetUnitFilters(filters ...UnitFilter)
-=======
->>>>>>> 75a03330
 }