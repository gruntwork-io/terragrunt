--- conflicted
+++ resolved
@@ -15,11 +15,7 @@
 
 	"github.com/gruntwork-io/go-commons/collections"
 	"github.com/gruntwork-io/terragrunt/internal/cli"
-<<<<<<< HEAD
-	"github.com/gruntwork-io/terragrunt/internal/runner/common"
 	"github.com/gruntwork-io/terragrunt/internal/worktrees"
-=======
->>>>>>> 75a03330
 
 	"github.com/gruntwork-io/terragrunt/tf"
 
@@ -39,8 +35,9 @@
 
 // Runner implements the Stack interface for runner pool execution.
 type Runner struct {
-	Stack *component.Stack
-	queue *queue.Queue
+	Stack     *component.Stack
+	queue     *queue.Queue
+	worktrees *worktrees.Worktrees
 }
 
 // buildCanonicalConfigPath computes the canonical config path for a unit.
@@ -887,49 +884,17 @@
 }
 
 // SetReport sets the report for the stack.
-<<<<<<< HEAD
-func (r *Runner) SetReport(report *report.Report) {
-	r.Stack.Report = report
-}
-
-// SetWorktrees sets the worktrees for the stack.
-func (r *Runner) SetWorktrees(worktrees *worktrees.Worktrees) {
-	r.Stack.Worktrees = worktrees
-}
-
-// SetUnitFilters sets the unit filters for the runner.
-// Filters are deduplicated before appending to prevent duplicate filter application.
-func (r *Runner) SetUnitFilters(filters ...common.UnitFilter) {
-	for _, filter := range filters {
-		if !containsFilter(r.unitFilters, filter) {
-			r.unitFilters = append(r.unitFilters, filter)
-		}
-	}
-}
-
-// GetUnitFilters returns the unit filters configured for the runner.
-// This is primarily used for testing purposes.
-func (r *Runner) GetUnitFilters() []common.UnitFilter {
-	return r.unitFilters
-}
-
-// containsFilter checks if a filter already exists in the filters slice.
-// Uses DeepEqual to compare filters by both pointer identity and value equality.
-func containsFilter(filters []common.UnitFilter, target common.UnitFilter) bool {
-	for _, existing := range filters {
-		// DeepEqual handles both pointer equality and value equality,
-		// so we don't need separate pointer comparison
-		if reflect.DeepEqual(existing, target) {
-			return true
-		}
-=======
 func (r *Runner) SetReport(rpt *report.Report) {
 	if r.Stack.Execution == nil {
 		r.Stack.Execution = &component.StackExecution{}
->>>>>>> 75a03330
 	}
 
 	r.Stack.Execution.Report = rpt
+}
+
+// SetWorktrees sets the worktrees for the runner.
+func (r *Runner) SetWorktrees(wt *worktrees.Worktrees) {
+	r.worktrees = wt
 }
 
 // isDestroyCommand checks if the current command is a destroy operation
