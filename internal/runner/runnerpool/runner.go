--- conflicted
+++ resolved
@@ -587,18 +587,8 @@
 
 // LogUnitDeployOrder logs the order of units to be processed for a given Terraform command.
 func (r *Runner) LogUnitDeployOrder(l log.Logger, terraformCommand string) error {
-	workingDir := r.Stack.Path()
-	if r.Stack.Execution != nil && r.Stack.Execution.TerragruntOptions != nil {
-		workingDir = r.Stack.Execution.TerragruntOptions.WorkingDir
-	}
-
 	outStr := fmt.Sprintf(
-<<<<<<< HEAD
-		"The runner-pool runner at %s will be processed in the following order for command %s:\n",
-		workingDir,
-=======
 		"Unit queue will be processed for %s in this order:\n",
->>>>>>> f83bbf4c
 		terraformCommand,
 	)
 
