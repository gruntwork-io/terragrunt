// Package strict provides utilities used by Terragrunt to support a "strict" mode.
// By default strict mode is disabled, but when enabled, any breaking changes
// to Terragrunt behavior that is not backwards compatible will result in an error.
//
// Note that any behavior outlined here should be documented in /docs/_docs/04_reference/strict-mode.md
//
// That is how users will know what to expect when they enable strict mode, and how to customize it.
package strict

import (
	"fmt"
	"strings"

	"github.com/gruntwork-io/terragrunt/internal/errors"
	"github.com/puzpuzpuz/xsync/v3"

	"github.com/gruntwork-io/terragrunt/options"
)

// Control represents a control that can be enabled or disabled in strict mode.
// When the control is enabled, Terragrunt will behave in a way that is not backwards compatible.
type Control struct {
	// Error is the error that will be returned when the control is enabled.
	Error error
	// Warning is a warning that will be logged when the control is not enabled.
	Warning string
	// Status of the strict control.
	Status int
}

const (
	// SpinUp is the control that prevents the deprecated `spin-up` command from being used.
	SpinUp = "spin-up"
	// TearDown is the control that prevents the deprecated `tear-down` command from being used.
	TearDown = "tear-down"
	// PlanAll is the control that prevents the deprecated `plan-all` command from being used.
	PlanAll = "plan-all"
	// ApplyAll is the control that prevents the deprecated `apply-all` command from being used.
	ApplyAll = "apply-all"
	// DestroyAll is the control that prevents the deprecated `destroy-all` command from being used.
	DestroyAll = "destroy-all"
	// OutputAll is the control that prevents the deprecated `output-all` command from being used.
	OutputAll = "output-all"
	// ValidateAll is the control that prevents the deprecated `validate-all` command from being used.
	ValidateAll = "validate-all"
	// SkipDependenciesInputs is the control that prevents reading dependencies inputs and get performance boost.
	SkipDependenciesInputs = "skip-dependencies-inputs"
	// DisableLogFormattingName is the control that prevents the deprecated `--terragrunt-disable-log-formatting` flag from being used.
	DisableLogFormatting = "terragrunt-disable-log-formatting"
	// JSONLog is the control that prevents the deprecated `--terragrunt-json-log` flag from being used.
	JSONLog = "terragrunt-json-log"
	// TfLogJSON is the control that prevents the deprecated `--terragrunt-tf-logs-to-json` flag from being used.
	TfLogJSON = "terragrunt-tf-logs-to-json"
<<<<<<< HEAD
	// RenamedFlag is the control that prevents the use of old flag/env names with `terragrunt-`/`TERRAGRUNT_` prefixes.
	RenamedFlag = "renamed-flag"
=======
	// RootTerragruntHCL is the control that prevents usage of a `terragrunt.hcl` file as the root of Terragrunt configurations.
	RootTerragruntHCL = "root-terragrunt-hcl"
)

const (
	// StatusOngoing is the status of a control that is ongoing.
	StatusOngoing = iota
	// StatusCompleted is the status of a control that is completed.
	StatusCompleted
>>>>>>> e7abbd0f
)

// GetStrictControl returns the strict control with the given name.
func GetStrictControl(name string) (*Control, bool) {
	control, ok := StrictControls[name]

	return control, ok
}

// Evaluate returns a warning if the control is not enabled, an indication of whether the control has already been triggered,
// and an error if the control is enabled.
func (control *Control) Evaluate(opts *options.TerragruntOptions) (string, bool, error) {
	_, triggered := TriggeredControls.LoadAndStore(control, true)

	if opts.StrictMode {
		return "", triggered, control.Error
	}

	for _, controlName := range opts.StrictControls {
		strictControl, ok := StrictControls[controlName]
		if !ok {
			// This should never happen, but if it does, it's a bug in Terragrunt.
			// The slice of StrictControls should be validated before they're used.
			return "", false, errors.New("Invalid strict control: " + controlName)
		}

		if strictControl == control {
			return "", triggered, control.Error
		}
	}

	return control.Warning, triggered, nil
}

type Controls map[string]*Control

//nolint:lll,gochecknoglobals,stylecheck,revive
var StrictControls = Controls{
	SpinUp: {
		Error:   errors.Errorf("The `%s` command is no longer supported. Use `terragrunt run-all apply` instead.", SpinUp),
		Warning: fmt.Sprintf("The `%s` command is deprecated and will be removed in a future version. Use `terragrunt run-all apply` instead.", SpinUp),
	},
	TearDown: {
		Error:   errors.Errorf("The `%s` command is no longer supported. Use `terragrunt run-all destroy` instead.", TearDown),
		Warning: fmt.Sprintf("The `%s` command is deprecated and will be removed in a future version. Use `terragrunt run-all destroy` instead.", TearDown),
	},
	PlanAll: {
		Error:   errors.Errorf("The `%s` command is no longer supported. Use `terragrunt run-all plan` instead.", PlanAll),
		Warning: fmt.Sprintf("The `%s` command is deprecated and will be removed in a future version. Use `terragrunt run-all plan` instead.", PlanAll),
	},
	ApplyAll: {
		Error:   errors.Errorf("The `%s` command is no longer supported. Use `terragrunt run-all apply` instead.", ApplyAll),
		Warning: fmt.Sprintf("The `%s` command is deprecated and will be removed in a future version. Use `terragrunt run-all apply` instead.", ApplyAll),
	},
	DestroyAll: {
		Error:   errors.Errorf("The `%s` command is no longer supported. Use `terragrunt run-all destroy` instead.", DestroyAll),
		Warning: fmt.Sprintf("The `%s` command is deprecated and will be removed in a future version. Use `terragrunt run-all destroy` instead.", DestroyAll),
	},
	OutputAll: {
		Error:   errors.Errorf("The `%s` command is no longer supported. Use `terragrunt run-all output` instead.", OutputAll),
		Warning: fmt.Sprintf("The `%s` command is deprecated and will be removed in a future version. Use `terragrunt run-all output` instead.", OutputAll),
	},
	ValidateAll: {
		Error:   errors.Errorf("The `%s` command is no longer supported. Use `terragrunt run-all validate` instead.", ValidateAll),
		Warning: fmt.Sprintf("The `%s` command is deprecated and will be removed in a future version. Use `terragrunt run-all validate` instead.", ValidateAll),
	},
	SkipDependenciesInputs: {
		Error:   errors.Errorf("The `%s` option is deprecated. Reading inputs from dependencies has been deprecated and will be removed in a future version of Terragrunt. To continue using inputs from dependencies, forward them as outputs.", SkipDependenciesInputs),
		Warning: fmt.Sprintf("The `%s` option is deprecated and will be removed in a future version of Terragrunt. Reading inputs from dependencies has been deprecated. To continue using inputs from dependencies, forward them as outputs.", SkipDependenciesInputs),
	},
	DisableLogFormatting: {
		Error:   errors.Errorf("The `--%s` flag is no longer supported. Use `--terragrunt-log-format=key-value` instead.", DisableLogFormatting),
		Warning: fmt.Sprintf("The `--%s` flag is deprecated and will be removed in a future version. Use `--terragrunt-log-format=key-value` instead.", DisableLogFormatting),
	},
	JSONLog: {
		Error:   errors.Errorf("The `--%s` flag is no longer supported. Use `--terragrunt-log-format=json` instead.", JSONLog),
		Warning: fmt.Sprintf("The `--%s` flag is deprecated and will be removed in a future version. Use `--terragrunt-log-format=json` instead.", JSONLog),
	},
	TfLogJSON: {
		Error:   errors.Errorf("The `--%s` flag is no longer supported. Use `--terragrunt-log-format=json` instead.", TfLogJSON),
		Warning: fmt.Sprintf("The `--%s` flag is deprecated and will be removed in a future version. Use `--terragrunt-log-format=json` instead.", TfLogJSON),
	},
<<<<<<< HEAD
	RenamedFlag: {
		Error:   errors.Errorf("The flag with `--terragrunt` prefix is no longer supported. Use without prefix instead."), //nolint:revive
		Warning: "The flag with `--terragrunt` prefix is deprecated and will be removed in a future version. Use without prefix instead.",
=======
	RootTerragruntHCL: {
		Error:   errors.Errorf("Using `terragrunt.hcl` as the root of Terragrunt configurations is an anti-pattern, and no longer supported. Use a differently named file like `root.hcl` instead. For more information, see https://terragrunt.gruntwork.io/docs/migrate/migrating-from-root-terragrunt-hcl"),
		Warning: "Using `terragrunt.hcl` as the root of Terragrunt configurations is an anti-pattern, and no longer recommended. In a future version of Terragrunt, this will result in an error. You are advised to use a differently named file like `root.hcl` instead. For more information, see https://terragrunt.gruntwork.io/docs/migrate/migrating-from-root-terragrunt-hcl",
>>>>>>> e7abbd0f
	},
}

var TriggeredControls = xsync.NewMapOf[*Control, bool]()

// Names returns the names of all strict controls.
func (controls Controls) Names() []string {
	names := []string{}

	for name := range controls {
		names = append(names, name)
	}

	return names
}

var (
	// ErrInvalidStrictControl is returned when an invalid strict control is used.
	ErrInvalidStrictControl = errors.New("Invalid value(s) used for --strict-control.") //nolint:stylecheck,revive
)

// ValidateControlNames validates that the given control names are valid.
func (controls Controls) ValidateControlNames(strictControlNames []string) (string, error) {
	completedControls := []string{}
	invalidControls := []string{}
	validControls := controls.Names()

	for _, controlName := range strictControlNames {
		control, ok := controls[controlName]
		if !ok {
			invalidControls = append(invalidControls, controlName)
			continue
		}

		if control.Status == StatusCompleted {
			completedControls = append(completedControls, controlName)
		}
	}

	var warning string
	if len(completedControls) > 0 {
		warning = fmt.Sprintf("The following strict control(s) are already completed: %s. Please remove any completed strict controls, as setting them no longer does anything. For a list of all ongoing strict controls, and the outcomes of previous strict controls, see https://terragrunt.gruntwork.io/docs/reference/strict-mode",
			strings.Join(completedControls, ", "))
	}

	var err error
	if len(invalidControls) > 0 {
		err = errors.Errorf("%w\nInvalid control(s):\n- %s\nAllowed control(s):\n- %s",
			ErrInvalidStrictControl,
			strings.Join(invalidControls, "\n- "),
			strings.Join(validControls, "\n- "),
		)
	}

	return warning, err
}<|MERGE_RESOLUTION|>--- conflicted
+++ resolved
@@ -51,10 +51,8 @@
 	JSONLog = "terragrunt-json-log"
 	// TfLogJSON is the control that prevents the deprecated `--terragrunt-tf-logs-to-json` flag from being used.
 	TfLogJSON = "terragrunt-tf-logs-to-json"
-<<<<<<< HEAD
 	// RenamedFlag is the control that prevents the use of old flag/env names with `terragrunt-`/`TERRAGRUNT_` prefixes.
 	RenamedFlag = "renamed-flag"
-=======
 	// RootTerragruntHCL is the control that prevents usage of a `terragrunt.hcl` file as the root of Terragrunt configurations.
 	RootTerragruntHCL = "root-terragrunt-hcl"
 )
@@ -64,7 +62,6 @@
 	StatusOngoing = iota
 	// StatusCompleted is the status of a control that is completed.
 	StatusCompleted
->>>>>>> e7abbd0f
 )
 
 // GetStrictControl returns the strict control with the given name.
@@ -147,15 +144,13 @@
 		Error:   errors.Errorf("The `--%s` flag is no longer supported. Use `--terragrunt-log-format=json` instead.", TfLogJSON),
 		Warning: fmt.Sprintf("The `--%s` flag is deprecated and will be removed in a future version. Use `--terragrunt-log-format=json` instead.", TfLogJSON),
 	},
-<<<<<<< HEAD
 	RenamedFlag: {
-		Error:   errors.Errorf("The flag with `--terragrunt` prefix is no longer supported. Use without prefix instead."), //nolint:revive
+		Error:   errors.Errorf("The flag with `--terragrunt` prefix is no longer supported. Use without prefix instead."),
 		Warning: "The flag with `--terragrunt` prefix is deprecated and will be removed in a future version. Use without prefix instead.",
-=======
+	},
 	RootTerragruntHCL: {
 		Error:   errors.Errorf("Using `terragrunt.hcl` as the root of Terragrunt configurations is an anti-pattern, and no longer supported. Use a differently named file like `root.hcl` instead. For more information, see https://terragrunt.gruntwork.io/docs/migrate/migrating-from-root-terragrunt-hcl"),
 		Warning: "Using `terragrunt.hcl` as the root of Terragrunt configurations is an anti-pattern, and no longer recommended. In a future version of Terragrunt, this will result in an error. You are advised to use a differently named file like `root.hcl` instead. For more information, see https://terragrunt.gruntwork.io/docs/migrate/migrating-from-root-terragrunt-hcl",
->>>>>>> e7abbd0f
 	},
 }
 
