package options

import (
	"context"
	"fmt"
	"io"
	"math"
	"os"
	"path/filepath"
	"time"

	"github.com/gruntwork-io/terragrunt/pkg/errors"
	"github.com/gruntwork-io/terragrunt/util"
	"github.com/hashicorp/go-version"
	"github.com/sirupsen/logrus"
)

var TERRAFORM_COMMANDS_WITH_SUBCOMMAND = []string{
	"debug",
	"force-unlock",
	"state",
}

const (
	DefaultMaxFoldersToCheck = 100

	// no limits on parallelism by default (limited by GOPROCS)
	DefaultParallelism = math.MaxInt32

	// TerraformDefaultPath just takes terraform from the path
	TerraformDefaultPath = "terraform"

<<<<<<< HEAD
	TerragruntCacheDir = ".terragrunt-cache"

	// Default to naming it `terragrunt_rendered.json` in the terragrunt config directory.
	DefaultJSONOutName = "terragrunt_rendered.json"
=======
const DefaultTFDataDir = ".terraform"
>>>>>>> 43981009

	DefaultTFDataDir = ".terraform"

	DefaultIAMAssumeRoleDuration = 3600
)

const ContextKey ctxKey = iota

type ctxKey byte

// TerragruntOptions represents options that configure the behavior of the Terragrunt program
type TerragruntOptions struct {
	// Location of the Terragrunt config file
	TerragruntConfigPath string

	// Location of the original Terragrunt config file. This is primarily useful when one Terragrunt config is being
	// read from another: e.g., if /terraform-code/terragrunt.hcl calls read_terragrunt_config("/foo/bar.hcl"),
	// and within bar.hcl, you call get_original_terragrunt_dir(), you'll get back /terraform-code.
	OriginalTerragruntConfigPath string

	// Version of terragrunt
	TerragruntVersion *version.Version

	// Location of the terraform binary
	TerraformPath string

	// Current Terraform command being executed by Terragrunt
	TerraformCommand string

	// Original Terraform command being executed by Terragrunt. Used to track command evolution as terragrunt chains
	// different commands together. For example, when retrieving dependencies, terragrunt will change the
	// TerraformCommand to `output` to run `terraform output`, which loses the context of the original command that was
	// run to fetch the dependency. This is a problem when mock_outputs is configured and we only allow mocks to be
	// returned on specific commands.
	// NOTE: For `xxx-all` commands, this will be set to the Terraform command, which would be `xxx`. For example,
	// if you run `apply-all` (which is a terragrunt command), this variable will be set to `apply`.
	OriginalTerraformCommand string

	// Version of terraform (obtained by running 'terraform version')
	TerraformVersion *version.Version

	// Whether we should prompt the user for confirmation or always assume "yes"
	NonInteractive bool

	// Whether we should automatically run terraform init if necessary when executing other commands
	AutoInit bool

	// Whether we should automatically run terraform with -auto-apply in run-all mode.
	RunAllAutoApprove bool

	// CLI args that are intended for Terraform (i.e. all the CLI args except the --terragrunt ones)
	TerraformCliArgs []string

	// The working directory in which to run Terraform
	WorkingDir string

	// Basic log entry
	Logger *logrus.Entry

	// Disalabe Terragrunt colors
	DisableLogColors bool

	// Log level
	LogLevel logrus.Level

	// Raw log level value
	LogLevelStr string

	// ValidateStrict mode for the validate-inputs command
	ValidateStrict bool

	// Environment variables at runtime
	Env map[string]string

	// Download Terraform configurations from the specified source location into a temporary folder and run
	// Terraform in that temporary folder
	Source string

	// Map to replace terraform source locations. This will replace occurrences of the given source with the target
	// value.
	SourceMap map[string]string

	// If set to true, delete the contents of the temporary folder before downloading Terraform source code into it
	SourceUpdate bool

	// Download Terraform configurations specified in the Source parameter into this folder
	DownloadDir string

	// IAM Role options set from command line. This is used to differentiate between the options set from the config and
	// CLI.
	OriginalIAMRoleOptions IAMRoleOptions

	// IAM Role options that should be used when authenticating to AWS.
	IAMRoleOptions IAMRoleOptions

	// If set to true, continue running *-all commands even if a dependency has errors. This is mostly useful for 'output-all <some_variable>'. See https://github.com/gruntwork-io/terragrunt/issues/193
	IgnoreDependencyErrors bool

	// If set to true, ignore the dependency order when running *-all command.
	IgnoreDependencyOrder bool

	// If set to true, skip any external dependencies when running *-all commands
	IgnoreExternalDependencies bool

	// If set to true, apply all external dependencies when running *-all commands
	IncludeExternalDependencies bool

	// If you want stdout to go somewhere other than os.stdout
	Writer io.Writer

	// If you want stderr to go somewhere other than os.stderr
	ErrWriter io.Writer

	// When searching the directory tree, this is the max folders to check before exiting with an error. This is
	// exposed here primarily so we can set it to a low value at test time.
	MaxFoldersToCheck int

	// Whether we should automatically retry errored Terraform commands
	AutoRetry bool

	// Maximum number of times to retry errors matching RetryableErrors
	RetryMaxAttempts int

	// The duration in seconds to wait before retrying
	RetrySleepIntervalSec time.Duration

	// RetryableErrors is an array of regular expressions with RE2 syntax (https://github.com/google/re2/wiki/Syntax) that qualify for retrying
	RetryableErrors []string

	// Unix-style glob of directories to exclude when running *-all commands
	ExcludeDirs []string

	// Unix-style glob of directories to include when running *-all commands
	IncludeDirs []string

	// If set to true, do not include dependencies when processing IncludeDirs (unless they are in the included dirs)
	StrictInclude bool

	// Parallelism limits the number of commands to run concurrently during *-all commands
	Parallelism int

	// Enable check mode, by default it's disabled.
	Check bool

	// Show diff, by default it's disabled.
	Diff bool

	// The file which hclfmt should be specifically run on
	HclFile string

	// The file path that terragrunt should use when rendering the terragrunt.hcl config as json.
	JSONOut string

	// When used with `run-all`, restrict the modules in the stack to only those that include at least one of the files
	// in this list.
	ModulesThatInclude []string

	// A command that can be used to run Terragrunt with the given options. This is useful for running Terragrunt
	// multiple times (e.g. when spinning up a stack of Terraform modules). The actual command is normally defined
	// in the cli package, which depends on almost all other packages, so we declare it here so that other
	// packages can use the command without a direct reference back to the cli package (which would create a
	// circular dependency).
	RunTerragrunt func(*TerragruntOptions) error

	// True if terragrunt should run in debug mode, writing terragrunt-debug.tfvars to working folder to help
	// root-cause issues.
	Debug bool

	// Attributes to override in AWS provider nested within modules as part of the aws-provider-patch command. See that
	// command for more info.
	AwsProviderPatchOverrides map[string]string

	// True if is required to show dependent modules and confirm action
	CheckDependentModules bool

	// This is an experimental feature, used to speed up dependency processing by getting the output from the state
	FetchDependencyOutputFromState bool

	// Enables caching of includes during partial parsing operations.
	UsePartialParseConfigCache bool

	// Include fields metadata in render-json
	RenderJsonWithMetadata bool

	// Prefix for shell commands' outputs
	OutputPrefix string

	// Controls if a module prefix will be prepended to TF outputs
	IncludeModulePrefix bool
}

// IAMOptions represents options that are used by Terragrunt to assume an IAM role.
type IAMRoleOptions struct {
	// The ARN of an IAM Role to assume. Used when accessing AWS, both internally and through terraform.
	RoleARN string

	// Duration of the STS Session when assuming the role.
	AssumeRoleDuration int64

	// STS Session name when assuming the role.
	AssumeRoleSessionName string
}

func MergeIAMRoleOptions(target IAMRoleOptions, source IAMRoleOptions) IAMRoleOptions {
	out := target

	if source.RoleARN != "" {
		out.RoleARN = source.RoleARN
	}

	if source.AssumeRoleDuration != 0 {
		out.AssumeRoleDuration = source.AssumeRoleDuration
	}

	if source.AssumeRoleSessionName != "" {
		out.AssumeRoleSessionName = source.AssumeRoleSessionName
	}

	return out
}

// Create a new TerragruntOptions object with reasonable defaults for real usage
func NewTerragruntOptions() *TerragruntOptions {
	return &TerragruntOptions{
		TerraformPath:                  TerraformDefaultPath,
		OriginalTerraformCommand:       "",
		TerraformCommand:               "",
		AutoInit:                       true,
		RunAllAutoApprove:              true,
		NonInteractive:                 false,
		TerraformCliArgs:               []string{},
		LogLevelStr:                    util.GetDefaultLogLevel().String(),
		Logger:                         util.GlobalFallbackLogEntry,
		Env:                            map[string]string{},
		Source:                         "",
		SourceMap:                      map[string]string{},
		SourceUpdate:                   false,
		IgnoreDependencyErrors:         false,
		IgnoreDependencyOrder:          false,
		IgnoreExternalDependencies:     false,
		IncludeExternalDependencies:    false,
		Writer:                         os.Stdout,
		ErrWriter:                      os.Stderr,
		MaxFoldersToCheck:              DefaultMaxFoldersToCheck,
		AutoRetry:                      true,
		RetryMaxAttempts:               DEFAULT_RETRY_MAX_ATTEMPTS,
		RetrySleepIntervalSec:          DEFAULT_RETRY_SLEEP_INTERVAL_SEC,
		RetryableErrors:                util.CloneStringList(DEFAULT_RETRYABLE_ERRORS),
		ExcludeDirs:                    []string{},
		IncludeDirs:                    []string{},
		ModulesThatInclude:             []string{},
		StrictInclude:                  false,
		Parallelism:                    DefaultParallelism,
		Check:                          false,
		Diff:                           false,
		FetchDependencyOutputFromState: false,
		UsePartialParseConfigCache:     false,
		OutputPrefix:                   "",
		IncludeModulePrefix:            false,
		JSONOut:                        DefaultJSONOutName,
		RunTerragrunt: func(opts *TerragruntOptions) error {
			return errors.WithStackTrace(RunTerragruntCommandNotSet)
		},
	}
}

func NewTerragruntOptionsWithConfigPath(terragruntConfigPath string) (*TerragruntOptions, error) {
	opts := NewTerragruntOptions()
	opts.TerragruntConfigPath = terragruntConfigPath

	workingDir, downloadDir, err := DefaultWorkingAndDownloadDirs(terragruntConfigPath)
	if err != nil {
		return nil, errors.WithStackTrace(err)
	}

	opts.WorkingDir = workingDir
	opts.DownloadDir = downloadDir
	return opts, nil
}

// Get the default working and download directories for the given Terragrunt config path
func DefaultWorkingAndDownloadDirs(terragruntConfigPath string) (string, string, error) {
	workingDir := filepath.Dir(terragruntConfigPath)

	downloadDir, err := filepath.Abs(filepath.Join(workingDir, util.TerragruntCacheDir))
	if err != nil {
		return "", "", errors.WithStackTrace(err)
	}

	return filepath.ToSlash(workingDir), filepath.ToSlash(downloadDir), nil
}

// Get the default IAM assume role session name.
func GetDefaultIAMAssumeRoleSessionName() string {
	return fmt.Sprintf("terragrunt-%d", time.Now().UTC().UnixNano())
}

// Create a new TerragruntOptions object with reasonable defaults for test usage
func NewTerragruntOptionsForTest(terragruntConfigPath string) (*TerragruntOptions, error) {
	opts, err := NewTerragruntOptionsWithConfigPath(terragruntConfigPath)
	if err != nil {
		logger := util.CreateLogEntry("", util.GetDefaultLogLevel())
		logger.Errorf("%v\n", errors.WithStackTrace(err))
		return nil, err
	}

	opts.NonInteractive = true
	opts.Logger = util.CreateLogEntry("", logrus.DebugLevel)
	opts.LogLevel = logrus.DebugLevel

	return opts, nil
}

// OptionsFromContext tries to retrieve options from context, otherwise, returns its own instance.
func (opts *TerragruntOptions) OptionsFromContext(ctx context.Context) *TerragruntOptions {
	if val := ctx.Value(ContextKey); val != nil {
		if opts, ok := val.(*TerragruntOptions); ok {
			return opts
		}
	}

	return opts
}

// Create a copy of this TerragruntOptions, but with different values for the given variables. This is useful for
// creating a TerragruntOptions that behaves the same way, but is used for a Terraform module in a different folder.
func (opts *TerragruntOptions) Clone(terragruntConfigPath string) *TerragruntOptions {
	workingDir := filepath.Dir(terragruntConfigPath)

	// Note that we clone lists and maps below as TerragruntOptions may be used and modified concurrently in the code
	// during xxx-all commands (e.g., apply-all, plan-all). See https://github.com/gruntwork-io/terragrunt/issues/367
	// for more info.
	return &TerragruntOptions{
		TerragruntConfigPath:           terragruntConfigPath,
		OriginalTerragruntConfigPath:   opts.OriginalTerragruntConfigPath,
		TerraformPath:                  opts.TerraformPath,
		OriginalTerraformCommand:       opts.OriginalTerraformCommand,
		TerraformCommand:               opts.TerraformCommand,
		TerraformVersion:               opts.TerraformVersion,
		TerragruntVersion:              opts.TerragruntVersion,
		AutoInit:                       opts.AutoInit,
		RunAllAutoApprove:              opts.RunAllAutoApprove,
		NonInteractive:                 opts.NonInteractive,
		TerraformCliArgs:               util.CloneStringList(opts.TerraformCliArgs),
		WorkingDir:                     workingDir,
		Logger:                         util.CreateLogEntryWithWriter(opts.ErrWriter, workingDir, opts.LogLevel, opts.Logger.Logger.Hooks),
		LogLevel:                       opts.LogLevel,
		ValidateStrict:                 opts.ValidateStrict,
		Env:                            util.CloneStringMap(opts.Env),
		Source:                         opts.Source,
		SourceMap:                      opts.SourceMap,
		SourceUpdate:                   opts.SourceUpdate,
		DownloadDir:                    opts.DownloadDir,
		Debug:                          opts.Debug,
		OriginalIAMRoleOptions:         opts.OriginalIAMRoleOptions,
		IAMRoleOptions:                 opts.IAMRoleOptions,
		IgnoreDependencyErrors:         opts.IgnoreDependencyErrors,
		IgnoreDependencyOrder:          opts.IgnoreDependencyOrder,
		IgnoreExternalDependencies:     opts.IgnoreExternalDependencies,
		IncludeExternalDependencies:    opts.IncludeExternalDependencies,
		Writer:                         opts.Writer,
		ErrWriter:                      opts.ErrWriter,
		MaxFoldersToCheck:              opts.MaxFoldersToCheck,
		AutoRetry:                      opts.AutoRetry,
		RetryMaxAttempts:               opts.RetryMaxAttempts,
		RetrySleepIntervalSec:          opts.RetrySleepIntervalSec,
		RetryableErrors:                util.CloneStringList(opts.RetryableErrors),
		ExcludeDirs:                    opts.ExcludeDirs,
		IncludeDirs:                    opts.IncludeDirs,
		ModulesThatInclude:             opts.ModulesThatInclude,
		Parallelism:                    opts.Parallelism,
		StrictInclude:                  opts.StrictInclude,
		RunTerragrunt:                  opts.RunTerragrunt,
		AwsProviderPatchOverrides:      opts.AwsProviderPatchOverrides,
		HclFile:                        opts.HclFile,
		JSONOut:                        opts.JSONOut,
		Check:                          opts.Check,
		CheckDependentModules:          opts.CheckDependentModules,
		FetchDependencyOutputFromState: opts.FetchDependencyOutputFromState,
		UsePartialParseConfigCache:     opts.UsePartialParseConfigCache,
		OutputPrefix:                   opts.OutputPrefix,
		IncludeModulePrefix:            opts.IncludeModulePrefix,
	}
}

// Check if argument is planfile TODO check file format
func checkIfPlanFile(arg string) bool {
	return util.IsFile(arg) && filepath.Ext(arg) == ".tfplan"
}

// Extract planfile from arguments list
func extractPlanFile(argsToInsert []string) (*string, []string) {
	planFile := ""
	var filteredArgs []string

	for _, arg := range argsToInsert {
		if checkIfPlanFile(arg) {
			planFile = arg
		} else {
			filteredArgs = append(filteredArgs, arg)
		}
	}

	if planFile != "" {
		return &planFile, filteredArgs
	}

	return nil, filteredArgs
}

// Inserts the given argsToInsert after the terraform command argument, but before the remaining args
func (opts *TerragruntOptions) InsertTerraformCliArgs(argsToInsert ...string) {
	planFile, restArgs := extractPlanFile(argsToInsert)

	commandLength := 1
	if util.ListContainsElement(TERRAFORM_COMMANDS_WITH_SUBCOMMAND, opts.TerraformCliArgs[0]) {
		// Since these terraform commands require subcommands which may not always be properly passed by the user,
		// using util.Min to return the minimum to avoid potential out of bounds slice errors.
		commandLength = util.Min(2, len(opts.TerraformCliArgs))
	}

	// Options must be inserted after command but before the other args
	// command is either 1 word or 2 words
	var args []string
	args = append(args, opts.TerraformCliArgs[:commandLength]...)
	args = append(args, restArgs...)
	args = append(args, opts.TerraformCliArgs[commandLength:]...)

	// check if planfile was extracted
	if planFile != nil {
		args = append(args, *planFile)
	}

	opts.TerraformCliArgs = args
}

// Appends the given argsToAppend after the current TerraformCliArgs
func (opts *TerragruntOptions) AppendTerraformCliArgs(argsToAppend ...string) {
	opts.TerraformCliArgs = append(opts.TerraformCliArgs, argsToAppend...)
}

// TerraformDataDir returns Terraform data directory (.terraform by default, overridden by $TF_DATA_DIR envvar)
func (opts *TerragruntOptions) TerraformDataDir() string {
	if tfDataDir, ok := opts.Env["TF_DATA_DIR"]; ok {
		return tfDataDir
	}
	return DefaultTFDataDir
}

// DataDir returns the Terraform data directory prepended with the working directory path,
// or just the Terraform data directory if it is an absolute path.
func (opts *TerragruntOptions) DataDir() string {
	tfDataDir := opts.TerraformDataDir()
	if filepath.IsAbs(tfDataDir) {
		return tfDataDir
	}
	return util.JoinPath(opts.WorkingDir, tfDataDir)
}

// Custom error types

var RunTerragruntCommandNotSet = fmt.Errorf("The RunTerragrunt option has not been set on this TerragruntOptions object")<|MERGE_RESOLUTION|>--- conflicted
+++ resolved
@@ -30,14 +30,8 @@
 	// TerraformDefaultPath just takes terraform from the path
 	TerraformDefaultPath = "terraform"
 
-<<<<<<< HEAD
-	TerragruntCacheDir = ".terragrunt-cache"
-
 	// Default to naming it `terragrunt_rendered.json` in the terragrunt config directory.
 	DefaultJSONOutName = "terragrunt_rendered.json"
-=======
-const DefaultTFDataDir = ".terraform"
->>>>>>> 43981009
 
 	DefaultTFDataDir = ".terraform"
 
