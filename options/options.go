--- conflicted
+++ resolved
@@ -212,13 +212,6 @@
 	ForwardTFStdout bool
 	// Fail execution if is required to create S3 bucket
 	FailIfBucketCreationRequired bool
-<<<<<<< HEAD
-
-	// BackendBootstrap automatically bootstraps backend infrastructure before attempting to use it.
-	BackendBootstrap bool
-
-=======
->>>>>>> b5e12608
 	// Controls if s3 bucket should be updated or skipped
 	DisableBucketUpdate bool
 	// Disables validation terraform command
@@ -289,6 +282,8 @@
 	RunAll bool
 	// Graph runs the provided OpenTofu/Terraform against the graph of dependencies for the unit in the current working directory.
 	Graph bool
+	// BackendBootstrap automatically bootstraps backend infrastructure before attempting to use it.
+	BackendBootstrap bool
 }
 
 // TerragruntOptionsFunc is a functional option type used to pass options in certain integration tests
