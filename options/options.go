// Package options provides a set of options that configure the behavior of the Terragrunt program.
package options

import (
	"context"
	"encoding/json"
	"fmt"
	"io"
	"math"
	"os"
	"path/filepath"
	"regexp"
	"time"

	"github.com/gruntwork-io/terragrunt/internal/errors"
	"github.com/gruntwork-io/terragrunt/pkg/log"
	"github.com/gruntwork-io/terragrunt/pkg/log/format"
	"github.com/gruntwork-io/terragrunt/pkg/log/format/placeholders"
	"github.com/gruntwork-io/terragrunt/util"
	"github.com/hashicorp/go-version"
	"github.com/puzpuzpuz/xsync/v3"
)

const ContextKey ctxKey = iota

const (
	DefaultMaxFoldersToCheck = 100

	// no limits on parallelism by default (limited by GOPROCS)
	DefaultParallelism = math.MaxInt32

	// TofuDefaultPath command to run tofu
	TofuDefaultPath = "tofu"

	// TerraformDefaultPath just takes terraform from the path
	TerraformDefaultPath = "terraform"

	// Default to naming it `terragrunt_rendered.json` in the terragrunt config directory.
	DefaultJSONOutName = "terragrunt_rendered.json"

	DefaultSignalsFile = "error-signals.json"

	DefaultTFDataDir = ".terraform"

	DefaultIAMAssumeRoleDuration = 3600

	minCommandLength = 2

	defaultExcludesFile = ".terragrunt-excludes"

	defaultLogLevel = log.InfoLevel
)

var (
	DefaultWrappedPath = identifyDefaultWrappedExecutable()

	defaultProviderCacheRegistryNames = []string{
		"registry.terraform.io",
		"registry.opentofu.org",
	}

	TerraformCommandsWithSubcommand = []string{
		"debug",
		"force-unlock",
		"state",
	}
)

type ctxKey byte

type TerraformImplementationType string

const (
	TerraformImpl TerraformImplementationType = "terraform"
	OpenTofuImpl  TerraformImplementationType = "tofu"
	UnknownImpl   TerraformImplementationType = "unknown"
)

// TerragruntOptions represents options that configure the behavior of the Terragrunt program
type TerragruntOptions struct {
	// Location of the Terragrunt config file
	TerragruntConfigPath string

	// Location of the original Terragrunt config file. This is primarily useful when one Terragrunt config is being
	// read from another: e.g., if /terraform-code/terragrunt.hcl calls read_terragrunt_config("/foo/bar.hcl"),
	// and within bar.hcl, you call get_original_terragrunt_dir(), you'll get back /terraform-code.
	OriginalTerragruntConfigPath string

	// Version of terragrunt
	TerragruntVersion *version.Version

	// Location of the terraform binary
	TerraformPath string

	// Current Terraform command being executed by Terragrunt
	TerraformCommand string

	// Original Terraform command being executed by Terragrunt. Used to track command evolution as terragrunt chains
	// different commands together. For example, when retrieving dependencies, terragrunt will change the
	// TerraformCommand to `output` to run `terraform output`, which loses the context of the original command that was
	// run to fetch the dependency. This is a problem when mock_outputs is configured and we only allow mocks to be
	// returned on specific commands.
	// NOTE: For `xxx-all` commands, this will be set to the Terraform command, which would be `xxx`. For example,
	// if you run `apply-all` (which is a terragrunt command), this variable will be set to `apply`.
	OriginalTerraformCommand string

	// Terraform implementation tool (e.g. terraform, tofu) that terragrunt is wrapping
	TerraformImplementation TerraformImplementationType

	// Version of terraform (obtained by running 'terraform version')
	TerraformVersion *version.Version

	// Whether we should prompt the user for confirmation or always assume "yes"
	NonInteractive bool

	// Whether we should automatically run terraform init if necessary when executing other commands
	AutoInit bool

	// Whether we should automatically run terraform with -auto-apply in run-all mode.
	RunAllAutoApprove bool

	// CLI args that are intended for Terraform (i.e. all the CLI args except the --terragrunt ones)
	TerraformCliArgs []string

	// The working directory in which to run Terraform
	WorkingDir string

	// Unlike `WorkingDir`, this path is the same for all dependencies and points to the root working directory specified in the CLI.
	RootWorkingDir string

	// Basic log entry
	Logger log.Logger

	// Disable Terragrunt colors
	DisableLogColors bool

	// Output Terragrunt logs in JSON format
	JSONLogFormat bool

	// Disable replacing full paths in logs with short relative paths
	LogShowAbsPaths bool

	// Log level
	LogLevel log.Level

	// Log formatter
	LogFormatter *format.Formatter

	// If true, logs will be disabled
	DisableLog bool

	// If true, logs will be displayed in formatter key/value, by default logs are formatted in human-readable formatter.
	DisableLogFormatting bool

	// ValidateStrict mode for the validate-inputs command
	ValidateStrict bool

	// Environment variables at runtime
	Env map[string]string

	// Download Terraform configurations from the specified source location into a temporary folder and run
	// Terraform in that temporary folder
	Source string

	// Map to replace terraform source locations. This will replace occurrences of the given source with the target
	// value.
	SourceMap map[string]string

	// If set to true, delete the contents of the temporary folder before downloading Terraform source code into it
	SourceUpdate bool

	// Download Terraform configurations specified in the Source parameter into this folder
	DownloadDir string

	// IAM Role options set from command line. This is used to differentiate between the options set from the config and
	// CLI.
	OriginalIAMRoleOptions IAMRoleOptions

	// IAM Role options that should be used when authenticating to AWS.
	IAMRoleOptions IAMRoleOptions

	// If set to true, continue running *-all commands even if a dependency has errors. This is mostly useful for 'output-all <some_variable>'. See https://github.com/gruntwork-io/terragrunt/issues/193
	IgnoreDependencyErrors bool

	// If set to true, ignore the dependency order when running *-all command.
	IgnoreDependencyOrder bool

	// If set to true, skip any external dependencies when running *-all commands
	IgnoreExternalDependencies bool

	// If set to true, apply all external dependencies when running *-all commands
	IncludeExternalDependencies bool

	// If you want stdout to go somewhere other than os.stdout
	Writer io.Writer

	// If you want stderr to go somewhere other than os.stderr
	ErrWriter io.Writer

	// When searching the directory tree, this is the max folders to check before exiting with an error. This is
	// exposed here primarily so we can set it to a low value at test time.
	MaxFoldersToCheck int

	// Whether we should automatically retry errored Terraform commands
	AutoRetry bool

	// Maximum number of times to retry errors matching RetryableErrors
	RetryMaxAttempts int

	// The duration in seconds to wait before retrying
	RetrySleepInterval time.Duration

	// RetryableErrors is an array of regular expressions with RE2 syntax (https://github.com/google/re2/wiki/Syntax) that qualify for retrying
	RetryableErrors []string

	// Path to a file with a list of directories that need  to be excluded when running *-all commands.
	ExcludesFile string

	// Unix-style glob of directories to exclude when running *-all commands
	ExcludeDirs []string

	// Unix-style glob of directories to include when running *-all commands
	IncludeDirs []string

	// If set to true, exclude all directories by default when running *-all commands
	// Is set automatically if IncludeDirs is set
	ExcludeByDefault bool

	// If set to true, do not include dependencies when processing IncludeDirs (unless they are in the included dirs)
	StrictInclude bool

	// Parallelism limits the number of commands to run concurrently during *-all commands
	Parallelism int

	// Enable check mode, by default it's disabled.
	Check bool

	// Show diff, by default it's disabled.
	Diff bool

	// The file which hclfmt should be specifically run on
	HclFile string

	// If set hclfmt will skip files in given directories.
	HclExclude []string

	// If True then HCL from StdIn must should be formatted.
	HclFromStdin bool

	// The file path that terragrunt should use when rendering the terragrunt.hcl config as json.
	JSONOut string

	// When used with `run-all`, restrict the modules in the stack to only those that include at least one of the files
	// in this list.
	ModulesThatInclude []string

	// When used with `run-all`, restrict the units in the stack to only those that read at least one of the files
	// in this list.
	UnitsReading []string

	// A command that can be used to run Terragrunt with the given options. This is useful for running Terragrunt
	// multiple times (e.g. when spinning up a stack of Terraform modules). The actual command is normally defined
	// in the cli package, which depends on almost all other packages, so we declare it here so that other
	// packages can use the command without a direct reference back to the cli package (which would create a
	// circular dependency).
	RunTerragrunt func(ctx context.Context, opts *TerragruntOptions) error

	// True if terragrunt should run in debug mode, writing terragrunt-debug.tfvars to working folder to help
	// root-cause issues.
	Debug bool

	// Attributes to override in AWS provider nested within modules as part of the aws-provider-patch command. See that
	// command for more info.
	AwsProviderPatchOverrides map[string]string

	// True if is required to show dependent modules and confirm action
	CheckDependentModules bool

	// True if is required not to show dependent modules and confirm action
	NoDestroyDependenciesCheck bool

	// This is an experimental feature, used to speed up dependency processing by getting the output from the state
	FetchDependencyOutputFromState bool

	// Enables caching of includes during partial parsing operations.
	UsePartialParseConfigCache bool

	// Include fields metadata in render-json
	RenderJSONWithMetadata bool

	// Disable TF output formatting
	ForwardTFStdout bool

	// Fail execution if is required to create S3 bucket
	FailIfBucketCreationRequired bool

	// Controls if s3 bucket should be updated or skipped
	DisableBucketUpdate bool

	// Disables validation terraform command
	DisableCommandValidation bool

	// Variables for usage in scaffolding.
	ScaffoldVars []string

	// Files with variables to be used in modules scaffolding.
	ScaffoldVarFiles []string

	// Root directory for graph command.
	GraphRoot string

	// Disable listing of dependent modules in render json output
	JSONDisableDependentModules bool

	// Enables Terragrunt's provider caching.
	ProviderCache bool

	// The path to store unpacked providers. The file structure is the same as terraform plugin cache dir.
	ProviderCacheDir string

	// The Token for authentication to the Terragrunt Provider Cache server.
	ProviderCacheToken string

	// The hostname of the Terragrunt Provider Cache server.
	ProviderCacheHostname string

	// The port of the Terragrunt Provider Cache server.
	ProviderCachePort int

	// The list of remote registries to cached by Terragrunt Provider Cache server.
	ProviderCacheRegistryNames []string

	// Folder to store output files.
	OutputFolder string

	// Folder to store JSON representation of output files.
	JSONOutputFolder string

	// The command and arguments that can be used to fetch authentication configurations.
	// Terragrunt invokes this command before running tofu/terraform operations for each working directory.
	AuthProviderCmd string

	// Allows to skip the output of all dependencies. Intended for use with `hclvalidate` command.
	SkipOutput bool

	// Flag to enable engine for running IaC operations.
	EngineEnabled bool

	// Path to cache directory for engine files
	EngineCachePath string

	// Skip checksum check for engine package.
	EngineSkipChecksumCheck bool

	// Custom log level for engine
	EngineLogLevel string

	// Options to use engine for running IaC operations.
	Engine *EngineOptions

	// StrictMode is a flag to enable strict mode for terragrunt.
	StrictMode bool

	// StrictControls is a slice of strict controls enabled.
	StrictControls []string

	// FeatureFlags is a map of feature flags to enable.
	FeatureFlags map[string]string

	// ReadFiles is a map of files to the Units
	// that read them using HCL functions in the unit.
<<<<<<< HEAD
	ReadFiles map[string][]string

	// Errors is a configuration for error handling.
	Errors *ErrorsConfig
=======
	ReadFiles *xsync.MapOf[string, []string]
>>>>>>> 0e8342f6
}

// TerragruntOptionsFunc is a functional option type used to pass options in certain integration tests
type TerragruntOptionsFunc func(*TerragruntOptions)

// WithIAMRoleARN adds the provided role ARN to IamRoleOptions
func WithIAMRoleARN(arn string) TerragruntOptionsFunc {
	return func(t *TerragruntOptions) {
		t.IAMRoleOptions.RoleARN = arn
	}
}

// WithIAMWebIdentityToken adds the provided WebIdentity token to IamRoleOptions
func WithIAMWebIdentityToken(token string) TerragruntOptionsFunc {
	return func(t *TerragruntOptions) {
		t.IAMRoleOptions.WebIdentityToken = token
	}
}

// IAMRoleOptions represents options that are used by Terragrunt to assume an IAM role.
type IAMRoleOptions struct {
	// The ARN of an IAM Role to assume. Used when accessing AWS, both internally and through terraform.
	RoleARN string

	// The Web identity token. Used when RoleArn is also set to use AssumeRoleWithWebIdentity instead of AssumeRole.
	WebIdentityToken string

	// Duration of the STS Session when assuming the role.
	AssumeRoleDuration int64

	// STS Session name when assuming the role.
	AssumeRoleSessionName string
}

func MergeIAMRoleOptions(target IAMRoleOptions, source IAMRoleOptions) IAMRoleOptions {
	out := target

	if source.RoleARN != "" {
		out.RoleARN = source.RoleARN
	}

	if source.AssumeRoleDuration != 0 {
		out.AssumeRoleDuration = source.AssumeRoleDuration
	}

	if source.AssumeRoleSessionName != "" {
		out.AssumeRoleSessionName = source.AssumeRoleSessionName
	}

	if source.WebIdentityToken != "" {
		out.WebIdentityToken = source.WebIdentityToken
	}

	return out
}

// NewTerragruntOptions creates a new TerragruntOptions object with
// reasonable defaults for real usage
func NewTerragruntOptions() *TerragruntOptions {
	return NewTerragruntOptionsWithWriters(os.Stdout, os.Stderr)
}

func NewTerragruntOptionsWithWriters(stdout, stderr io.Writer) *TerragruntOptions {
	var logFormatter = format.NewFormatter(format.NewPrettyFormat())

	return &TerragruntOptions{
		TerraformPath:                  DefaultWrappedPath,
		ExcludesFile:                   defaultExcludesFile,
		OriginalTerraformCommand:       "",
		TerraformCommand:               "",
		AutoInit:                       true,
		RunAllAutoApprove:              true,
		NonInteractive:                 false,
		TerraformCliArgs:               []string{},
		LogLevel:                       defaultLogLevel,
		LogFormatter:                   logFormatter,
		Logger:                         log.New(log.WithOutput(stderr), log.WithLevel(defaultLogLevel), log.WithFormatter(logFormatter)),
		Env:                            map[string]string{},
		Source:                         "",
		SourceMap:                      map[string]string{},
		SourceUpdate:                   false,
		IgnoreDependencyErrors:         false,
		IgnoreDependencyOrder:          false,
		IgnoreExternalDependencies:     false,
		IncludeExternalDependencies:    false,
		Writer:                         stdout,
		ErrWriter:                      stderr,
		MaxFoldersToCheck:              DefaultMaxFoldersToCheck,
		AutoRetry:                      true,
		RetryMaxAttempts:               DefaultRetryMaxAttempts,
		RetrySleepInterval:             DefaultRetrySleepInterval,
		RetryableErrors:                util.CloneStringList(DefaultRetryableErrors),
		ExcludeDirs:                    []string{},
		IncludeDirs:                    []string{},
		ModulesThatInclude:             []string{},
		StrictInclude:                  false,
		Parallelism:                    DefaultParallelism,
		Check:                          false,
		Diff:                           false,
		FetchDependencyOutputFromState: false,
		UsePartialParseConfigCache:     false,
		ForwardTFStdout:                false,
		JSONOut:                        DefaultJSONOutName,
		TerraformImplementation:        UnknownImpl,
		JSONDisableDependentModules:    false,
		RunTerragrunt: func(ctx context.Context, opts *TerragruntOptions) error {
			return errors.New(ErrRunTerragruntCommandNotSet)
		},
		ProviderCacheRegistryNames: defaultProviderCacheRegistryNames,
		OutputFolder:               "",
		JSONOutputFolder:           "",
		FeatureFlags:               map[string]string{},
		ReadFiles:                  xsync.NewMapOf[string, []string](),
	}
}

func NewTerragruntOptionsWithConfigPath(terragruntConfigPath string) (*TerragruntOptions, error) {
	opts := NewTerragruntOptions()
	opts.TerragruntConfigPath = terragruntConfigPath

	workingDir, downloadDir, err := DefaultWorkingAndDownloadDirs(terragruntConfigPath)
	if err != nil {
		return nil, errors.New(err)
	}

	opts.WorkingDir = workingDir
	opts.RootWorkingDir = workingDir
	opts.DownloadDir = downloadDir

	return opts, nil
}

// DefaultWorkingAndDownloadDirs gets the default working and download
// directories for the given Terragrunt config path.
func DefaultWorkingAndDownloadDirs(terragruntConfigPath string) (string, string, error) {
	workingDir := filepath.Dir(terragruntConfigPath)

	downloadDir, err := filepath.Abs(filepath.Join(workingDir, util.TerragruntCacheDir))
	if err != nil {
		return "", "", errors.New(err)
	}

	return filepath.ToSlash(workingDir), filepath.ToSlash(downloadDir), nil
}

// GetDefaultIAMAssumeRoleSessionName gets the default IAM assume role session name.
func GetDefaultIAMAssumeRoleSessionName() string {
	return fmt.Sprintf("terragrunt-%d", time.Now().UTC().UnixNano())
}

// NewTerragruntOptionsForTest creates a new TerragruntOptions object with reasonable defaults for test usage.
func NewTerragruntOptionsForTest(terragruntConfigPath string, options ...TerragruntOptionsFunc) (*TerragruntOptions, error) {
	opts, err := NewTerragruntOptionsWithConfigPath(terragruntConfigPath)
	if err != nil {
		log.WithOptions(log.WithLevel(log.DebugLevel)).Errorf("%v\n", errors.New(err))

		return nil, err
	}

	opts.NonInteractive = true
	opts.Logger.SetOptions(log.WithLevel(log.DebugLevel))
	opts.LogLevel = log.DebugLevel

	for _, opt := range options {
		opt(opts)
	}

	return opts, nil
}

// OptionsFromContext tries to retrieve options from context, otherwise, returns its own instance.
func (opts *TerragruntOptions) OptionsFromContext(ctx context.Context) *TerragruntOptions {
	if val := ctx.Value(ContextKey); val != nil {
		if opts, ok := val.(*TerragruntOptions); ok {
			return opts
		}
	}

	return opts
}

// Clone creates a copy of this TerragruntOptions, but with different values for the given variables. This is useful for
// creating a TerragruntOptions that behaves the same way, but is used for a Terraform module in a different folder.
func (opts *TerragruntOptions) Clone(terragruntConfigPath string) (*TerragruntOptions, error) {
	workingDir := filepath.Dir(terragruntConfigPath)

	// Note that we clone lists and maps below as TerragruntOptions may be used and modified concurrently in the code
	// during xxx-all commands (e.g., apply-all, plan-all). See https://github.com/gruntwork-io/terragrunt/issues/367
	// for more info.
	return &TerragruntOptions{
		TerragruntConfigPath:         terragruntConfigPath,
		OriginalTerragruntConfigPath: opts.OriginalTerragruntConfigPath,
		TerraformPath:                opts.TerraformPath,
		OriginalTerraformCommand:     opts.OriginalTerraformCommand,
		TerraformCommand:             opts.TerraformCommand,
		TerraformVersion:             opts.TerraformVersion,
		TerragruntVersion:            opts.TerragruntVersion,
		AutoInit:                     opts.AutoInit,
		RunAllAutoApprove:            opts.RunAllAutoApprove,
		NonInteractive:               opts.NonInteractive,
		TerraformCliArgs:             util.CloneStringList(opts.TerraformCliArgs),
		WorkingDir:                   workingDir,
		RootWorkingDir:               opts.RootWorkingDir,
		Logger: opts.Logger.WithFields(log.Fields{
			placeholders.WorkDirKeyName:     workingDir,
			placeholders.DownloadDirKeyName: opts.DownloadDir,
		}),
		LogLevel:                       opts.LogLevel,
		LogFormatter:                   opts.LogFormatter,
		ValidateStrict:                 opts.ValidateStrict,
		Env:                            util.CloneStringMap(opts.Env),
		Source:                         opts.Source,
		SourceMap:                      opts.SourceMap,
		SourceUpdate:                   opts.SourceUpdate,
		DownloadDir:                    opts.DownloadDir,
		Debug:                          opts.Debug,
		OriginalIAMRoleOptions:         opts.OriginalIAMRoleOptions,
		IAMRoleOptions:                 opts.IAMRoleOptions,
		IgnoreDependencyErrors:         opts.IgnoreDependencyErrors,
		IgnoreDependencyOrder:          opts.IgnoreDependencyOrder,
		IgnoreExternalDependencies:     opts.IgnoreExternalDependencies,
		IncludeExternalDependencies:    opts.IncludeExternalDependencies,
		Writer:                         opts.Writer,
		ErrWriter:                      opts.ErrWriter,
		MaxFoldersToCheck:              opts.MaxFoldersToCheck,
		AutoRetry:                      opts.AutoRetry,
		RetryMaxAttempts:               opts.RetryMaxAttempts,
		RetrySleepInterval:             opts.RetrySleepInterval,
		RetryableErrors:                util.CloneStringList(opts.RetryableErrors),
		ExcludesFile:                   opts.ExcludesFile,
		ExcludeDirs:                    opts.ExcludeDirs,
		IncludeDirs:                    opts.IncludeDirs,
		ExcludeByDefault:               opts.ExcludeByDefault,
		ModulesThatInclude:             opts.ModulesThatInclude,
		UnitsReading:                   opts.UnitsReading,
		ReadFiles:                      opts.ReadFiles,
		Parallelism:                    opts.Parallelism,
		StrictInclude:                  opts.StrictInclude,
		RunTerragrunt:                  opts.RunTerragrunt,
		AwsProviderPatchOverrides:      opts.AwsProviderPatchOverrides,
		HclFile:                        opts.HclFile,
		HclExclude:                     opts.HclExclude,
		HclFromStdin:                   opts.HclFromStdin,
		JSONOut:                        opts.JSONOut,
		JSONLogFormat:                  opts.JSONLogFormat,
		Check:                          opts.Check,
		CheckDependentModules:          opts.CheckDependentModules,
		NoDestroyDependenciesCheck:     opts.NoDestroyDependenciesCheck,
		FetchDependencyOutputFromState: opts.FetchDependencyOutputFromState,
		UsePartialParseConfigCache:     opts.UsePartialParseConfigCache,
		ForwardTFStdout:                opts.ForwardTFStdout,
		FailIfBucketCreationRequired:   opts.FailIfBucketCreationRequired,
		DisableBucketUpdate:            opts.DisableBucketUpdate,
		TerraformImplementation:        opts.TerraformImplementation,
		GraphRoot:                      opts.GraphRoot,
		ScaffoldVars:                   opts.ScaffoldVars,
		ScaffoldVarFiles:               opts.ScaffoldVarFiles,
		JSONDisableDependentModules:    opts.JSONDisableDependentModules,
		ProviderCache:                  opts.ProviderCache,
		ProviderCacheToken:             opts.ProviderCacheToken,
		ProviderCacheDir:               opts.ProviderCacheDir,
		ProviderCacheRegistryNames:     opts.ProviderCacheRegistryNames,
		DisableLogColors:               opts.DisableLogColors,
		OutputFolder:                   opts.OutputFolder,
		JSONOutputFolder:               opts.JSONOutputFolder,
		AuthProviderCmd:                opts.AuthProviderCmd,
		SkipOutput:                     opts.SkipOutput,
		DisableLog:                     opts.DisableLog,
		EngineEnabled:                  opts.EngineEnabled,
		EngineCachePath:                opts.EngineCachePath,
		EngineLogLevel:                 opts.EngineLogLevel,
		EngineSkipChecksumCheck:        opts.EngineSkipChecksumCheck,
		Engine:                         cloneEngineOptions(opts.Engine),
		// copy array
		StrictControls: util.CloneStringList(opts.StrictControls),
		FeatureFlags:   opts.FeatureFlags,
		Errors:         cloneErrorsConfig(opts.Errors),
	}, nil
}

// cloneEngineOptions creates a deep copy of the given EngineOptions
func cloneEngineOptions(opts *EngineOptions) *EngineOptions {
	if opts == nil {
		return nil
	}

	return &EngineOptions{
		Source:  opts.Source,
		Version: opts.Version,
		Type:    opts.Type,
		Meta:    opts.Meta,
	}
}

// Check if argument is planfile TODO check file formatter
func checkIfPlanFile(arg string) bool {
	return util.IsFile(arg) && filepath.Ext(arg) == ".tfplan"
}

// Extract planfile from arguments list
func extractPlanFile(argsToInsert []string) (*string, []string) {
	planFile := ""

	var filteredArgs []string

	for _, arg := range argsToInsert {
		if checkIfPlanFile(arg) {
			planFile = arg
		} else {
			filteredArgs = append(filteredArgs, arg)
		}
	}

	if planFile != "" {
		return &planFile, filteredArgs
	}

	return nil, filteredArgs
}

// InsertTerraformCliArgs inserts the given argsToInsert after the terraform command argument, but before the remaining args.
func (opts *TerragruntOptions) InsertTerraformCliArgs(argsToInsert ...string) {
	planFile, restArgs := extractPlanFile(argsToInsert)

	commandLength := 1
	if util.ListContainsElement(TerraformCommandsWithSubcommand, opts.TerraformCliArgs[0]) {
		// Since these terraform commands require subcommands which may not always be properly passed by the user,
		// using util.Min to return the minimum to avoid potential out of bounds slice errors.
		commandLength = util.Min(minCommandLength, len(opts.TerraformCliArgs))
	}

	// Options must be inserted after command but before the other args
	// command is either 1 word or 2 words
	var args []string
	args = append(args, opts.TerraformCliArgs[:commandLength]...)
	args = append(args, restArgs...)
	args = append(args, opts.TerraformCliArgs[commandLength:]...)

	// check if planfile was extracted
	if planFile != nil {
		args = append(args, *planFile)
	}

	opts.TerraformCliArgs = args
}

// AppendTerraformCliArgs appends the given argsToAppend after the current TerraformCliArgs.
func (opts *TerragruntOptions) AppendTerraformCliArgs(argsToAppend ...string) {
	opts.TerraformCliArgs = append(opts.TerraformCliArgs, argsToAppend...)
}

// TerraformDataDir returns Terraform data directory (.terraform by default, overridden by $TF_DATA_DIR envvar)
func (opts *TerragruntOptions) TerraformDataDir() string {
	if tfDataDir, ok := opts.Env["TF_DATA_DIR"]; ok {
		return tfDataDir
	}

	return DefaultTFDataDir
}

// DataDir returns the Terraform data directory prepended with the working directory path,
// or just the Terraform data directory if it is an absolute path.
func (opts *TerragruntOptions) DataDir() string {
	tfDataDir := opts.TerraformDataDir()
	if filepath.IsAbs(tfDataDir) {
		return tfDataDir
	}

	return util.JoinPath(opts.WorkingDir, tfDataDir)
}

// AppendReadFile appends to the list of files read by a given unit.
func (opts *TerragruntOptions) AppendReadFile(file, unit string) {
	if opts.ReadFiles == nil {
		opts.ReadFiles = xsync.NewMapOf[string, []string]()
	}

	units, ok := opts.ReadFiles.Load(file)
	if !ok {
		opts.ReadFiles.Store(file, []string{unit})
		return
	}

	for _, u := range units {
		if u == unit {
			return
		}
	}

	opts.Logger.Debugf("Tracking that file %s was read by %s.", file, unit)

	// Atomic insert
	// https://github.com/puzpuzpuz/xsync/issues/123#issuecomment-1963458519
	_, _ = opts.ReadFiles.Compute(file, func(oldUnits []string, loaded bool) ([]string, bool) {
		var newUnits []string

		if loaded {
			newUnits = append(make([]string, 0, len(oldUnits)+1), oldUnits...)
			newUnits = append(newUnits, unit)
		} else {
			newUnits = []string{unit}
		}

		return newUnits, false
	})
}

// DidReadFile checks if a given file was read by a given unit.
func (opts *TerragruntOptions) DidReadFile(file, unit string) bool {
	if opts.ReadFiles == nil {
		return false
	}

	units, ok := opts.ReadFiles.Load(file)
	if !ok {
		return false
	}

	for _, u := range units {
		if u == unit {
			return true
		}
	}

	return false
}

// CloneReadFiles creates a copy of the ReadFiles map.
func (opts *TerragruntOptions) CloneReadFiles(readFiles *xsync.MapOf[string, []string]) {
	if readFiles == nil {
		return
	}

	readFiles.Range(func(key string, units []string) bool {
		for _, unit := range units {
			opts.AppendReadFile(key, unit)
		}

		return true
	})
}

// identifyDefaultWrappedExecutable returns default path used for wrapped executable.
func identifyDefaultWrappedExecutable() string {
	if util.IsCommandExecutable(TofuDefaultPath, "-version") {
		return TofuDefaultPath
	}
	// fallback to Terraform if tofu is not available
	return TerraformDefaultPath
}

// EngineOptions Options for the Terragrunt engine.
type EngineOptions struct {
	Source  string
	Version string
	Type    string
	Meta    map[string]interface{}
}

// ErrorsConfig extracted errors handling configuration.
type ErrorsConfig struct {
	Retry  map[string]*RetryConfig
	Ignore map[string]*IgnoreConfig
}

// RetryConfig represents the configuration for retrying specific errors.
type RetryConfig struct {
	Name             string
	RetryableErrors  []string
	MaxAttempts      int
	SleepIntervalSec int
}

// IgnoreConfig represents the configuration for ignoring specific errors.
type IgnoreConfig struct {
	Name            string
	IgnorableErrors []string
	Message         string
	Signals         map[string]interface{}
}

func cloneErrorsConfig(config *ErrorsConfig) *ErrorsConfig {
	if config == nil {
		return nil
	}

	// Create a new Errors
	cloned := &ErrorsConfig{
		Retry:  make(map[string]*RetryConfig),
		Ignore: make(map[string]*IgnoreConfig),
	}

	// Clone Retry configurations
	for key, retryConfig := range config.Retry {
		if retryConfig != nil {
			cloned.Retry[key] = &RetryConfig{
				Name:             retryConfig.Name,
				MaxAttempts:      retryConfig.MaxAttempts,
				SleepIntervalSec: retryConfig.SleepIntervalSec,
				RetryableErrors:  make([]string, len(retryConfig.RetryableErrors)),
			}
			// Deep copy the RetryableErrors slice
			copy(cloned.Retry[key].RetryableErrors, retryConfig.RetryableErrors)
		}
	}

	// Clone Ignore configurations
	for key, ignoreConfig := range config.Ignore {
		if ignoreConfig != nil {
			cloned.Ignore[key] = &IgnoreConfig{
				Name:            ignoreConfig.Name,
				Message:         ignoreConfig.Message,
				IgnorableErrors: make([]string, len(ignoreConfig.IgnorableErrors)),
				Signals:         make(map[string]interface{}),
			}
			// Deep copy the IgnorableErrors slice
			copy(cloned.Ignore[key].IgnorableErrors, ignoreConfig.IgnorableErrors)

			// Deep copy the Signals map
			for sigKey, sigVal := range ignoreConfig.Signals {
				cloned.Ignore[key].Signals[sigKey] = sigVal
			}
		}
	}

	return cloned
}

// RunWithErrorHandling runs the given operation and handles any errors according to the configuration.
func (opts *TerragruntOptions) RunWithErrorHandling(ctx context.Context, operation func() error) error {
	if opts.Errors == nil {
		return operation()
	}

	currentAttempt := 1

	for {
		err := operation()
		if err == nil {
			return nil
		}

		// Process the error through our error handling configuration
		action, processErr := opts.Errors.ProcessError(err, currentAttempt)
		if processErr != nil {
			return fmt.Errorf("error processing error handling rules: %w", processErr)
		}

		if action == nil {
			return err
		}

		if action.ShouldIgnore {
			opts.Logger.Warnf("Ignoring error, reason: %s", action.IgnoreMessage)

			// Handle ignore signals if any are configured
			if len(action.IgnoreSignals) > 0 {
				if err := opts.handleIgnoreSignals(action.IgnoreSignals); err != nil {
					return err
				}
			}

			return nil
		}

		if action.ShouldRetry {
			opts.Logger.Warnf(
				"Encountered retryable error: %s\nAttempt %d of %d. Waiting %d second(s) before retrying...",
				action.RetryMessage,
				currentAttempt,
				action.RetryAttempts,
				action.RetrySleepSecs,
			)

			// Sleep before retry
			select {
			case <-time.After(time.Duration(action.RetrySleepSecs) * time.Second):
				// try again
			case <-ctx.Done():
				return errors.New(ctx.Err())
			}

			currentAttempt++

			continue
		}

		return err
	}
}

func (opts *TerragruntOptions) handleIgnoreSignals(signals map[string]interface{}) error {
	workingDir := opts.WorkingDir
	signalsFile := filepath.Join(workingDir, DefaultSignalsFile)
	signalsJSON, err := json.MarshalIndent(signals, "", "  ")

	if err != nil {
		return err
	}

	const ownerPerms = 0644
	if err := os.WriteFile(signalsFile, signalsJSON, ownerPerms); err != nil {
		return fmt.Errorf("failed to write signals file %s: %w", signalsFile, err)
	}

	opts.Logger.Warnf("Written error signals to %s", signalsFile)

	return nil
}

// ErrorAction represents the action to take when an error occurs
type ErrorAction struct {
	ShouldIgnore   bool
	ShouldRetry    bool
	IgnoreMessage  string
	IgnoreSignals  map[string]interface{}
	RetryMessage   string
	RetryAttempts  int
	RetrySleepSecs int
}

// ProcessError evaluates an error against the configuration and returns the appropriate action
func (c *ErrorsConfig) ProcessError(err error, currentAttempt int) (*ErrorAction, error) {
	if err == nil {
		return nil, nil
	}

	errStr := err.Error()
	action := &ErrorAction{}

	// First check ignore rules
	for _, ignoreBlock := range c.Ignore {
		isIgnorable, err := matchesAnyPattern(errStr, ignoreBlock.IgnorableErrors)
		if err != nil {
			return nil, errors.New(fmt.Sprintf("error processing ignore patterns: %v", err))
		}

		if isIgnorable {
			action.ShouldIgnore = true
			action.IgnoreMessage = ignoreBlock.Message
			action.IgnoreSignals = make(map[string]interface{})

			// Convert cty.Value map to regular map
			for k, v := range ignoreBlock.Signals {
				action.IgnoreSignals[k] = v
			}

			return action, nil
		}
	}

	// Then check retry rules
	for _, retryBlock := range c.Retry {
		isRetryable, err := matchesAnyPattern(errStr, retryBlock.RetryableErrors)
		if err != nil {
			return nil, errors.New(fmt.Sprintf("error processing retry patterns: %v", err))
		}

		if isRetryable {
			if currentAttempt >= retryBlock.MaxAttempts {
				return nil, errors.New(fmt.Sprintf("max retry attempts (%d) reached for error: %v",
					retryBlock.MaxAttempts, err))
			}

			action.RetryMessage = retryBlock.Name
			action.ShouldRetry = true
			action.RetryAttempts = retryBlock.MaxAttempts
			action.RetrySleepSecs = retryBlock.SleepIntervalSec

			return action, nil
		}
	}

	return nil, err
}

// matchesAnyPattern checks if the input string matches any of the provided patterns
func matchesAnyPattern(input string, patterns []string) (bool, error) {
	for _, pattern := range patterns {
		// Handle negative patterns (patterns starting with !)
		isNegative := false
		if len(pattern) > 0 && pattern[0] == '!' {
			isNegative = true
			pattern = pattern[1:]
		}

		matched, err := regexp.MatchString(pattern, input)
		if err != nil {
			return false, fmt.Errorf("invalid pattern %q: %w", pattern, err)
		}

		if matched {
			return !isNegative, nil
		}
	}

	return false, nil
}

// ErrRunTerragruntCommandNotSet is a custom error type indicating that the command is not set.
var ErrRunTerragruntCommandNotSet = errors.New("the RunTerragrunt option has not been set on this TerragruntOptions object")<|MERGE_RESOLUTION|>--- conflicted
+++ resolved
@@ -369,14 +369,10 @@
 
 	// ReadFiles is a map of files to the Units
 	// that read them using HCL functions in the unit.
-<<<<<<< HEAD
-	ReadFiles map[string][]string
+	ReadFiles *xsync.MapOf[string, []string]
 
 	// Errors is a configuration for error handling.
 	Errors *ErrorsConfig
-=======
-	ReadFiles *xsync.MapOf[string, []string]
->>>>>>> 0e8342f6
 }
 
 // TerragruntOptionsFunc is a functional option type used to pass options in certain integration tests
