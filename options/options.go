--- conflicted
+++ resolved
@@ -21,12 +21,10 @@
 
 const DEFAULT_MAX_FOLDERS_TO_CHECK = 100
 
-<<<<<<< HEAD
 const DEFAULT_PARALLELISM = 10
-=======
+
 // TERRAFORM_DEFAULT_PATH just takes terraform from the path
 const TERRAFORM_DEFAULT_PATH = "terraform"
->>>>>>> a078396d
 
 const TerragruntCacheDir = ".terragrunt-cache"
 
@@ -109,13 +107,11 @@
 	// Unix-style glob of directories to include when running *-all commands
 	IncludeDirs []string
 
-<<<<<<< HEAD
 	// Parallelism limits the number of commands to run concurrently during *-all commands
 	Parallelism int
-=======
+
 	// Enable check mode, by default it's disabled.
 	Check bool
->>>>>>> a078396d
 
 	// A command that can be used to run Terragrunt with the given options. This is useful for running Terragrunt
 	// multiple times (e.g. when spinning up a stack of Terraform modules). The actual command is normally defined
@@ -149,18 +145,6 @@
 		DownloadDir:                downloadDir,
 		IgnoreDependencyErrors:     false,
 		IgnoreExternalDependencies: false,
-<<<<<<< HEAD
-		Writer:                     os.Stdout,
-		ErrWriter:                  os.Stderr,
-		MaxFoldersToCheck:          DEFAULT_MAX_FOLDERS_TO_CHECK,
-		AutoRetry:                  true,
-		MaxRetryAttempts:           DEFAULT_MAX_RETRY_ATTEMPTS,
-		Sleep:                      DEFAULT_SLEEP,
-		RetryableErrors:            util.CloneStringList(RETRYABLE_ERRORS),
-		ExcludeDirs:                []string{},
-		IncludeDirs:                []string{},
-    Parallelism:            DEFAULT_PARALLELISM,
-=======
 		Writer:            os.Stdout,
 		ErrWriter:         os.Stderr,
 		MaxFoldersToCheck: DEFAULT_MAX_FOLDERS_TO_CHECK,
@@ -170,8 +154,8 @@
 		RetryableErrors:   util.CloneStringList(RETRYABLE_ERRORS),
 		ExcludeDirs:       []string{},
 		IncludeDirs:       []string{},
+    Parallelism:       DEFAULT_PARALLELISM,
 		Check:             false,
->>>>>>> a078396d
 		RunTerragrunt: func(terragruntOptions *TerragruntOptions) error {
 			return errors.WithStackTrace(RunTerragruntCommandNotSet)
 		},
@@ -230,19 +214,6 @@
 		IamRole:                    terragruntOptions.IamRole,
 		IgnoreDependencyErrors:     terragruntOptions.IgnoreDependencyErrors,
 		IgnoreExternalDependencies: terragruntOptions.IgnoreExternalDependencies,
-<<<<<<< HEAD
-		Writer:                     terragruntOptions.Writer,
-		ErrWriter:                  terragruntOptions.ErrWriter,
-		MaxFoldersToCheck:          terragruntOptions.MaxFoldersToCheck,
-		AutoRetry:                  terragruntOptions.AutoRetry,
-		MaxRetryAttempts:           terragruntOptions.MaxRetryAttempts,
-		Sleep:                      terragruntOptions.Sleep,
-		RetryableErrors:            util.CloneStringList(terragruntOptions.RetryableErrors),
-		ExcludeDirs:                terragruntOptions.ExcludeDirs,
-		IncludeDirs:                terragruntOptions.IncludeDirs,
-    Parallelism:            terragruntOptions.Parallelism,
-		RunTerragrunt:              terragruntOptions.RunTerragrunt,
-=======
 		Writer:            terragruntOptions.Writer,
 		ErrWriter:         terragruntOptions.ErrWriter,
 		MaxFoldersToCheck: terragruntOptions.MaxFoldersToCheck,
@@ -252,8 +223,8 @@
 		RetryableErrors:   util.CloneStringList(terragruntOptions.RetryableErrors),
 		ExcludeDirs:       terragruntOptions.ExcludeDirs,
 		IncludeDirs:       terragruntOptions.IncludeDirs,
+    Parallelism:       terragruntOptions.Parallelism,
 		RunTerragrunt:     terragruntOptions.RunTerragrunt,
->>>>>>> a078396d
 	}
 }
 
