// Package options provides a set of options that configure the behavior of the Terragrunt program.
package options

import (
	"context"
	"encoding/json"
	"fmt"
	"io"
	"maps"
	"math"
	"os"
	"path/filepath"
	"regexp"
	"slices"
	"strings"
	"time"

	"github.com/gruntwork-io/terragrunt/internal/cli"
	"github.com/gruntwork-io/terragrunt/internal/cloner"
	"github.com/gruntwork-io/terragrunt/internal/errors"
	"github.com/gruntwork-io/terragrunt/internal/experiment"
	"github.com/gruntwork-io/terragrunt/internal/strict"
	"github.com/gruntwork-io/terragrunt/internal/strict/controls"
	"github.com/gruntwork-io/terragrunt/pkg/log"
	"github.com/gruntwork-io/terragrunt/pkg/log/format"
	"github.com/gruntwork-io/terragrunt/pkg/log/format/placeholders"
	"github.com/gruntwork-io/terragrunt/telemetry"
	"github.com/gruntwork-io/terragrunt/util"
	"github.com/hashicorp/go-version"
	"github.com/puzpuzpuz/xsync/v3"
)

const ContextKey ctxKey = iota

const (
	DefaultMaxFoldersToCheck = 100

	// no limits on parallelism by default (limited by GOPROCS)
	DefaultParallelism = math.MaxInt32

	// TofuDefaultPath command to run tofu
	TofuDefaultPath = "tofu"

	// TerraformDefaultPath just takes terraform from the path
	TerraformDefaultPath = "terraform"

	// Default to naming it `terragrunt_rendered.json` in the terragrunt config directory.
	DefaultJSONOutName = "terragrunt_rendered.json"

	DefaultSignalsFile = "error-signals.json"

	DefaultTFDataDir = ".terraform"

	DefaultIAMAssumeRoleDuration = 3600

	minCommandLength = 2

	defaultExcludesFile = ".terragrunt-excludes"

	DefaultLogLevel = log.InfoLevel
)

var (
	DefaultWrappedPath = identifyDefaultWrappedExecutable()

	defaultProviderCacheRegistryNames = []string{
		"registry.terraform.io",
		"registry.opentofu.org",
	}

	TerraformCommandsWithSubcommand = []string{
		"debug",
		"force-unlock",
		"state",
	}

	// Pattern used to clean error message when looking for retry and ignore patterns.
	errorCleanPattern = regexp.MustCompile(`[^a-zA-Z0-9./'"(): ]+`)
)

type ctxKey byte

type TerraformImplementationType string

const (
	TerraformImpl TerraformImplementationType = "terraform"
	OpenTofuImpl  TerraformImplementationType = "tofu"
	UnknownImpl   TerraformImplementationType = "unknown"
)

// TerragruntOptions represents options that configure the behavior of the Terragrunt program
type TerragruntOptions struct { //nolint: govet
	// Logger is an interface for logging events.
	Logger log.Logger `clone:"shadowcopy"`
	// If you want stdout to go somewhere other than os.stdout
	Writer io.Writer
	// If you want stderr to go somewhere other than os.stderr
	ErrWriter io.Writer
	// Version of terragrunt
	TerragruntVersion *version.Version `clone:"shadowcopy"`
	// FeatureFlags is a map of feature flags to enable.
	FeatureFlags *xsync.MapOf[string, string] `clone:"shadowcopy"`
	// Options to use engine for running IaC operations.
	Engine *EngineOptions
	// Attributes to override in AWS provider nested within modules as part of the aws-provider-patch command.
	AwsProviderPatchOverrides map[string]string
	// A command that can be used to run Terragrunt with the given options.
	RunTerragrunt func(ctx context.Context, opts *TerragruntOptions) error
	// Version of terraform (obtained by running 'terraform version')
	TerraformVersion *version.Version `clone:"shadowcopy"`
	// ReadFiles is a map of files to the Units that read them using HCL functions in the unit.
	ReadFiles *xsync.MapOf[string, []string] `clone:"shadowcopy"`
	// Errors is a configuration for error handling.
	Errors *ErrorsConfig
	// Map to replace terraform source locations.
	SourceMap map[string]string
	// Environment variables at runtime
	Env map[string]string
	// IAM Role options that should be used when authenticating to AWS.
	IAMRoleOptions IAMRoleOptions
	// IAM Role options set from command line.
	OriginalIAMRoleOptions IAMRoleOptions
	// The Token for authentication to the Terragrunt Provider Cache server.
	ProviderCacheToken string
	// Current Terraform command being executed by Terragrunt
	TerraformCommand string
	// StackOutputFormat format how the stack output is rendered.
	StackOutputFormat         string
	TerragruntStackConfigPath string
	// Location of the original Terragrunt config file.
	OriginalTerragruntConfigPath string
	// Unlike `WorkingDir`, this path is the same for all dependencies and points to the root working directory specified in the CLI.
	RootWorkingDir string
	// Download Terraform configurations from the specified source location into a temporary folder
	Source string
	// The working directory in which to run Terraform
	WorkingDir string
	// Location of the terraform binary
	TerraformPath string
	// Download Terraform configurations specified in the Source parameter into this folder
	DownloadDir string
	// Original Terraform command being executed by Terragrunt.
	OriginalTerraformCommand string
	// Terraform implementation tool (e.g. terraform, tofu) that terragrunt is wrapping
	TerraformImplementation TerraformImplementationType
	// The file path that terragrunt should use when rendering the terragrunt.hcl config as json.
	JSONOut string
	// The path to store unpacked providers.
	ProviderCacheDir string
	// Custom log level for engine
	EngineLogLevel string
	// Path to cache directory for engine files
	EngineCachePath string
	// The command and arguments that can be used to fetch authentication configurations.
	AuthProviderCmd string
	// Folder to store JSON representation of output files.
	JSONOutputFolder string
	// Folder to store output files.
	OutputFolder string
	// The file which hclfmt should be specifically run on
	HclFile string
	// The hostname of the Terragrunt Provider Cache server.
	ProviderCacheHostname string
	// Location of the Terragrunt config file
	TerragruntConfigPath string
	// Name of the root Terragrunt configuration file, if used.
	ScaffoldRootFileName string
	// Path to a file with a list of directories that need to be excluded when running *-all commands.
	ExcludesFile string
	// Path to folder of scaffold output
	ScaffoldOutputFolder string
	// Root directory for graph command.
	GraphRoot string
	// CLI args that are intended for Terraform (i.e. all the CLI args except the --terragrunt ones)
	TerraformCliArgs cli.Args
	// Unix-style glob of directories to include when running *-all commands
	IncludeDirs []string
	// Unix-style glob of directories to exclude when running *-all commands
	ExcludeDirs []string
	// RetryableErrors is an array of regular expressions with RE2 syntax that qualify for retrying
	RetryableErrors []string
	// Files with variables to be used in modules scaffolding.
	ScaffoldVarFiles []string
	// The list of remote registries to cached by Terragrunt Provider Cache server.
	ProviderCacheRegistryNames []string
	// If set hclfmt will skip files in given directories.
	HclExclude []string
	// Variables for usage in scaffolding.
	ScaffoldVars []string
	// StrictControls is a slice of strict controls.
	StrictControls strict.Controls `clone:"shadowcopy"`
	// When used with `run-all`, restrict the modules in the stack to only those that include at least one of the files in this list.
	ModulesThatInclude []string
	// When used with `run-all`, restrict the units in the stack to only those that read at least one of the files in this list.
	UnitsReading []string
	// Experiments is a map of experiments, and their status.
	Experiments experiment.Experiments `clone:"shadowcopy"`
	// Maximum number of times to retry errors matching RetryableErrors
	RetryMaxAttempts int
	// Parallelism limits the number of commands to run concurrently during *-all commands
	Parallelism int
	// When searching the directory tree, this is the max folders to check before exiting with an error.
	MaxFoldersToCheck int
	// The port of the Terragrunt Provider Cache server.
	ProviderCachePort int
	// The duration in seconds to wait before retrying
	RetrySleepInterval time.Duration
	// Output Terragrunt logs in JSON format
	JSONLogFormat bool
	// True if terragrunt should run in debug mode
	Debug bool
	// Disable TF output formatting
	ForwardTFStdout bool
	// Fail execution if is required to create S3 bucket
	FailIfBucketCreationRequired bool
	// Controls if s3 bucket should be updated or skipped
	DisableBucketUpdate bool
	// Disables validation terraform command
	DisableCommandValidation bool
	// If True then HCL from StdIn must should be formatted.
	HclFromStdin bool
	// Show diff, by default it's disabled.
	Diff bool
	// Do not include root unit in scaffolding.
	ScaffoldNoIncludeRoot bool
	// Enable check mode, by default it's disabled.
	Check bool
	// Enables caching of includes during partial parsing operations.
	UsePartialParseConfigCache bool
	// If set to true, do not include dependencies when processing IncludeDirs
	StrictInclude bool
	// Disable listing of dependent modules in render json output
	JSONDisableDependentModules bool
	// Enables Terragrunt's provider caching.
	ProviderCache bool
	// If set to true, exclude all directories by default when running *-all commands
	ExcludeByDefault bool
	// This is an experimental feature, used to speed up dependency processing by getting the output from the state
	FetchDependencyOutputFromState bool
	// True if is required to show dependent modules and confirm action
	CheckDependentModules bool
	// True if is required not to show dependent modules and confirm action
	NoDestroyDependenciesCheck bool
	// Include fields metadata in render-json
	RenderJSONWithMetadata bool
	// Whether we should automatically retry errored Terraform commands
	AutoRetry bool
	// Flag to enable engine for running IaC operations.
	EngineEnabled bool
	// Whether we should automatically run terraform init if necessary when executing other commands
	AutoInit bool
	// Allows to skip the output of all dependencies.
	SkipOutput bool
	// Whether we should prompt the user for confirmation or always assume "yes"
	NonInteractive bool
	// If set to true, apply all external dependencies when running *-all commands
	IncludeExternalDependencies bool
	// Skip checksum check for engine package.
	EngineSkipChecksumCheck bool
	// If set to true, skip any external dependencies when running *-all commands
	IgnoreExternalDependencies bool
	// If set to true, ignore the dependency order when running *-all command.
	IgnoreDependencyOrder bool
	// If set to true, continue running *-all commands even if a dependency has errors.
	IgnoreDependencyErrors bool
	// Whether we should automatically run terraform with -auto-apply in run-all mode.
	RunAllAutoApprove bool
	// If set to true, delete the contents of the temporary folder before downloading Terraform source code into it
	SourceUpdate bool
	// ValidateStrict mode for the validate-inputs command
	ValidateStrict bool
	// If true, logs will be displayed in formatter key/value, by default logs are formatted in human-readable formatter.
	DisableLogFormatting bool
	// Headless is set when Terragrunt is running in headless mode.
	Headless bool
	// LogDisableErrorSummary is a flag to skip the error summary
	LogDisableErrorSummary bool
	// Disable replacing full paths in logs with short relative paths
	LogShowAbsPaths bool
	// NoStackGenerate disable stack generation.
	NoStackGenerate bool
	// RunAll runs the provided OpenTofu/Terraform command against a stack.
	RunAll bool
	// Graph runs the provided OpenTofu/Terraform against the graph of dependencies for the unit in the current working directory.
	Graph bool
<<<<<<< HEAD
	// Telemetry are telemetry options.
	Telemetry *telemetry.Options
=======
	// BackendBootstrap automatically bootstraps backend infrastructure before attempting to use it.
	BackendBootstrap bool
>>>>>>> 2991930a
}

// TerragruntOptionsFunc is a functional option type used to pass options in certain integration tests
type TerragruntOptionsFunc func(*TerragruntOptions)

// WithIAMRoleARN adds the provided role ARN to IamRoleOptions
func WithIAMRoleARN(arn string) TerragruntOptionsFunc {
	return func(t *TerragruntOptions) {
		t.IAMRoleOptions.RoleARN = arn
	}
}

// WithIAMWebIdentityToken adds the provided WebIdentity token to IamRoleOptions
func WithIAMWebIdentityToken(token string) TerragruntOptionsFunc {
	return func(t *TerragruntOptions) {
		t.IAMRoleOptions.WebIdentityToken = token
	}
}

// IAMRoleOptions represents options that are used by Terragrunt to assume an IAM role.
type IAMRoleOptions struct {
	RoleARN               string
	WebIdentityToken      string
	AssumeRoleSessionName string
	AssumeRoleDuration    int64
}

func MergeIAMRoleOptions(target IAMRoleOptions, source IAMRoleOptions) IAMRoleOptions {
	out := target

	if source.RoleARN != "" {
		out.RoleARN = source.RoleARN
	}

	if source.AssumeRoleDuration != 0 {
		out.AssumeRoleDuration = source.AssumeRoleDuration
	}

	if source.AssumeRoleSessionName != "" {
		out.AssumeRoleSessionName = source.AssumeRoleSessionName
	}

	if source.WebIdentityToken != "" {
		out.WebIdentityToken = source.WebIdentityToken
	}

	return out
}

// NewTerragruntOptions creates a new TerragruntOptions object with
// reasonable defaults for real usage
func NewTerragruntOptions() *TerragruntOptions {
	return NewTerragruntOptionsWithWriters(os.Stdout, os.Stderr)
}

func NewTerragruntOptionsWithWriters(stdout, stderr io.Writer) *TerragruntOptions {
	return &TerragruntOptions{
		TerraformPath:            DefaultWrappedPath,
		ExcludesFile:             defaultExcludesFile,
		OriginalTerraformCommand: "",
		TerraformCommand:         "",
		AutoInit:                 true,
		RunAllAutoApprove:        true,
		NonInteractive:           false,
		TerraformCliArgs:         []string{},
		Logger: log.New(
			log.WithOutput(stderr),
			log.WithLevel(DefaultLogLevel),
			log.WithFormatter(format.NewFormatter(format.NewPrettyFormatPlaceholders())),
		),
		Env:                            map[string]string{},
		Source:                         "",
		SourceMap:                      map[string]string{},
		SourceUpdate:                   false,
		IgnoreDependencyErrors:         false,
		IgnoreDependencyOrder:          false,
		IgnoreExternalDependencies:     false,
		IncludeExternalDependencies:    false,
		Writer:                         stdout,
		ErrWriter:                      stderr,
		MaxFoldersToCheck:              DefaultMaxFoldersToCheck,
		AutoRetry:                      true,
		RetryMaxAttempts:               DefaultRetryMaxAttempts,
		RetrySleepInterval:             DefaultRetrySleepInterval,
		RetryableErrors:                cloner.Clone(DefaultRetryableErrors),
		ExcludeDirs:                    []string{},
		IncludeDirs:                    []string{},
		ModulesThatInclude:             []string{},
		StrictInclude:                  false,
		Parallelism:                    DefaultParallelism,
		Check:                          false,
		Diff:                           false,
		FetchDependencyOutputFromState: false,
		UsePartialParseConfigCache:     false,
		ForwardTFStdout:                false,
		JSONOut:                        DefaultJSONOutName,
		TerraformImplementation:        UnknownImpl,
		JSONDisableDependentModules:    false,
		RunTerragrunt: func(ctx context.Context, opts *TerragruntOptions) error {
			return errors.New(ErrRunTerragruntCommandNotSet)
		},
		ProviderCacheRegistryNames: defaultProviderCacheRegistryNames,
		OutputFolder:               "",
		JSONOutputFolder:           "",
		FeatureFlags:               xsync.NewMapOf[string, string](),
		ReadFiles:                  xsync.NewMapOf[string, []string](),
		StrictControls:             controls.New(),
		Experiments:                experiment.NewExperiments(),
		Telemetry:                  new(telemetry.Options),
	}
}

func NewTerragruntOptionsWithConfigPath(terragruntConfigPath string) (*TerragruntOptions, error) {
	opts := NewTerragruntOptions()
	opts.TerragruntConfigPath = terragruntConfigPath

	workingDir, downloadDir, err := DefaultWorkingAndDownloadDirs(terragruntConfigPath)
	if err != nil {
		return nil, errors.New(err)
	}

	opts.WorkingDir = workingDir
	opts.RootWorkingDir = workingDir
	opts.DownloadDir = downloadDir

	return opts, nil
}

// DefaultWorkingAndDownloadDirs gets the default working and download
// directories for the given Terragrunt config path.
func DefaultWorkingAndDownloadDirs(terragruntConfigPath string) (string, string, error) {
	workingDir := filepath.Dir(terragruntConfigPath)

	downloadDir, err := filepath.Abs(filepath.Join(workingDir, util.TerragruntCacheDir))
	if err != nil {
		return "", "", errors.New(err)
	}

	return filepath.ToSlash(workingDir), filepath.ToSlash(downloadDir), nil
}

// GetDefaultIAMAssumeRoleSessionName gets the default IAM assume role session name.
func GetDefaultIAMAssumeRoleSessionName() string {
	return fmt.Sprintf("terragrunt-%d", time.Now().UTC().UnixNano())
}

// NewTerragruntOptionsForTest creates a new TerragruntOptions object with reasonable defaults for test usage.
func NewTerragruntOptionsForTest(terragruntConfigPath string, options ...TerragruntOptionsFunc) (*TerragruntOptions, error) {
	formatter := format.NewFormatter(format.NewKeyValueFormatPlaceholders())
	formatter.SetDisabledColors(true)

	opts, err := NewTerragruntOptionsWithConfigPath(terragruntConfigPath)
	if err != nil {
		log.WithOptions(log.WithLevel(log.DebugLevel)).Errorf("%v\n", errors.New(err), log.WithFormatter(formatter))

		return nil, err
	}

	opts.NonInteractive = true
	opts.Logger.SetOptions(log.WithLevel(log.DebugLevel))

	for _, opt := range options {
		opt(opts)
	}

	return opts, nil
}

// OptionsFromContext tries to retrieve options from context, otherwise, returns its own instance.
func (opts *TerragruntOptions) OptionsFromContext(ctx context.Context) *TerragruntOptions {
	if val := ctx.Value(ContextKey); val != nil {
		if opts, ok := val.(*TerragruntOptions); ok {
			return opts
		}
	}

	return opts
}

// Clone performs a deep copy of `opts` with shadow copies of: interfaces, and funcs.
// Fields with "clone" tags can override this behavior.
func (opts *TerragruntOptions) Clone() *TerragruntOptions {
	newOpts := cloner.Clone(opts)
	newOpts.Logger = opts.Logger.Clone()

	return newOpts
}

// CloneWithConfigPath creates a copy of this TerragruntOptions, but with different values for the given variables. This is useful for
// creating a TerragruntOptions that behaves the same way, but is used for a Terraform module in a different folder.
func (opts *TerragruntOptions) CloneWithConfigPath(configPath string) (*TerragruntOptions, error) {
	newOpts := opts.Clone()

	workingDir := filepath.Dir(configPath)

	newOpts.TerragruntConfigPath = configPath
	newOpts.WorkingDir = workingDir
	newOpts.Logger = newOpts.Logger.WithFields(log.Fields{
		placeholders.WorkDirKeyName: workingDir,
	})

	return newOpts, nil
}

// Check if argument is planfile TODO check file formatter
func checkIfPlanFile(arg string) bool {
	return util.IsFile(arg) && filepath.Ext(arg) == ".tfplan"
}

// Extract planfile from arguments list
func extractPlanFile(argsToInsert []string) (*string, []string) {
	planFile := ""

	var filteredArgs []string

	for _, arg := range argsToInsert {
		if checkIfPlanFile(arg) {
			planFile = arg
		} else {
			filteredArgs = append(filteredArgs, arg)
		}
	}

	if planFile != "" {
		return &planFile, filteredArgs
	}

	return nil, filteredArgs
}

// InsertTerraformCliArgs inserts the given argsToInsert after the terraform command argument, but before the remaining args.
func (opts *TerragruntOptions) InsertTerraformCliArgs(argsToInsert ...string) {
	planFile, restArgs := extractPlanFile(argsToInsert)

	commandLength := 1
	if util.ListContainsElement(TerraformCommandsWithSubcommand, opts.TerraformCliArgs[0]) {
		// Since these terraform commands require subcommands which may not always be properly passed by the user,
		// using util.Min to return the minimum to avoid potential out of bounds slice errors.
		commandLength = util.Min(minCommandLength, len(opts.TerraformCliArgs))
	}

	// Options must be inserted after command but before the other args
	// command is either 1 word or 2 words
	var args []string
	args = append(args, opts.TerraformCliArgs[:commandLength]...)
	args = append(args, restArgs...)
	args = append(args, opts.TerraformCliArgs[commandLength:]...)

	// check if planfile was extracted
	if planFile != nil {
		args = append(args, *planFile)
	}

	opts.TerraformCliArgs = args
}

// AppendTerraformCliArgs appends the given argsToAppend after the current TerraformCliArgs.
func (opts *TerragruntOptions) AppendTerraformCliArgs(argsToAppend ...string) {
	opts.TerraformCliArgs = append(opts.TerraformCliArgs, argsToAppend...)
}

// TerraformDataDir returns Terraform data directory (.terraform by default, overridden by $TF_DATA_DIR envvar)
func (opts *TerragruntOptions) TerraformDataDir() string {
	if tfDataDir, ok := opts.Env["TF_DATA_DIR"]; ok {
		return tfDataDir
	}

	return DefaultTFDataDir
}

// DataDir returns the Terraform data directory prepended with the working directory path,
// or just the Terraform data directory if it is an absolute path.
func (opts *TerragruntOptions) DataDir() string {
	tfDataDir := opts.TerraformDataDir()
	if filepath.IsAbs(tfDataDir) {
		return tfDataDir
	}

	return util.JoinPath(opts.WorkingDir, tfDataDir)
}

// AppendReadFile appends to the list of files read by a given unit.
func (opts *TerragruntOptions) AppendReadFile(file, unit string) {
	if opts.ReadFiles == nil {
		opts.ReadFiles = xsync.NewMapOf[string, []string]()
	}

	units, ok := opts.ReadFiles.Load(file)
	if !ok {
		opts.ReadFiles.Store(file, []string{unit})
		return
	}

	if slices.Contains(units, unit) {
		return
	}

	opts.Logger.Debugf("Tracking that file %s was read by %s.", file, unit)

	// Atomic insert
	// https://github.com/puzpuzpuz/xsync/issues/123#issuecomment-1963458519
	_, _ = opts.ReadFiles.Compute(file, func(oldUnits []string, loaded bool) ([]string, bool) {
		var newUnits []string

		if loaded {
			newUnits = append(make([]string, 0, len(oldUnits)+1), oldUnits...)
			newUnits = append(newUnits, unit)
		} else {
			newUnits = []string{unit}
		}

		return newUnits, false
	})
}

// DidReadFile checks if a given file was read by a given unit.
func (opts *TerragruntOptions) DidReadFile(file, unit string) bool {
	if opts.ReadFiles == nil {
		return false
	}

	units, ok := opts.ReadFiles.Load(file)
	if !ok {
		return false
	}

	return slices.Contains(units, unit)
}

// CloneReadFiles creates a copy of the ReadFiles map.
func (opts *TerragruntOptions) CloneReadFiles(readFiles *xsync.MapOf[string, []string]) {
	if readFiles == nil {
		return
	}

	readFiles.Range(func(key string, units []string) bool {
		for _, unit := range units {
			opts.AppendReadFile(key, unit)
		}

		return true
	})
}

// identifyDefaultWrappedExecutable returns default path used for wrapped executable.
func identifyDefaultWrappedExecutable() string {
	if util.IsCommandExecutable(TofuDefaultPath, "-version") {
		return TofuDefaultPath
	}
	// fallback to Terraform if tofu is not available
	return TerraformDefaultPath
}

// EngineOptions Options for the Terragrunt engine.
type EngineOptions struct {
	Meta    map[string]any
	Source  string
	Version string
	Type    string
}

// ErrorsConfig extracted errors handling configuration.
type ErrorsConfig struct {
	Retry  map[string]*RetryConfig
	Ignore map[string]*IgnoreConfig
}

// RetryConfig represents the configuration for retrying specific errors.
type RetryConfig struct {
	Name             string
	RetryableErrors  []*ErrorsPattern
	MaxAttempts      int
	SleepIntervalSec int
}

// IgnoreConfig represents the configuration for ignoring specific errors.
type IgnoreConfig struct {
	Signals         map[string]any
	Name            string
	Message         string
	IgnorableErrors []*ErrorsPattern
}

type ErrorsPattern struct {
	Pattern  *regexp.Regexp `clone:"shadowcopy"`
	Negative bool
}

// RunWithErrorHandling runs the given operation and handles any errors according to the configuration.
func (opts *TerragruntOptions) RunWithErrorHandling(ctx context.Context, operation func() error) error {
	if opts.Errors == nil {
		return operation()
	}

	currentAttempt := 1

	for {
		err := operation()
		if err == nil {
			return nil
		}

		// Process the error through our error handling configuration
		action, processErr := opts.Errors.ProcessError(opts, err, currentAttempt)
		if processErr != nil {
			return fmt.Errorf("error processing error handling rules: %w", processErr)
		}

		if action == nil {
			return err
		}

		if action.ShouldIgnore {
			opts.Logger.Warnf("Ignoring error, reason: %s", action.IgnoreMessage)

			// Handle ignore signals if any are configured
			if len(action.IgnoreSignals) > 0 {
				if err := opts.handleIgnoreSignals(action.IgnoreSignals); err != nil {
					return err
				}
			}

			return nil
		}

		if action.ShouldRetry {
			opts.Logger.Warnf(
				"Encountered retryable error: %s\nAttempt %d of %d. Waiting %d second(s) before retrying...",
				action.RetryMessage,
				currentAttempt,
				action.RetryAttempts,
				action.RetrySleepSecs,
			)

			// Sleep before retry
			select {
			case <-time.After(time.Duration(action.RetrySleepSecs) * time.Second):
				// try again
			case <-ctx.Done():
				return errors.New(ctx.Err())
			}

			currentAttempt++

			continue
		}

		return err
	}
}

func (opts *TerragruntOptions) handleIgnoreSignals(signals map[string]any) error {
	workingDir := opts.WorkingDir
	signalsFile := filepath.Join(workingDir, DefaultSignalsFile)
	signalsJSON, err := json.MarshalIndent(signals, "", "  ")

	if err != nil {
		return err
	}

	const ownerPerms = 0644

	opts.Logger.Warnf("Writing error signals to %s", signalsFile)

	if err := os.WriteFile(signalsFile, signalsJSON, ownerPerms); err != nil {
		return fmt.Errorf("failed to write signals file %s: %w", signalsFile, err)
	}

	return nil
}

// ErrorAction represents the action to take when an error occurs
type ErrorAction struct {
	IgnoreSignals  map[string]any
	IgnoreMessage  string
	RetryMessage   string
	RetryAttempts  int
	RetrySleepSecs int
	ShouldIgnore   bool
	ShouldRetry    bool
}

// ProcessError evaluates an error against the configuration and returns the appropriate action
func (c *ErrorsConfig) ProcessError(opts *TerragruntOptions, err error, currentAttempt int) (*ErrorAction, error) {
	if err == nil {
		return nil, nil
	}

	errStr := extractErrorMessage(err)
	action := &ErrorAction{}

	opts.Logger.Debugf("Processing error message: %s", errStr)

	// First check ignore rules
	for _, ignoreBlock := range c.Ignore {
		isIgnorable := matchesAnyRegexpPattern(errStr, ignoreBlock.IgnorableErrors)
		if isIgnorable {
			action.ShouldIgnore = true
			action.IgnoreMessage = ignoreBlock.Message
			action.IgnoreSignals = make(map[string]any)

			// Convert cty.Value map to regular map
			maps.Copy(action.IgnoreSignals, ignoreBlock.Signals)

			return action, nil
		}
	}

	// Then check retry rules
	for _, retryBlock := range c.Retry {
		isRetryable := matchesAnyRegexpPattern(errStr, retryBlock.RetryableErrors)
		if isRetryable {
			if currentAttempt >= retryBlock.MaxAttempts {
				return nil, errors.New(fmt.Sprintf("max retry attempts (%d) reached for error: %v",
					retryBlock.MaxAttempts, err))
			}

			action.RetryMessage = retryBlock.Name
			action.ShouldRetry = true
			action.RetryAttempts = retryBlock.MaxAttempts
			action.RetrySleepSecs = retryBlock.SleepIntervalSec

			return action, nil
		}
	}

	return nil, err
}

func extractErrorMessage(err error) string {
	// fetch the error string and remove any ASCII escape sequences
	multilineText := log.RemoveAllASCISeq(err.Error())
	errorText := errorCleanPattern.ReplaceAllString(multilineText, " ")

	return strings.Join(strings.Fields(errorText), " ")
}

// matchesAnyRegexpPattern checks if the input string matches any of the provided compiled patterns
func matchesAnyRegexpPattern(input string, patterns []*ErrorsPattern) bool {
	for _, pattern := range patterns {
		isNegative := pattern.Negative
		matched := pattern.Pattern.MatchString(input)

		if matched {
			return !isNegative
		}
	}

	return false
}

// ErrRunTerragruntCommandNotSet is a custom error type indicating that the command is not set.
var ErrRunTerragruntCommandNotSet = errors.New("the RunTerragrunt option has not been set on this TerragruntOptions object")<|MERGE_RESOLUTION|>--- conflicted
+++ resolved
@@ -89,7 +89,7 @@
 )
 
 // TerragruntOptions represents options that configure the behavior of the Terragrunt program
-type TerragruntOptions struct { //nolint: govet
+type TerragruntOptions struct {
 	// Logger is an interface for logging events.
 	Logger log.Logger `clone:"shadowcopy"`
 	// If you want stdout to go somewhere other than os.stdout
@@ -283,13 +283,10 @@
 	RunAll bool
 	// Graph runs the provided OpenTofu/Terraform against the graph of dependencies for the unit in the current working directory.
 	Graph bool
-<<<<<<< HEAD
 	// Telemetry are telemetry options.
 	Telemetry *telemetry.Options
-=======
 	// BackendBootstrap automatically bootstraps backend infrastructure before attempting to use it.
 	BackendBootstrap bool
->>>>>>> 2991930a
 }
 
 // TerragruntOptionsFunc is a functional option type used to pass options in certain integration tests
