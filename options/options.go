--- conflicted
+++ resolved
@@ -193,13 +193,12 @@
 	// This is an experimental feature, used to speed up dependency processing by getting the output from the state
 	FetchDependencyOutputFromState bool
 
-<<<<<<< HEAD
+
 	// Enables caching of includes during partial parsing operations.
 	UsePartialParseConfigCache bool
-=======
+
 	// Include fields metadata in render-json
 	RenderJsonWithMetadata bool
->>>>>>> e6f53ed2
 }
 
 // IAMOptions represents options that are used by Terragrunt to assume an IAM role.
