// Package options provides a set of options that configure the behavior of the Terragrunt program.
package options

import (
	"context"
	"encoding/json"
	"fmt"
	"io"
	"maps"
	"math"
	"os"
	"path/filepath"
	"regexp"
	"slices"
	"strings"
	"time"

	"github.com/gruntwork-io/terragrunt/internal/cli"
	"github.com/gruntwork-io/terragrunt/internal/cloner"
	"github.com/gruntwork-io/terragrunt/internal/errors"
	"github.com/gruntwork-io/terragrunt/internal/experiment"
	"github.com/gruntwork-io/terragrunt/internal/report"
	"github.com/gruntwork-io/terragrunt/internal/strict"
	"github.com/gruntwork-io/terragrunt/internal/strict/controls"
	"github.com/gruntwork-io/terragrunt/pkg/log"
	"github.com/gruntwork-io/terragrunt/pkg/log/format"
	"github.com/gruntwork-io/terragrunt/pkg/log/format/placeholders"
	"github.com/gruntwork-io/terragrunt/telemetry"
	"github.com/gruntwork-io/terragrunt/util"
	"github.com/hashicorp/go-version"
	"github.com/puzpuzpuz/xsync/v3"
)

// Hook is a function that's called when TerragruntOptions are finalized
// This allows packages to hook into options initialization to register functionality
type Hook func(ctx context.Context, opts *TerragruntOptions)

// Collection of hooks to call when options are finalized
var optionsHooks []Hook

// RegisterHook registers a function to be called when TerragruntOptions are finalized
// This is typically used by packages that need to set up functionality based on options
func RegisterHook(hook Hook) {
	optionsHooks = append(optionsHooks, hook)
}

// RunHooks executes all registered hooks with the provided options
func RunHooks(ctx context.Context, opts *TerragruntOptions) {
	for _, hook := range optionsHooks {
		hook(ctx, opts)
	}
}

const ContextKey ctxKey = iota

const (
	DefaultMaxFoldersToCheck = 100

	// no limits on parallelism by default (limited by GOPROCS)
	DefaultParallelism = math.MaxInt32

	// TofuDefaultPath command to run tofu
	TofuDefaultPath = "tofu"

	// TerraformDefaultPath just takes terraform from the path
	TerraformDefaultPath = "terraform"

	// Default to naming it `terragrunt_rendered.json` in the terragrunt config directory.
	DefaultJSONOutName = "terragrunt_rendered.json"

	DefaultSignalsFile = "error-signals.json"

	DefaultTFDataDir = ".terraform"

	DefaultIAMAssumeRoleDuration = 3600

	minCommandLength = 2

	defaultExcludesFile = ".terragrunt-excludes"

	DefaultLogLevel = log.InfoLevel
)

var (
	DefaultWrappedPath = identifyDefaultWrappedExecutable(context.Background())

	defaultProviderCacheRegistryNames = []string{
		"registry.terraform.io",
		"registry.opentofu.org",
	}

	TerraformCommandsWithSubcommand = []string{
		"debug",
		"force-unlock",
		"state",
	}

	defaultVersionManagerFileName = []string{
		".terraform-version",
		".tool-versions",
		"mise.toml",
		".mise.toml",
	}

	// Pattern used to clean error message when looking for retry and ignore patterns.
	errorCleanPattern = regexp.MustCompile(`[^a-zA-Z0-9./'"(): ]+`)
)

type ctxKey byte

type TerraformImplementationType string

const (
	TerraformImpl TerraformImplementationType = "terraform"
	OpenTofuImpl  TerraformImplementationType = "tofu"
	UnknownImpl   TerraformImplementationType = "unknown"
)

// TerragruntOptions represents options that configure the behavior of the Terragrunt program
type TerragruntOptions struct {
	// If you want stdout to go somewhere other than os.stdout
	Writer io.Writer
	// If you want stderr to go somewhere other than os.stderr
	ErrWriter io.Writer
	// Version of terragrunt
	TerragruntVersion *version.Version `clone:"shadowcopy"`
	// FeatureFlags is a map of feature flags to enable.
	FeatureFlags *xsync.MapOf[string, string] `clone:"shadowcopy"`
	// Options to use engine for running IaC operations.
	Engine *EngineOptions
	// Telemetry are telemetry options.
	Telemetry *telemetry.Options
	// Attributes to override in AWS provider nested within modules as part of the aws-provider-patch command.
	AwsProviderPatchOverrides map[string]string
	// A command that can be used to run Terragrunt with the given options.
	RunTerragrunt func(ctx context.Context, l log.Logger, opts *TerragruntOptions, r *report.Report) error
	// Version of terraform (obtained by running 'terraform version')
	TerraformVersion *version.Version `clone:"shadowcopy"`
	// ReadFiles is a map of files to the Units that read them using HCL functions in the unit.
	ReadFiles *xsync.MapOf[string, []string] `clone:"shadowcopy"`
	// Errors is a configuration for error handling.
	Errors *ErrorsConfig
	// Map to replace terraform source locations.
	SourceMap map[string]string
	// Environment variables at runtime
	Env map[string]string
	// StackAction is the action that should be performed on the stack.
	StackAction string
	// IAM Role options that should be used when authenticating to AWS.
	IAMRoleOptions IAMRoleOptions
	// IAM Role options set from command line.
	OriginalIAMRoleOptions IAMRoleOptions
	// The Token for authentication to the Terragrunt Provider Cache server.
	ProviderCacheToken string
	// Current Terraform command being executed by Terragrunt
	TerraformCommand string
	// StackOutputFormat format how the stack output is rendered.
	StackOutputFormat         string
	TerragruntStackConfigPath string
	// Location of the original Terragrunt config file.
	OriginalTerragruntConfigPath string
	// Unlike `WorkingDir`, this path is the same for all dependencies and points to the root working directory specified in the CLI.
	RootWorkingDir string
	// Download Terraform configurations from the specified source location into a temporary folder
	Source string
	// The working directory in which to run Terraform
	WorkingDir string
	// Location (or name) of the OpenTofu/Terraform binary
	TFPath string
	// Download Terraform configurations specified in the Source parameter into this folder
	DownloadDir string
	// Original Terraform command being executed by Terragrunt.
	OriginalTerraformCommand string
	// Terraform implementation tool (e.g. terraform, tofu) that terragrunt is wrapping
	TerraformImplementation TerraformImplementationType
	// The file path that terragrunt should use when rendering the terragrunt.hcl config as json.
	JSONOut string
	// The path to store unpacked providers.
	ProviderCacheDir string
	// Custom log level for engine
	EngineLogLevel string
	// Path to cache directory for engine files
	EngineCachePath string
	// The command and arguments that can be used to fetch authentication configurations.
	AuthProviderCmd string
	// Folder to store JSON representation of output files.
	JSONOutputFolder string
	// Folder to store output files.
	OutputFolder string
	// The file which hclfmt should be specifically run on
	HclFile string
	// The hostname of the Terragrunt Provider Cache server.
	ProviderCacheHostname string
	// Location of the Terragrunt config file
	TerragruntConfigPath string
	// Name of the root Terragrunt configuration file, if used.
	ScaffoldRootFileName string
	// Path to a file with a list of directories that need to be excluded when running *-all commands.
	ExcludesFile string
	// Path to folder of scaffold output
	ScaffoldOutputFolder string
	// Root directory for graph command.
	GraphRoot string
	// Path to the report file.
	ReportFile string
	// Report format.
	ReportFormat report.Format
	// Path to the report schema file.
	ReportSchemaFile string
	// CLI args that are intended for Terraform (i.e. all the CLI args except the --terragrunt ones)
	TerraformCliArgs cli.Args
	// Unix-style glob of directories to include when running *-all commands
	IncludeDirs []string
	// Unix-style glob of directories to exclude when running *-all commands
	ExcludeDirs []string
	// RetryableErrors is an array of regular expressions with RE2 syntax that qualify for retrying
	RetryableErrors []string
	// Files with variables to be used in modules scaffolding.
	ScaffoldVarFiles []string
	// The list of remote registries to cached by Terragrunt Provider Cache server.
	ProviderCacheRegistryNames []string
	// If set hclfmt will skip files in given directories.
	HclExclude []string
	// Variables for usage in scaffolding.
	ScaffoldVars []string
	// StrictControls is a slice of strict controls.
	StrictControls strict.Controls `clone:"shadowcopy"`
	// When used with `run --all`, restrict the modules in the stack to only those that include at least one of the files in this list.
	ModulesThatInclude []string
	// When used with `run --all`, restrict the units in the stack to only those that read at least one of the files in this list.
	UnitsReading []string
	// When set, it will be used to compute the cache key for `-version` checks.
	VersionManagerFileName []string
	// Experiments is a map of experiments, and their status.
	Experiments experiment.Experiments `clone:"shadowcopy"`
	// Maximum number of times to retry errors matching RetryableErrors
	RetryMaxAttempts int
	// Parallelism limits the number of commands to run concurrently during *-all commands
	Parallelism int
	// When searching the directory tree, this is the max folders to check before exiting with an error.
	MaxFoldersToCheck int
	// The port of the Terragrunt Provider Cache server.
	ProviderCachePort int
	// The duration in seconds to wait before retrying
	RetrySleepInterval time.Duration
	// Output Terragrunt logs in JSON format
	JSONLogFormat bool
	// True if terragrunt should run in debug mode
	Debug bool
	// Disable TF output formatting
	ForwardTFStdout bool
	// Fail execution if is required to create S3 bucket
	FailIfBucketCreationRequired bool
	// Controls if s3 bucket should be updated or skipped
	DisableBucketUpdate bool
	// Disables validation terraform command
	DisableCommandValidation bool
	// If True then HCL from StdIn must should be formatted.
	HclFromStdin bool
	// Show diff, by default it's disabled.
	Diff bool
	// Do not include root unit in scaffolding.
	ScaffoldNoIncludeRoot bool
	// Enable check mode, by default it's disabled.
	Check bool
	// Enables caching of includes during partial parsing operations.
	UsePartialParseConfigCache bool
	// If set to true, do not include dependencies when processing IncludeDirs
	StrictInclude bool
	// Disable listing of dependent modules in render json output
	JSONDisableDependentModules bool
	// Enables Terragrunt's provider caching.
	ProviderCache bool
	// If set to true, exclude all directories by default when running *-all commands
	ExcludeByDefault bool
	// This is an experimental feature, used to speed up dependency processing by getting the output from the state
	FetchDependencyOutputFromState bool
	// True if is required to show dependent modules and confirm action
	CheckDependentModules bool
	// True if is required not to show dependent modules and confirm action
	NoDestroyDependenciesCheck bool
	// Include fields metadata in render-json
	RenderJSONWithMetadata bool
	// Whether we should automatically retry errored Terraform commands
	AutoRetry bool
	// Flag to enable engine for running IaC operations.
	EngineEnabled bool
	// Whether we should automatically run terraform init if necessary when executing other commands
	AutoInit bool
	// Allows to skip the output of all dependencies.
	SkipOutput bool
	// Whether we should prompt the user for confirmation or always assume "yes"
	NonInteractive bool
	// If set to true, apply all external dependencies when running *-all commands
	IncludeExternalDependencies bool
	// Skip checksum check for engine package.
	EngineSkipChecksumCheck bool
	// If set to true, skip any external dependencies when running *-all commands
	IgnoreExternalDependencies bool
	// If set to true, ignore the dependency order when running *-all command.
	IgnoreDependencyOrder bool
	// If set to true, continue running *-all commands even if a dependency has errors.
	IgnoreDependencyErrors bool
	// Whether we should automatically run terraform with -auto-apply in run --all mode.
	RunAllAutoApprove bool
	// If set to true, delete the contents of the temporary folder before downloading Terraform source code into it
	SourceUpdate bool
	// HCLValidateStrict is a strict mode for HCL validation files. When it's set to false the command will only return an error if required inputs are missing from all input sources (env vars, var files, etc). When it's set to true, an error will be returned if required inputs are missing or if unused variables are passed to Terragrunt.",
	HCLValidateStrict bool
	// HCLValidateInputs checks if the terragrunt configured inputs align with the terraform defined variables.
	HCLValidateInputs bool
	// HCLValidateShowConfigPath shows the paths of the hcl invalid configs.
	HCLValidateShowConfigPath bool
	// HCLValidateJSONOutput outputs the hcl validate result as a JSON string.
	HCLValidateJSONOutput bool
	// If true, logs will be displayed in formatter key/value, by default logs are formatted in human-readable formatter.
	DisableLogFormatting bool
	// Headless is set when Terragrunt is running in headless mode.
	Headless bool
	// LogDisableErrorSummary is a flag to skip the error summary
	LogDisableErrorSummary bool
	// Disable replacing full paths in logs with short relative paths
	LogShowAbsPaths bool
	// NoStackGenerate disable stack generation.
	NoStackGenerate bool
	// NoStackValidate disable generated stack validation.
	NoStackValidate bool
	// RunAll runs the provided OpenTofu/Terraform command against a stack.
	RunAll bool
	// Graph runs the provided OpenTofu/Terraform against the graph of dependencies for the unit in the current working directory.
	Graph bool
	// BackendBootstrap automatically bootstraps backend infrastructure before attempting to use it.
	BackendBootstrap bool
	// DeleteBucket determines whether to delete entire bucket.
	DeleteBucket bool
	// ForceBackendDelete forces the backend to be deleted, even if the bucket is not versioned.
	ForceBackendDelete bool
	// ForceBackendMigrate forces the backend to be migrated, even if the bucket is not versioned.
	ForceBackendMigrate bool
	// SummaryDisable disables the summary output at the end of a run.
	SummaryDisable bool
	// SummaryPerUnit enables showing duration information for each unit in the summary.
	SummaryPerUnit bool
	// NoAutoProviderCacheDir disables the auto-provider-cache-dir feature even when the experiment is enabled.
	NoAutoProviderCacheDir bool
	// TFPathExplicitlySet is set to true if the user has explicitly set the TFPath via the --tf-path flag.
	TFPathExplicitlySet bool
	// FailFast is a flag to stop execution on the first error in apply of units.
	FailFast bool
	// NoDependencyPrompt disables prompt requiring confirmation for base and leaf file dependencies when using scaffolding.
	NoDependencyPrompt bool
}

// TerragruntOptionsFunc is a functional option type used to pass options in certain integration tests
type TerragruntOptionsFunc func(*TerragruntOptions)

// WithIAMRoleARN adds the provided role ARN to IamRoleOptions
func WithIAMRoleARN(arn string) TerragruntOptionsFunc {
	return func(t *TerragruntOptions) {
		t.IAMRoleOptions.RoleARN = arn
	}
}

// WithIAMWebIdentityToken adds the provided WebIdentity token to IamRoleOptions
func WithIAMWebIdentityToken(token string) TerragruntOptionsFunc {
	return func(t *TerragruntOptions) {
		t.IAMRoleOptions.WebIdentityToken = token
	}
}

// IAMRoleOptions represents options that are used by Terragrunt to assume an IAM role.
type IAMRoleOptions struct {
	RoleARN               string
	WebIdentityToken      string
	AssumeRoleSessionName string
	AssumeRoleDuration    int64
}

func MergeIAMRoleOptions(target IAMRoleOptions, source IAMRoleOptions) IAMRoleOptions {
	out := target

	if source.RoleARN != "" {
		out.RoleARN = source.RoleARN
	}

	if source.AssumeRoleDuration != 0 {
		out.AssumeRoleDuration = source.AssumeRoleDuration
	}

	if source.AssumeRoleSessionName != "" {
		out.AssumeRoleSessionName = source.AssumeRoleSessionName
	}

	if source.WebIdentityToken != "" {
		out.WebIdentityToken = source.WebIdentityToken
	}

	return out
}

// NewTerragruntOptions creates a new TerragruntOptions object with
// reasonable defaults for real usage
func NewTerragruntOptions() *TerragruntOptions {
	return NewTerragruntOptionsContext(context.Background())
}

// NewTerragruntOptionsContext creates a new TerragruntOptions object initialized with the supplied context.
func NewTerragruntOptionsContext(ctx context.Context) *TerragruntOptions {
	return NewTerragruntOptionsWithWritersContext(ctx, os.Stdout, os.Stderr)
}

func NewTerragruntOptionsWithWriters(stdout, stderr io.Writer) *TerragruntOptions {
<<<<<<< HEAD
	return NewTerragruntOptionsWithWritersContext(context.Background(), stdout, stderr)
}

// NewTerragruntOptionsWithWritersContext creates a new TerragruntOptions object with the provided writers and context.
func NewTerragruntOptionsWithWritersContext(ctx context.Context, stdout, stderr io.Writer) *TerragruntOptions {
	opts := &TerragruntOptions{
		TerraformPath:                  DefaultWrappedPath,
=======
	return &TerragruntOptions{
		TFPath:                         DefaultWrappedPath,
>>>>>>> 485f8a34
		ExcludesFile:                   defaultExcludesFile,
		OriginalTerraformCommand:       "",
		TerraformCommand:               "",
		AutoInit:                       true,
		RunAllAutoApprove:              true,
		NonInteractive:                 false,
		TerraformCliArgs:               []string{},
		Env:                            map[string]string{},
		Source:                         "",
		SourceMap:                      map[string]string{},
		SourceUpdate:                   false,
		IgnoreDependencyErrors:         false,
		IgnoreDependencyOrder:          false,
		IgnoreExternalDependencies:     false,
		IncludeExternalDependencies:    false,
		Writer:                         stdout,
		ErrWriter:                      stderr,
		MaxFoldersToCheck:              DefaultMaxFoldersToCheck,
		AutoRetry:                      true,
		RetryMaxAttempts:               DefaultRetryMaxAttempts,
		RetrySleepInterval:             DefaultRetrySleepInterval,
		RetryableErrors:                cloner.Clone(DefaultRetryableErrors),
		ExcludeDirs:                    []string{},
		IncludeDirs:                    []string{},
		ModulesThatInclude:             []string{},
		StrictInclude:                  false,
		Parallelism:                    DefaultParallelism,
		Check:                          false,
		Diff:                           false,
		FetchDependencyOutputFromState: false,
		UsePartialParseConfigCache:     false,
		ForwardTFStdout:                false,
		JSONOut:                        DefaultJSONOutName,
		TerraformImplementation:        UnknownImpl,
		JSONDisableDependentModules:    false,
		RunTerragrunt: func(ctx context.Context, l log.Logger, opts *TerragruntOptions, r *report.Report) error {
			return errors.New(ErrRunTerragruntCommandNotSet)
		},
		ProviderCacheRegistryNames: defaultProviderCacheRegistryNames,
		OutputFolder:               "",
		JSONOutputFolder:           "",
		FeatureFlags:               xsync.NewMapOf[string, string](),
		ReadFiles:                  xsync.NewMapOf[string, []string](),
		StrictControls:             controls.New(),
		Experiments:                experiment.NewExperiments(),
		Telemetry:                  new(telemetry.Options),
		NoStackValidate:            false,
		NoStackGenerate:            false,
		VersionManagerFileName:     defaultVersionManagerFileName,
		NoAutoProviderCacheDir:     false,
		NoDependencyPrompt:         false,
	}

	// Run any registered options hooks
	RunHooks(ctx, opts)

	return opts
}

func NewTerragruntOptionsWithConfigPath(terragruntConfigPath string) (*TerragruntOptions, error) {
	return NewTerragruntOptionsWithConfigPathContext(context.Background(), terragruntConfigPath)
}

// NewTerragruntOptionsWithConfigPathContext creates a new TerragruntOptions configured with the given path and context.
func NewTerragruntOptionsWithConfigPathContext(ctx context.Context, terragruntConfigPath string) (*TerragruntOptions, error) {
	opts := NewTerragruntOptionsContext(ctx)
	opts.TerragruntConfigPath = terragruntConfigPath

	workingDir, downloadDir, err := DefaultWorkingAndDownloadDirs(terragruntConfigPath)
	if err != nil {
		return nil, errors.New(err)
	}

	opts.WorkingDir = workingDir
	opts.RootWorkingDir = workingDir
	opts.DownloadDir = downloadDir

	return opts, nil
}

// DefaultWorkingAndDownloadDirs gets the default working and download
// directories for the given Terragrunt config path.
func DefaultWorkingAndDownloadDirs(terragruntConfigPath string) (string, string, error) {
	workingDir := filepath.Dir(terragruntConfigPath)

	downloadDir, err := filepath.Abs(filepath.Join(workingDir, util.TerragruntCacheDir))
	if err != nil {
		return "", "", errors.New(err)
	}

	return filepath.ToSlash(workingDir), filepath.ToSlash(downloadDir), nil
}

// GetDefaultIAMAssumeRoleSessionName gets the default IAM assume role session name.
func GetDefaultIAMAssumeRoleSessionName() string {
	return fmt.Sprintf("terragrunt-%d", time.Now().UTC().UnixNano())
}

// NewTerragruntOptionsForTest creates a new TerragruntOptions object with reasonable defaults for test usage.
func NewTerragruntOptionsForTest(terragruntConfigPath string, options ...TerragruntOptionsFunc) (*TerragruntOptions, error) {
	formatter := format.NewFormatter(format.NewKeyValueFormatPlaceholders())
	formatter.SetDisabledColors(true)

	opts, err := NewTerragruntOptionsWithConfigPath(terragruntConfigPath)
	if err != nil {
		log.WithOptions(log.WithLevel(log.DebugLevel)).Errorf("%v\n", errors.New(err), log.WithFormatter(formatter))

		return nil, err
	}

	opts.NonInteractive = true

	for _, opt := range options {
		opt(opts)
	}

	return opts, nil
}

// OptionsFromContext tries to retrieve options from context, otherwise, returns its own instance.
func (opts *TerragruntOptions) OptionsFromContext(ctx context.Context) *TerragruntOptions {
	if val := ctx.Value(ContextKey); val != nil {
		if opts, ok := val.(*TerragruntOptions); ok {
			return opts
		}
	}

	return opts
}

// Clone performs a deep copy of `opts` with shadow copies of: interfaces, and funcs.
// Fields with "clone" tags can override this behavior.
func (opts *TerragruntOptions) Clone() *TerragruntOptions {
	newOpts := cloner.Clone(opts)

	return newOpts
}

// CloneWithConfigPath creates a copy of this TerragruntOptions, but with different values for the given variables. This is useful for
// creating a TerragruntOptions that behaves the same way, but is used for a Terraform module in a different folder.
//
// It also adjusts the given logger, as each cloned option has to use a working directory specific logger to enrich
// log output correctly.
func (opts *TerragruntOptions) CloneWithConfigPath(l log.Logger, configPath string) (log.Logger, *TerragruntOptions, error) {
	newOpts := opts.Clone()

	workingDir := filepath.Dir(configPath)

	newOpts.TerragruntConfigPath = configPath
	newOpts.WorkingDir = workingDir

	l = l.WithField(placeholders.WorkDirKeyName, workingDir)

	return l, newOpts, nil
}

// Check if argument is planfile TODO check file formatter
func checkIfPlanFile(arg string) bool {
	return util.IsFile(arg) && filepath.Ext(arg) == ".tfplan"
}

// Extract planfile from arguments list
func extractPlanFile(argsToInsert []string) (*string, []string) {
	planFile := ""

	var filteredArgs []string

	for _, arg := range argsToInsert {
		if checkIfPlanFile(arg) {
			planFile = arg
		} else {
			filteredArgs = append(filteredArgs, arg)
		}
	}

	if planFile != "" {
		return &planFile, filteredArgs
	}

	return nil, filteredArgs
}

// InsertTerraformCliArgs inserts the given argsToInsert after the terraform command argument, but before the remaining args.
func (opts *TerragruntOptions) InsertTerraformCliArgs(argsToInsert ...string) {
	planFile, restArgs := extractPlanFile(argsToInsert)

	commandLength := 1
	if util.ListContainsElement(TerraformCommandsWithSubcommand, opts.TerraformCliArgs[0]) {
		// Since these terraform commands require subcommands which may not always be properly passed by the user,
		// using util.Min to return the minimum to avoid potential out of bounds slice errors.
		commandLength = util.Min(minCommandLength, len(opts.TerraformCliArgs))
	}

	// Options must be inserted after command but before the other args
	// command is either 1 word or 2 words
	var args []string

	args = append(args, opts.TerraformCliArgs[:commandLength]...)
	args = append(args, restArgs...)
	args = append(args, opts.TerraformCliArgs[commandLength:]...)

	// check if planfile was extracted
	if planFile != nil {
		args = append(args, *planFile)
	}

	opts.TerraformCliArgs = args
}

// AppendTerraformCliArgs appends the given argsToAppend after the current TerraformCliArgs.
func (opts *TerragruntOptions) AppendTerraformCliArgs(argsToAppend ...string) {
	opts.TerraformCliArgs = append(opts.TerraformCliArgs, argsToAppend...)
}

// TerraformDataDir returns Terraform data directory (.terraform by default, overridden by $TF_DATA_DIR envvar)
func (opts *TerragruntOptions) TerraformDataDir() string {
	if tfDataDir, ok := opts.Env["TF_DATA_DIR"]; ok {
		return tfDataDir
	}

	return DefaultTFDataDir
}

// DataDir returns the Terraform data directory prepended with the working directory path,
// or just the Terraform data directory if it is an absolute path.
func (opts *TerragruntOptions) DataDir() string {
	tfDataDir := opts.TerraformDataDir()
	if filepath.IsAbs(tfDataDir) {
		return tfDataDir
	}

	return util.JoinPath(opts.WorkingDir, tfDataDir)
}

// AppendReadFile appends to the list of files read by a given unit.
func (opts *TerragruntOptions) AppendReadFile(file, unit string) {
	if opts.ReadFiles == nil {
		opts.ReadFiles = xsync.NewMapOf[string, []string]()
	}

	units, ok := opts.ReadFiles.Load(file)
	if !ok {
		opts.ReadFiles.Store(file, []string{unit})
		return
	}

	if slices.Contains(units, unit) {
		return
	}

	// Atomic insert
	// https://github.com/puzpuzpuz/xsync/issues/123#issuecomment-1963458519
	_, _ = opts.ReadFiles.Compute(file, func(oldUnits []string, loaded bool) ([]string, bool) {
		var newUnits []string

		if loaded {
			newUnits = append(make([]string, 0, len(oldUnits)+1), oldUnits...)
			newUnits = append(newUnits, unit)
		} else {
			newUnits = []string{unit}
		}

		return newUnits, false
	})
}

// DidReadFile checks if a given file was read by a given unit.
func (opts *TerragruntOptions) DidReadFile(file, unit string) bool {
	if opts.ReadFiles == nil {
		return false
	}

	units, ok := opts.ReadFiles.Load(file)
	if !ok {
		return false
	}

	return slices.Contains(units, unit)
}

// CloneReadFiles creates a copy of the ReadFiles map.
func (opts *TerragruntOptions) CloneReadFiles(readFiles *xsync.MapOf[string, []string]) {
	if readFiles == nil {
		return
	}

	readFiles.Range(func(key string, units []string) bool {
		for _, unit := range units {
			opts.AppendReadFile(key, unit)
		}

		return true
	})
}

// identifyDefaultWrappedExecutable returns default path used for wrapped executable.
func identifyDefaultWrappedExecutable(ctx context.Context) string {
	if util.IsCommandExecutable(ctx, TofuDefaultPath, "-version") {
		return TofuDefaultPath
	}
	// fallback to Terraform if tofu is not available
	return TerraformDefaultPath
}

// EngineOptions Options for the Terragrunt engine.
type EngineOptions struct {
	Meta    map[string]any
	Source  string
	Version string
	Type    string
}

// ErrorsConfig extracted errors handling configuration.
type ErrorsConfig struct {
	Retry  map[string]*RetryConfig
	Ignore map[string]*IgnoreConfig
}

// RetryConfig represents the configuration for retrying specific errors.
type RetryConfig struct {
	Name             string
	RetryableErrors  []*ErrorsPattern
	MaxAttempts      int
	SleepIntervalSec int
}

// IgnoreConfig represents the configuration for ignoring specific errors.
type IgnoreConfig struct {
	Signals         map[string]any
	Name            string
	Message         string
	IgnorableErrors []*ErrorsPattern
}

type ErrorsPattern struct {
	Pattern  *regexp.Regexp `clone:"shadowcopy"`
	Negative bool
}

// RunWithErrorHandling runs the given operation and handles any errors according to the configuration.
func (opts *TerragruntOptions) RunWithErrorHandling(ctx context.Context, l log.Logger, r *report.Report, operation func() error) error {
	if opts.Errors == nil {
		return operation()
	}

	currentAttempt := 1

	for {
		err := operation()
		if err == nil {
			return nil
		}

		// Process the error through our error handling configuration
		action, processErr := opts.Errors.ProcessError(l, err, currentAttempt)
		if processErr != nil {
			return fmt.Errorf("error processing error handling rules: %w", processErr)
		}

		if action == nil {
			return err
		}

		if action.ShouldIgnore {
			l.Warnf("Ignoring error, reason: %s", action.IgnoreMessage)

			// Handle ignore signals if any are configured
			if len(action.IgnoreSignals) > 0 {
				if err := opts.handleIgnoreSignals(l, action.IgnoreSignals); err != nil {
					return err
				}
			}

			if opts.Experiments.Evaluate(experiment.Report) {
				run, err := r.GetRun(opts.WorkingDir)
				if err != nil {
					return err
				}

				if err := r.EndRun(
					run.Path,
					report.WithResult(report.ResultSucceeded),
					report.WithReason(report.ReasonErrorIgnored),
					report.WithCauseIgnoreBlock(action.IgnoreBlockName),
				); err != nil {
					return err
				}
			}

			return nil
		}

		if action.ShouldRetry {
			l.Warnf(
				"Encountered retryable error: %s\nAttempt %d of %d. Waiting %d second(s) before retrying...",
				action.RetryMessage,
				currentAttempt,
				action.RetryAttempts,
				action.RetrySleepSecs,
			)

			if opts.Experiments.Evaluate(experiment.Report) {
				// Assume the retry will succeed.
				run, err := r.GetRun(opts.WorkingDir)
				if err != nil {
					return err
				}

				if err := r.EndRun(
					run.Path,
					report.WithResult(report.ResultSucceeded),
					report.WithReason(report.ReasonRetrySucceeded),
					report.WithCauseRetryBlock(action.RetryBlockName),
				); err != nil {
					return err
				}
			}

			// Sleep before retry
			select {
			case <-time.After(time.Duration(action.RetrySleepSecs) * time.Second):
				// try again
			case <-ctx.Done():
				return errors.New(ctx.Err())
			}

			currentAttempt++

			continue
		}

		return err
	}
}

func (opts *TerragruntOptions) handleIgnoreSignals(l log.Logger, signals map[string]any) error {
	workingDir := opts.WorkingDir
	signalsFile := filepath.Join(workingDir, DefaultSignalsFile)

	signalsJSON, err := json.MarshalIndent(signals, "", "  ")
	if err != nil {
		return err
	}

	const ownerPerms = 0o644

	l.Warnf("Writing error signals to %s", signalsFile)

	if err := os.WriteFile(signalsFile, signalsJSON, ownerPerms); err != nil {
		return fmt.Errorf("failed to write signals file %s: %w", signalsFile, err)
	}

	return nil
}

// ErrorAction represents the action to take when an error occurs
type ErrorAction struct {
	IgnoreSignals   map[string]any
	IgnoreBlockName string
	RetryBlockName  string
	IgnoreMessage   string
	RetryMessage    string
	RetryAttempts   int
	RetrySleepSecs  int
	ShouldIgnore    bool
	ShouldRetry     bool
}

// ProcessError evaluates an error against the configuration and returns the appropriate action
func (c *ErrorsConfig) ProcessError(l log.Logger, err error, currentAttempt int) (*ErrorAction, error) {
	if err == nil {
		return nil, nil
	}

	errStr := extractErrorMessage(err)
	action := &ErrorAction{}

	l.Debugf("Processing error message: %s", errStr)

	// First check ignore rules
	for _, ignoreBlock := range c.Ignore {
		isIgnorable := matchesAnyRegexpPattern(errStr, ignoreBlock.IgnorableErrors)
		if isIgnorable {
			action.IgnoreBlockName = ignoreBlock.Name
			action.ShouldIgnore = true
			action.IgnoreMessage = ignoreBlock.Message
			action.IgnoreSignals = make(map[string]any)

			// Convert cty.Value map to regular map
			maps.Copy(action.IgnoreSignals, ignoreBlock.Signals)

			return action, nil
		}
	}

	// Then check retry rules
	for _, retryBlock := range c.Retry {
		isRetryable := matchesAnyRegexpPattern(errStr, retryBlock.RetryableErrors)
		if isRetryable {
			if currentAttempt >= retryBlock.MaxAttempts {
				return nil, errors.New(fmt.Sprintf("max retry attempts (%d) reached for error: %v",
					retryBlock.MaxAttempts, err))
			}

			action.RetryMessage = retryBlock.Name
			action.ShouldRetry = true
			action.RetryAttempts = retryBlock.MaxAttempts
			action.RetrySleepSecs = retryBlock.SleepIntervalSec

			return action, nil
		}
	}

	return nil, err
}

func extractErrorMessage(err error) string {
	// fetch the error string and remove any ASCII escape sequences
	multilineText := log.RemoveAllASCISeq(err.Error())
	errorText := errorCleanPattern.ReplaceAllString(multilineText, " ")

	return strings.Join(strings.Fields(errorText), " ")
}

// matchesAnyRegexpPattern checks if the input string matches any of the provided compiled patterns
func matchesAnyRegexpPattern(input string, patterns []*ErrorsPattern) bool {
	for _, pattern := range patterns {
		isNegative := pattern.Negative
		matched := pattern.Pattern.MatchString(input)

		if matched {
			return !isNegative
		}
	}

	return false
}

// ErrRunTerragruntCommandNotSet is a custom error type indicating that the command is not set.
var ErrRunTerragruntCommandNotSet = errors.New("the RunTerragrunt option has not been set on this TerragruntOptions object")<|MERGE_RESOLUTION|>--- conflicted
+++ resolved
@@ -410,18 +410,13 @@
 }
 
 func NewTerragruntOptionsWithWriters(stdout, stderr io.Writer) *TerragruntOptions {
-<<<<<<< HEAD
 	return NewTerragruntOptionsWithWritersContext(context.Background(), stdout, stderr)
 }
 
 // NewTerragruntOptionsWithWritersContext creates a new TerragruntOptions object with the provided writers and context.
 func NewTerragruntOptionsWithWritersContext(ctx context.Context, stdout, stderr io.Writer) *TerragruntOptions {
 	opts := &TerragruntOptions{
-		TerraformPath:                  DefaultWrappedPath,
-=======
-	return &TerragruntOptions{
 		TFPath:                         DefaultWrappedPath,
->>>>>>> 485f8a34
 		ExcludesFile:                   defaultExcludesFile,
 		OriginalTerraformCommand:       "",
 		TerraformCommand:               "",
