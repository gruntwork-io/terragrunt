--- conflicted
+++ resolved
@@ -117,13 +117,16 @@
 	SourceMap map[string]string
 	// Environment variables at runtime
 	Env map[string]string
+	// IAM Role options that should be used when authenticating to AWS.
+	IAMRoleOptions IAMRoleOptions
+	// IAM Role options set from command line.
+	OriginalIAMRoleOptions IAMRoleOptions
 	// The Token for authentication to the Terragrunt Provider Cache server.
 	ProviderCacheToken string
 	// Current Terraform command being executed by Terragrunt
 	TerraformCommand string
 	// StackOutputFormat format how the stack output is rendered.
-	StackOutputFormat string
-	// Path to the Terragrunt stack config file.
+	StackOutputFormat         string
 	TerragruntStackConfigPath string
 	// Location of the original Terragrunt config file.
 	OriginalTerragruntConfigPath string
@@ -169,21 +172,12 @@
 	ScaffoldOutputFolder string
 	// Root directory for graph command.
 	GraphRoot string
-<<<<<<< HEAD
-	// StackAction represents the stack action being performed (e.g., "generate").
-	StackAction string
-	// IAM Role options that should be used when authenticating to AWS.
-	IAMRoleOptions IAMRoleOptions
-	// IAM Role options set from command line.
-	OriginalIAMRoleOptions IAMRoleOptions
-=======
 	// Path to the report file.
 	ReportFile string
 	// Report format.
 	ReportFormat report.Format
 	// Path to the report schema file.
 	ReportSchemaFile string
->>>>>>> d2788492
 	// CLI args that are intended for Terraform (i.e. all the CLI args except the --terragrunt ones)
 	TerraformCliArgs cli.Args
 	// Unix-style glob of directories to include when running *-all commands
@@ -280,7 +274,7 @@
 	RunAllAutoApprove bool
 	// If set to true, delete the contents of the temporary folder before downloading Terraform source code into it
 	SourceUpdate bool
-	// HCLValidateStrict is a strict mode for HCL validation files. When it's set to false the command will only return an error if required inputs are missing from all input sources (env vars, var files, etc). When it's set to true, an error will be returned if required inputs are missing or if unused variables are passed to Terragrunt.
+	// HCLValidateStrict is a strict mode for HCL validation files. When it's set to false the command will only return an error if required inputs are missing from all input sources (env vars, var files, etc). When it's set to true, an error will be returned if required inputs are missing or if unused variables are passed to Terragrunt.",
 	HCLValidateStrict bool
 	// HCLValidateInputs checks if the terragrunt configured inputs align with the terraform defined variables.
 	HCLValidateInputs bool
