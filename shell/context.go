package shell

import (
	"context"

	"github.com/gruntwork-io/terragrunt/internal/cache"
	"github.com/gruntwork-io/terragrunt/pkg/cli"
	"github.com/gruntwork-io/terragrunt/util"

	"github.com/gruntwork-io/terragrunt/options"
)

const (
	TerraformCommandContextKey ctxKey = iota
	RunCmdCacheContextKey      ctxKey = iota

	runCmdCacheName = "runCmdCache"
)

type ctxKey byte

<<<<<<< HEAD
=======
// RunShellCommandFunc is a context value for `TerraformCommandContextKey` key, used to intercept shell commands.
>>>>>>> 80093004
type RunShellCommandFunc func(ctx context.Context, opts *options.TerragruntOptions, args cli.Args) (*util.CmdOutput, error)

func ContextWithTerraformCommandHook(ctx context.Context, fn RunShellCommandFunc) context.Context {
	ctx = context.WithValue(ctx, RunCmdCacheContextKey, cache.NewCache[string](runCmdCacheName))
	return context.WithValue(ctx, TerraformCommandContextKey, fn)
}

// TerraformCommandHookFromContext returns `RunShellCommandFunc` from the context if it has been set, otherwise returns nil.
func TerraformCommandHookFromContext(ctx context.Context) RunShellCommandFunc {
	if val := ctx.Value(TerraformCommandContextKey); val != nil {
		if val, ok := val.(RunShellCommandFunc); ok {
			return val
		}
	}

	return nil
}<|MERGE_RESOLUTION|>--- conflicted
+++ resolved
@@ -19,10 +19,7 @@
 
 type ctxKey byte
 
-<<<<<<< HEAD
-=======
 // RunShellCommandFunc is a context value for `TerraformCommandContextKey` key, used to intercept shell commands.
->>>>>>> 80093004
 type RunShellCommandFunc func(ctx context.Context, opts *options.TerragruntOptions, args cli.Args) (*util.CmdOutput, error)
 
 func ContextWithTerraformCommandHook(ctx context.Context, fn RunShellCommandFunc) context.Context {
