--- conflicted
+++ resolved
@@ -10,13 +10,8 @@
 	"github.com/gruntwork-io/terragrunt/options"
 )
 
-<<<<<<< HEAD
-// PromptUserForInput prompts the user for text in the CLI. Returns the text entered by the user.
-func PromptUserForInput(prompt string, terragruntOptions *options.TerragruntOptions) (string, error) {
-=======
 // Prompt the user for text in the CLI. Returns the text entered by the user.
 func PromptUserForInput(ctx context.Context, prompt string, terragruntOptions *options.TerragruntOptions) (string, error) {
->>>>>>> 68e95e12
 	// We are writing directly to ErrWriter so the prompt is always visible
 	// no matter what logLevel is configured. If `--non-interactive` is set, we log both prompt and
 	// a message about assuming `yes` to Debug, so
@@ -62,16 +57,9 @@
 	}
 }
 
-<<<<<<< HEAD
-// PromptUserForYesNo prompts the user for a yes/no response and return true if they entered yes.
-func PromptUserForYesNo(prompt string, terragruntOptions *options.TerragruntOptions) (bool, error) {
-	resp, err := PromptUserForInput(prompt+" (y/n) ", terragruntOptions)
-
-=======
 // Prompt the user for a yes/no response and return true if they entered yes.
 func PromptUserForYesNo(ctx context.Context, prompt string, terragruntOptions *options.TerragruntOptions) (bool, error) {
 	resp, err := PromptUserForInput(ctx, prompt+" (y/n) ", terragruntOptions)
->>>>>>> 68e95e12
 	if err != nil {
 		return false, errors.WithStackTrace(err)
 	}
