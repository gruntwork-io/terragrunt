--- conflicted
+++ resolved
@@ -143,29 +143,7 @@
 		)
 
 		// redirect output through logger with json wrapping
-<<<<<<< HEAD
-		if terragruntOptions.JSONLogFormat && terragruntOptions.TerraformLogsToJSON {
-			jsonWriter := terragruntOptions.Logger.Logger.WithField("workingDir", terragruntOptions.WorkingDir).WithField("executedCommandArgs", args)
-			jsonWriter.Logger.Out = outWriter
-			outWriter = jsonWriter.Writer()
-
-			jsonErrorWriter := terragruntOptions.Logger.Logger.WithField("workingDir", terragruntOptions.WorkingDir).WithField("executedCommandArgs", args)
-			jsonErrorWriter.Logger.Out = errWriter
-			errWriter = jsonErrorWriter.WriterLevel(logrus.ErrorLevel)
-		} else {
-			errWriter = log.TFStderrWriter(
-				errWriter,
-				terragruntOptions.Logger.Logger.Formatter,
-				terragruntOptions.OutputPrefix,
-				terragruntOptions.TerraformPath,
-			)
-
-			if terragruntOptions.ForwardTFStdout || shouldForceForwardTFStdout(args) {
-				outWriter = util.WriterNotifier(outWriter, func(p []byte) {
-					terragruntOptions.Logger.Infof("Retrieved output from %s", terragruntOptions.RelativeTerragruntConfigPath)
-				})
-=======
-		if opts.JsonLogFormat && opts.TerraformLogsToJson {
+		if opts.JSONLogFormat && opts.TerraformLogsToJSON {
 			logger := opts.Logger.WithField("workingDir", opts.WorkingDir).WithField("executedCommandArgs", args)
 			outWriter = logger.WithOptions(log.WithOutput(errWriter)).Writer()
 			errWriter = logger.WithOptions(log.WithOutput(errWriter)).WriterLevel(log.ErrorLevel)
@@ -177,7 +155,6 @@
 						opts.Logger.Infof("Retrieved output from %s", opts.TerraformPath)
 					})
 				}
->>>>>>> 68e95e12
 			} else {
 				logger := opts.Logger.WithField(format.TFBinaryKeyName, filepath.Base(opts.TerraformPath))
 
