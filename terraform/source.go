--- conflicted
+++ resolved
@@ -90,11 +90,7 @@
 			return hash, nil
 		}
 
-<<<<<<< HEAD
-		src.Logger.WithError(err).Warningf("Could not encode version for local source")
-=======
-		terraformSource.Logger.WithError(err).Warnf("Could not encode version for local source")
->>>>>>> 68e95e12
+		src.Logger.WithError(err).Warnf("Could not encode version for local source")
 
 		return "", err
 	}
@@ -281,13 +277,8 @@
 // (//), which typically represents the root of a modules repo (e.g. github.com/foo/infrastructure-modules) and the
 // path is everything after the double slash. If there is no double-slash in the URL, the root repo is the entire
 // sourceUrl and the path is an empty string.
-<<<<<<< HEAD
-func SplitSourceURL(sourceURL *url.URL, logger *logrus.Entry) (*url.URL, string, error) {
+func SplitSourceURL(sourceURL *url.URL, logger log.Logger) (*url.URL, string, error) {
 	pathSplitOnDoubleSlash := strings.SplitN(sourceURL.Path, "//", 2) //nolint:mnd
-=======
-func SplitSourceUrl(sourceUrl *url.URL, logger log.Logger) (*url.URL, string, error) {
-	pathSplitOnDoubleSlash := strings.SplitN(sourceUrl.Path, "//", 2) //nolint:mnd
->>>>>>> 68e95e12
 
 	if len(pathSplitOnDoubleSlash) > 1 {
 		sourceURLModifiedPath, err := parseSourceURL(sourceURL.String())
@@ -307,11 +298,7 @@
 	_, err := os.Stat(sourceURL.Path)
 	if err != nil {
 		// log warning message to notify user that sourceUrl.Path may not work
-<<<<<<< HEAD
-		logger.Warningf("No double-slash (//) found in source URL %s. Relative paths in downloaded Terraform code may not work.", sourceURL.Path)
-=======
-		logger.Warnf("No double-slash (//) found in source URL %s. Relative paths in downloaded Terraform code may not work.", sourceUrl.Path)
->>>>>>> 68e95e12
+		logger.Warnf("No double-slash (//) found in source URL %s. Relative paths in downloaded Terraform code may not work.", sourceURL.Path)
 	}
 
 	return sourceURL, "", nil
