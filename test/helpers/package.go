--- conflicted
+++ resolved
@@ -85,15 +85,10 @@
 
 	t.Logf("Copying %s to %s", environmentPath, tmpDir)
 
-<<<<<<< HEAD
-	err := util.CopyFolderContents(createLogger(), environmentPath, util.JoinPath(tmpDir, environmentPath), ".terragrunt-test", includeInCopy)
-	require.NoError(t, err)
-=======
 	require.NoError(
 		t,
 		util.CopyFolderContents(createLogger(), environmentPath, util.JoinPath(tmpDir, environmentPath), ".terragrunt-test", includeInCopy, nil),
 	)
->>>>>>> b29b6d31
 
 	return tmpDir
 }
