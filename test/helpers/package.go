--- conflicted
+++ resolved
@@ -746,7 +746,6 @@
 	return major > requiredMajor || (major == requiredMajor && minor >= requiredMinor)
 }
 
-<<<<<<< HEAD
 // IsOpenTofuInstalled checks if OpenTofu is installed.
 func IsOpenTofuInstalled() bool {
 	return util.IsCommandExecutable(TofuBinary, "-version")
@@ -755,7 +754,8 @@
 // IsTerraformInstalled checks if Terraform is installed.
 func IsTerraformInstalled() bool {
 	return util.IsCommandExecutable(TerraformBinary, "-version")
-=======
+}
+
 // IsNativeS3LockingSupported checks if the installed Terraform binary supports native S3 locking.
 // This is the case when using Terraform 1.11 or higher, or using OpenTofu 1.10 or higher.
 func IsNativeS3LockingSupported(t *testing.T) bool {
@@ -797,7 +797,6 @@
 	require.NoError(t, err)
 
 	return major > tofuRequiredMajor || (major == tofuRequiredMajor && minor >= tofuRequiredMinor)
->>>>>>> 0f5b3963
 }
 
 func FindFilesWithExtension(dir string, ext string) ([]string, error) {
