// Package helpers provides helper functions for tests.
package helpers

import (
	"archive/zip"
	"bytes"
	"context"
	"crypto/rand"
	"crypto/rsa"
	"crypto/tls"
	"crypto/x509"
	"crypto/x509/pkix"
	"encoding/json"
	"encoding/pem"
	"fmt"
	"io"
	"io/fs"
	"math/big"
	mathRand "math/rand"
	"net"
	"net/http"
	"net/url"
	"os/exec"
	"regexp"
	"sort"
	"strconv"
	"strings"
	"time"

	"github.com/gruntwork-io/terragrunt/awshelper"
	"github.com/gruntwork-io/terragrunt/pkg/log"

	"os"
	"path/filepath"
	"testing"

	"github.com/NYTimes/gziphandler"
	"github.com/aws/aws-sdk-go-v2/aws"
	"github.com/aws/aws-sdk-go/service/dynamodb"
	"github.com/aws/aws-sdk-go/service/s3"
	"github.com/gruntwork-io/go-commons/version"
	"github.com/gruntwork-io/terragrunt/cli"
	"github.com/gruntwork-io/terragrunt/cli/commands/run"
	"github.com/gruntwork-io/terragrunt/internal/errors"
	"github.com/gruntwork-io/terragrunt/options"
	"github.com/gruntwork-io/terragrunt/pkg/log/format"
	"github.com/gruntwork-io/terragrunt/util"
	"github.com/stretchr/testify/assert"
	"github.com/stretchr/testify/require"
)

const (
	TerraformFolder = ".terraform"

	TerraformState = "terraform.tfstate"

	TerraformRemoteStateS3Region = "us-west-2"

	TerraformStateBackup = "terraform.tfstate.backup"
	TerragruntCache      = ".terragrunt-cache"

	TerraformBinary = "terraform"
	TofuBinary      = "tofu"

	TerragruntDebugFile = "terragrunt-debug.tfvars.json"

	// Repeated right now, but it might not be later.
	TestFixtureOutDir = "fixtures/out-dir"

	readPermissions      = 0444
	readWritePermissions = 0666
	allPermissions       = 0777

	caKeyBits = 4096
)

type TerraformOutput struct {
	Type      any  `json:"Type"`
	Value     any  `json:"Value"`
	Sensitive bool `json:"Sensitive"`
}

func CopyEnvironment(t *testing.T, environmentPath string, includeInCopy ...string) string {
	t.Helper()

	tmpDir := t.TempDir()

	t.Logf("Copying %s to %s", environmentPath, tmpDir)

	require.NoError(
		t,
		util.CopyFolderContents(createLogger(), environmentPath, util.JoinPath(tmpDir, environmentPath), ".terragrunt-test", includeInCopy, nil),
	)

	return tmpDir
}

func CreateTmpTerragruntConfig(t *testing.T, templatesPath string, s3BucketName string, lockTableName string, configFileName string) string {
	t.Helper()

	tmpFolder := t.TempDir()

	tmpTerragruntConfigFile := util.JoinPath(tmpFolder, configFileName)
	originalTerragruntConfigPath := util.JoinPath(templatesPath, configFileName)
	CopyTerragruntConfigAndFillPlaceholders(t, originalTerragruntConfigPath, tmpTerragruntConfigFile, s3BucketName, lockTableName, "not-used")

	return tmpTerragruntConfigFile
}

func CreateTmpTerragruntConfigContent(t *testing.T, contents string, configFileName string) string {
	t.Helper()

	tmpFolder := t.TempDir()

	tmpTerragruntConfigFile := util.JoinPath(tmpFolder, configFileName)

	if err := os.WriteFile(tmpTerragruntConfigFile, []byte(contents), readPermissions); err != nil {
		t.Fatalf("Error writing temp Terragrunt config to %s: %v", tmpTerragruntConfigFile, err)
	}

	return tmpTerragruntConfigFile
}

func CopyTerragruntConfigAndFillPlaceholders(t *testing.T, configSrcPath string, configDestPath string, s3BucketName string, lockTableName string, region string) {
	t.Helper()

	CopyAndFillMapPlaceholders(t, configSrcPath, configDestPath, map[string]string{
		"__FILL_IN_BUCKET_NAME__":      s3BucketName,
		"__FILL_IN_LOCK_TABLE_NAME__":  lockTableName,
		"__FILL_IN_REGION__":           region,
		"__FILL_IN_LOGS_BUCKET_NAME__": s3BucketName + "-tf-state-logs",
	})
}

func CopyAndFillMapPlaceholders(t *testing.T, srcPath string, destPath string, placeholders map[string]string) {
	t.Helper()

	contents, err := util.ReadFileAsString(srcPath)
	require.NoError(t, err, "Error reading file at %s: %v", srcPath, err)

	// iterate over placeholders and replace placeholders
	for k, v := range placeholders {
		contents = strings.ReplaceAll(contents, k, v)
	}

	err = os.WriteFile(destPath, []byte(contents), readPermissions)
	require.NoError(t, err, "Error writing temp file to %s: %v", destPath, err)
}

// UniqueID returns a unique (ish) id we can attach to resources and tfstate files so they don't conflict with each other
// Uses base 62 to generate a 6 character string that's unlikely to collide with the handful of tests we run in
// parallel. Based on code here: http://stackoverflow.com/a/9543797/483528
func UniqueID() string {
	const (
		base62Chars    = "0123456789ABCDEFGHIJKLMNOPQRSTUVWXYZabcdefghijklmnopqrstuvwxyz"
		uniqueIDLength = 6 // Should be good for 62^6 = 56+ billion combinations
	)

	var out bytes.Buffer

	for range uniqueIDLength {
		out.WriteByte(base62Chars[mathRand.Intn(len(base62Chars))])
	}

	return out.String()
}

// CreateS3ClientForTest creates a S3 client we can use at test time. If there are any errors creating the client, fail the test.
func CreateS3ClientForTest(t *testing.T, awsRegion string) *s3.S3 {
	t.Helper()

	mockOptions, err := options.NewTerragruntOptionsForTest("aws_s3_test")
	require.NoError(t, err, "Error creating mockOptions")

	awsConfig := &awshelper.AwsSessionConfig{Region: awsRegion}

	session, err := awshelper.CreateAwsSession(awsConfig, mockOptions)
	require.NoError(t, err, "Error creating S3 client")

	return s3.New(session)
}

// CreateDynamoDBClientForTest creates a DynamoDB client we can use at test time. If there are any errors creating the client, fail the test.
func CreateDynamoDBClientForTest(t *testing.T, awsRegion, awsProfile, iamRoleArn string) *dynamodb.DynamoDB {
	t.Helper()

	mockOptions, err := options.NewTerragruntOptionsForTest("aws_dynamodb_test")
	require.NoError(t, err, "Error creating mockOptions")

	sessionConfig := &awshelper.AwsSessionConfig{
		Region:  awsRegion,
		Profile: awsProfile,
		RoleArn: iamRoleArn,
	}

	session, err := awshelper.CreateAwsSession(sessionConfig, mockOptions)
	require.NoError(t, err, "Error creating DynamoDB client")

	return dynamodb.New(session)
}

// DeleteS3Bucket deletes the specified S3 bucket potentially with error to clean up after a test.
func DeleteS3Bucket(t *testing.T, awsRegion string, bucketName string, opts ...options.TerragruntOptionsFunc) error {
	t.Helper()

	client := CreateS3ClientForTest(t, awsRegion)

	t.Logf("Deleting test s3 bucket %s", bucketName)

	out, err := client.ListObjectVersions(&s3.ListObjectVersionsInput{Bucket: aws.String(bucketName)})
	if err != nil {
		t.Logf("Failed to list object versions in s3 bucket %s: %v", bucketName, err)
		return err
	}

	objectIdentifiers := []*s3.ObjectIdentifier{}
	for _, version := range out.Versions {
		objectIdentifiers = append(objectIdentifiers, &s3.ObjectIdentifier{
			Key:       version.Key,
			VersionId: version.VersionId,
		})
	}

	if len(objectIdentifiers) > 0 {
		deleteInput := &s3.DeleteObjectsInput{
			Bucket: aws.String(bucketName),
			Delete: &s3.Delete{Objects: objectIdentifiers},
		}
		if _, err := client.DeleteObjects(deleteInput); err != nil {
			t.Logf("Error deleting all versions of all objects in bucket %s: %v", bucketName, err)
			return err
		}
	}

	if _, err := client.DeleteBucket(&s3.DeleteBucketInput{Bucket: aws.String(bucketName)}); err != nil {
		t.Logf("Failed to delete S3 bucket %s: %v", bucketName, err)
		return err
	}

	return nil
}

func FileIsInFolder(t *testing.T, name string, path string) bool {
	t.Helper()

	found := false
	err := filepath.Walk(path, func(path string, info os.FileInfo, err error) error {
		require.NoError(t, err)

		if filepath.Base(path) == name {
			found = true
		}

		return nil
	})

	require.NoError(t, err)

	return found
}

func RunValidateAllWithIncludeAndGetIncludedModules(t *testing.T, rootModulePath string, includeModulePaths []string, strictInclude bool) []string {
	t.Helper()

	cmdParts := []string{
<<<<<<< HEAD
		"terragrunt", "run", "--all", "validate",
		"--terragrunt-non-interactive",
		"--terragrunt-log-level", "debug",
		"--terragrunt-working-dir", rootModulePath,
=======
		"terragrunt", "run-all", "validate",
		"--non-interactive",
		"--log-level", "debug",
		"--working-dir", rootModulePath,
>>>>>>> c812c171
	}

	for _, module := range includeModulePaths {
		cmdParts = append(cmdParts, "--queue-include-dir", module)
	}

	if strictInclude {
		cmdParts = append(cmdParts, "--queue-strict-include")
	}

	cmd := strings.Join(cmdParts, " ")

	validateAllStdout := bytes.Buffer{}
	validateAllStderr := bytes.Buffer{}
	err := RunTerragruntCommand(
		t,
		cmd,
		&validateAllStdout,
		&validateAllStderr,
	)

	LogBufferContentsLineByLine(t, validateAllStdout, "run --all validate stdout")
	LogBufferContentsLineByLine(t, validateAllStderr, "run --all validate stderr")

	require.NoError(t, err)

	require.NoError(t, err)

	includedModulesRegexp, err := regexp.Compile(`=> Module (.+) \(excluded: (true|false)`)
	require.NoError(t, err)

	matches := includedModulesRegexp.FindAllStringSubmatch(validateAllStderr.String(), -1)
	includedModules := []string{}

	for _, match := range matches {
		if match[2] == "false" {
			includedModules = append(includedModules, GetPathRelativeTo(t, match[1], rootModulePath))
		}
	}

	sort.Strings(includedModules)

	return includedModules
}

func GetPathRelativeTo(t *testing.T, path string, basePath string) string {
	t.Helper()

	relPath, err := util.GetPathRelativeTo(path, basePath)
	require.NoError(t, err)

	return relPath
}

func GetPathsRelativeTo(t *testing.T, basePath string, paths []string) []string {
	t.Helper()

	relPaths := make([]string, len(paths))

	for i, path := range paths {
		relPath, err := util.GetPathRelativeTo(path, basePath)
		require.NoError(t, err)

		relPaths[i] = relPath
	}

	return relPaths
}

func createLogger() log.Logger {
	formatter := format.NewFormatter(format.NewKeyValueFormatPlaceholders())
	formatter.SetDisabledColors(true)

	return log.New(log.WithLevel(log.DebugLevel), log.WithFormatter(formatter))
}

func TestRunAllPlan(t *testing.T, args string) (string, string, string, error) {
	t.Helper()

	tmpEnvPath := CopyEnvironment(t, TestFixtureOutDir)
	CleanupTerraformFolder(t, tmpEnvPath)
	testPath := util.JoinPath(tmpEnvPath, TestFixtureOutDir)

	// run plan with output directory
<<<<<<< HEAD
	stdout, stderr, err := RunTerragruntCommandWithOutput(t, fmt.Sprintf("terraform run --all plan --terragrunt-non-interactive --terragrunt-log-level trace --terragrunt-working-dir %s %s", testPath, args))
=======
	stdout, stderr, err := RunTerragruntCommandWithOutput(t, fmt.Sprintf("terraform run-all plan --non-interactive --log-level trace --working-dir %s %s", testPath, args))
>>>>>>> c812c171

	return tmpEnvPath, stdout, stderr, err
}

func RunNetworkMirrorServer(t *testing.T, ctx context.Context, urlPrefix, providerDir, token string) *url.URL {
	t.Helper()

	serverTLSConf, clientTLSConf := certSetup(t)

	http.DefaultTransport = &http.Transport{
		TLSClientConfig: clientTLSConf,
	}

	mux := http.NewServeMux()

	fs := http.FileServer(http.Dir(providerDir))

	withGz := gziphandler.GzipHandler(http.StripPrefix(urlPrefix, fs))

	mux.HandleFunc(urlPrefix, func(resp http.ResponseWriter, req *http.Request) {
		if token != "" {
			authHeaders := req.Header.Values("Authorization")
			assert.Contains(t, authHeaders, "Bearer "+token)
		}

		withGz.ServeHTTP(resp, req)
	})

	ln, err := tls.Listen("tcp", "localhost:8888", serverTLSConf)
	require.NoError(t, err)

	server := &http.Server{
		Addr:    ln.Addr().String(),
		Handler: mux,
	}

	go func() {
		err := server.Serve(ln)
		assert.NoError(t, err)
	}()

	go func() {
		<-ctx.Done()
		err := server.Shutdown(ctx)
		assert.NoError(t, err)
	}()

	return &url.URL{
		Scheme: "https",
		Host:   ln.Addr().String(),
		Path:   urlPrefix,
	}
}

type FakeProvider struct {
	RegistryName string
	Namespace    string
	Name         string
	Version      string
	PlatformOS   string
	PlatformArch string
}

func (provider *FakeProvider) archiveName() string {
	return fmt.Sprintf("terraform-provider-%s_%s_%s_%s.zip", provider.Name, provider.Version, provider.PlatformOS, provider.PlatformArch)
}

func (provider *FakeProvider) filename() string {
	return fmt.Sprintf("terraform-provider-%s_v%s_x5", provider.Name, provider.Version)
}

func (provider *FakeProvider) CreateMirror(t *testing.T, rootDir string) {
	t.Helper()

	providerDir := filepath.Join(rootDir, provider.RegistryName, provider.Namespace, provider.Name)

	err := os.MkdirAll(providerDir, os.ModePerm)
	require.NoError(t, err)

	provider.createIndexJSON(t, providerDir)
	provider.createVersionJSON(t, providerDir)
	provider.createZipArchive(t, providerDir)
}

func (provider *FakeProvider) createVersionJSON(t *testing.T, providerDir string) {
	t.Helper()

	type VersionProvider struct {
		URL    string   `json:"url"`
		Hashes []string `json:"hashes"`
	}

	type Version struct {
		Archives map[string]VersionProvider `json:"archives"`
	}

	version := &Version{Archives: make(map[string]VersionProvider)}
	filename := filepath.Join(providerDir, provider.Version+".json")
	platform := fmt.Sprintf("%s_%s", provider.PlatformOS, provider.PlatformArch)

	unmarshalFile(t, filename, version)
	version.Archives[platform] = VersionProvider{URL: provider.archiveName()}
	marshalFile(t, filename, version)
}

func (provider *FakeProvider) createIndexJSON(t *testing.T, providerDir string) {
	t.Helper()

	type Index struct {
		Versions map[string]any `json:"versions"`
	}

	index := &Index{Versions: make(map[string]any)}
	filename := filepath.Join(providerDir, "index.json")

	unmarshalFile(t, filename, index)
	index.Versions[provider.Version] = struct{}{}
	marshalFile(t, filename, index)
}

func (provider *FakeProvider) createZipArchive(t *testing.T, providerDir string) {
	t.Helper()

	file, err := os.Create(filepath.Join(providerDir, provider.filename()))
	require.NoError(t, err)

	defer func() {
		file.Close()
		require.NoError(t, os.Remove(filepath.Join(providerDir, provider.filename())))
	}()

	// I wouldn't ignore this lint, but I actually don't know what
	// the number is there for.
	err = file.Truncate(1e7) //nolint:mnd
	require.NoError(t, err)

	err = file.Sync()
	require.NoError(t, err)

	zipFile, err := os.Create(filepath.Join(providerDir, provider.archiveName()))
	require.NoError(t, err)
	defer zipFile.Close()

	zipWriter := zip.NewWriter(zipFile)
	defer require.NoError(t, zipWriter.Close())

	fileInfo, err := file.Stat()
	require.NoError(t, err)

	header, err := zip.FileInfoHeader(fileInfo)
	require.NoError(t, err)

	header.Method = zip.Deflate
	header.Name = provider.filename()

	headerWriter, err := zipWriter.CreateHeader(header)
	require.NoError(t, err)

	_, err = io.Copy(headerWriter, file)
	require.NoError(t, err)
}

func unmarshalFile(t *testing.T, filename string, dest any) {
	t.Helper()

	if !util.FileExists(filename) {
		return
	}

	data, err := os.ReadFile(filename)
	require.NoError(t, err)
	err = json.Unmarshal(data, dest)
	require.NoError(t, err)
}

func marshalFile(t *testing.T, filename string, dest any) {
	t.Helper()

	data, err := json.Marshal(dest)
	require.NoError(t, err)
	err = os.WriteFile(filename, data, readWritePermissions)
	require.NoError(t, err)
}

func certSetup(t *testing.T) (*tls.Config, *tls.Config) {
	t.Helper()

	// set up our CA certificate
	serialNumber, err := strconv.ParseInt(time.Now().Format("20060102150405"), 10, 64)
	require.NoError(t, err)

	ca := &x509.Certificate{
		SerialNumber: big.NewInt(serialNumber),
		Subject: pkix.Name{
			Organization:  []string{"Company, INC."},
			Country:       []string{"US"},
			Province:      []string{""},
			Locality:      []string{"San Francisco"},
			StreetAddress: []string{"Golden Gate Bridge"},
			PostalCode:    []string{"94016"},
		},
		NotBefore:             time.Now(),
		NotAfter:              time.Now().AddDate(10, 0, 0), //nolint:mnd
		IsCA:                  true,
		ExtKeyUsage:           []x509.ExtKeyUsage{x509.ExtKeyUsageClientAuth, x509.ExtKeyUsageServerAuth},
		KeyUsage:              x509.KeyUsageDigitalSignature | x509.KeyUsageCertSign,
		BasicConstraintsValid: true,
	}

	// create our private and public key
	caPrivKey, err := rsa.GenerateKey(rand.Reader, caKeyBits)
	require.NoError(t, err)

	// create the CA
	caBytes, err := x509.CreateCertificate(rand.Reader, ca, ca, &caPrivKey.PublicKey, caPrivKey)
	require.NoError(t, err)

	// pem encode
	caPEM := new(bytes.Buffer)
	require.NoError(t, pem.Encode(caPEM, &pem.Block{
		Type:  "CERTIFICATE",
		Bytes: caBytes,
	}))

	caPrivKeyPEM := new(bytes.Buffer)
	require.NoError(t, pem.Encode(caPrivKeyPEM, &pem.Block{
		Type:  "RSA PRIVATE KEY",
		Bytes: x509.MarshalPKCS1PrivateKey(caPrivKey),
	}))

	// set up our server certificate
	cert := &x509.Certificate{
		SerialNumber: big.NewInt(serialNumber),
		Subject: pkix.Name{
			Organization:  []string{"Company, INC."},
			Country:       []string{"US"},
			Province:      []string{""},
			Locality:      []string{"San Francisco"},
			StreetAddress: []string{"Golden Gate Bridge"},
			PostalCode:    []string{"94016"},
		},
		IPAddresses:  []net.IP{net.IPv4(127, 0, 0, 1), net.IPv6loopback}, //nolint:mnd
		NotBefore:    time.Now(),
		NotAfter:     time.Now().AddDate(10, 0, 0), //nolint:mnd
		SubjectKeyId: []byte{1, 2, 3, 4, 6},
		ExtKeyUsage:  []x509.ExtKeyUsage{x509.ExtKeyUsageClientAuth, x509.ExtKeyUsageServerAuth},
		KeyUsage:     x509.KeyUsageDigitalSignature,
	}

	certPrivKey, err := rsa.GenerateKey(rand.Reader, caKeyBits)
	require.NoError(t, err)

	certBytes, err := x509.CreateCertificate(rand.Reader, cert, ca, &certPrivKey.PublicKey, caPrivKey)
	require.NoError(t, err)

	certPEM := new(bytes.Buffer)
	require.NoError(t, pem.Encode(certPEM, &pem.Block{
		Type:  "CERTIFICATE",
		Bytes: certBytes,
	}))

	certPrivKeyPEM := new(bytes.Buffer)
	require.NoError(t, pem.Encode(certPrivKeyPEM, &pem.Block{
		Type:  "RSA PRIVATE KEY",
		Bytes: x509.MarshalPKCS1PrivateKey(certPrivKey),
	}))

	serverCert, err := tls.X509KeyPair(certPEM.Bytes(), certPrivKeyPEM.Bytes())
	require.NoError(t, err)

	serverTLSConf := &tls.Config{
		Certificates: []tls.Certificate{serverCert},
	}

	certpool := x509.NewCertPool()
	certpool.AppendCertsFromPEM(caPEM.Bytes())
	clientTLSConf := &tls.Config{
		RootCAs:            certpool,
		InsecureSkipVerify: true,
	}

	return serverTLSConf, clientTLSConf
}

func ValidateOutput(t *testing.T, outputs map[string]TerraformOutput, key string, value any) {
	t.Helper()

	output, hasPlatform := outputs[key]

	assert.Truef(t, hasPlatform, "Expected output %s to be defined", key)
	assert.Equalf(t, output.Value, value, "Expected output %s to be %t", key, value)
}

// WrappedBinary - return which binary will be wrapped by Terragrunt, useful in CICD to run same tests against tofu and terraform
func WrappedBinary() string {
	value, found := os.LookupEnv("TG_TF_PATH")
	if !found {
		// if env variable is not defined, try to check through executing command
		if util.IsCommandExecutable(TofuBinary, "-version") {
			return TofuBinary
		}

		return TerraformBinary
	}

	return filepath.Base(value)
}

// ExpectedWrongCommandErr - return expected error message for wrong command
func ExpectedWrongCommandErr(command string) error {
	if WrappedBinary() == TofuBinary {
		return run.WrongTofuCommand(command)
	}

	return run.WrongTerraformCommand(command)
}

// IsTerraform checks if the wrapped binary currently in use is the Terraform binary.
func IsTerraform() bool {
	return WrappedBinary() == TerraformBinary
}

// IsTerraform110OrHigher checks if the installed Terraform binary is version 1.10.0 or higher.
func IsTerraform110OrHigher() bool {
	const (
		requiredMajor = 1
		requiredMinor = 10
	)

	if !IsTerraform() {
		return false
	}

	output, err := exec.Command(WrappedBinary(), "-version").Output()
	if err != nil {
		return false
	}

	matches := regexp.MustCompile(`Terraform v(\d+)\.(\d+)\.`).FindStringSubmatch(string(output))

	major, _ := strconv.Atoi(matches[1])
	minor, _ := strconv.Atoi(matches[2])

	return major > requiredMajor || (major == requiredMajor && minor >= requiredMinor)
}

func FindFilesWithExtension(dir string, ext string) ([]string, error) {
	var files []string

	err := filepath.Walk(dir, func(path string, info os.FileInfo, err error) error {
		if err != nil {
			return err
		}

		if !info.IsDir() && filepath.Ext(path) == ext {
			files = append(files, path)
		}

		return nil
	})

	return files, err
}

func CleanupTerraformFolder(t *testing.T, templatesPath string) {
	t.Helper()

	RemoveFile(t, util.JoinPath(templatesPath, TerraformState))
	RemoveFile(t, util.JoinPath(templatesPath, TerraformStateBackup))
	RemoveFile(t, util.JoinPath(templatesPath, TerragruntDebugFile))
	RemoveFolder(t, util.JoinPath(templatesPath, TerraformFolder))
}

func CleanupTerragruntFolder(t *testing.T, templatesPath string) {
	t.Helper()

	RemoveFolder(t, util.JoinPath(templatesPath, TerragruntCache))
}

func RemoveFile(t *testing.T, path string) {
	t.Helper()

	if util.FileExists(path) {
		if err := os.Remove(path); err != nil {
			t.Fatalf("Error while removing %s: %v", path, err)
		}
	}
}

func RemoveFolder(t *testing.T, path string) {
	t.Helper()

	if util.FileExists(path) {
		if err := os.RemoveAll(path); err != nil {
			t.Fatalf("Error while removing %s: %v", path, err)
		}
	}
}

func RunTerragruntCommandWithContext(t *testing.T, ctx context.Context, command string, writer io.Writer, errwriter io.Writer) error {
	t.Helper()

	args := splitCommand(command)

	if !strings.Contains(command, "-log-format") && !strings.Contains(command, "-log-custom-format") {
		var builtinCmd []string

		for i := range args {
			if args[i] == "--" {
				builtinCmd = make([]string, len(args[i:]))
				copy(builtinCmd, args[i:])
				args = args[:i]

				break
			}
		}

		args = append(append(args, "--log-format=key-value"), builtinCmd...)
	}

	t.Log(args)

	opts := options.NewTerragruntOptionsWithWriters(writer, errwriter)
	app := cli.NewApp(opts) //nolint:contextcheck

	ctx = log.ContextWithLogger(ctx, opts.Logger)

	return app.RunContext(ctx, args)
}

func RunTerragruntCommand(t *testing.T, command string, writer io.Writer, errwriter io.Writer) error {
	t.Helper()

	return RunTerragruntCommandWithContext(t, context.Background(), command, writer, errwriter)
}

func RunTerragruntVersionCommand(t *testing.T, ver string, command string, writer io.Writer, errwriter io.Writer) error {
	t.Helper()

	version.Version = ver

	return RunTerragruntCommand(t, command, writer, errwriter)
}

func RunTerragrunt(t *testing.T, command string) {
	t.Helper()

	RunTerragruntRedirectOutput(t, command, os.Stdout, os.Stderr)
}

func LogBufferContentsLineByLine(t *testing.T, out bytes.Buffer, label string) {
	t.Helper()
	t.Logf("[%s] Full contents of %s:", t.Name(), label)

	lines := strings.Split(out.String(), "\n")
	for _, line := range lines {
		t.Logf("[%s] %s", t.Name(), line)
	}
}

func RunTerragruntCommandWithOutputWithContext(t *testing.T, ctx context.Context, command string) (string, string, error) {
	t.Helper()

	stdout := bytes.Buffer{}
	stderr := bytes.Buffer{}
	err := RunTerragruntCommandWithContext(t, ctx, command, &stdout, &stderr)
	LogBufferContentsLineByLine(t, stdout, "stdout")
	LogBufferContentsLineByLine(t, stderr, "stderr")

	return stdout.String(), stderr.String(), err
}

func RunTerragruntCommandWithOutput(t *testing.T, command string) (string, string, error) {
	t.Helper()

	return RunTerragruntCommandWithOutputWithContext(t, context.Background(), command)
}

func RunTerragruntRedirectOutput(t *testing.T, command string, writer io.Writer, errwriter io.Writer) {
	t.Helper()

	if err := RunTerragruntCommand(t, command, writer, errwriter); err != nil {
		stdout := "(see log output above)"
		if stdoutAsBuffer, stdoutIsBuffer := writer.(*bytes.Buffer); stdoutIsBuffer {
			stdout = stdoutAsBuffer.String()
		}

		stderr := "(see log output above)"
		if stderrAsBuffer, stderrIsBuffer := errwriter.(*bytes.Buffer); stderrIsBuffer {
			stderr = stderrAsBuffer.String()
		}

		t.Fatalf("Failed to run Terragrunt command '%s' due to error: %s\n\nStdout: %s\n\nStderr: %s", command, errors.ErrorStack(err), stdout, stderr)
	}
}

func CreateEmptyStateFile(t *testing.T, testPath string) {
	t.Helper()

	// create empty terraform.tfstate file
	file, err := os.Create(util.JoinPath(testPath, TerraformState))
	require.NoError(t, err)
	require.NoError(t, file.Close())
}

func RunTerragruntValidateInputs(t *testing.T, moduleDir string, extraArgs []string, isSuccessTest bool) {
	t.Helper()

	maybeNested := filepath.Join(moduleDir, "module")
	if util.FileExists(maybeNested) {
		// Nested module test case with included file, so run terragrunt from the nested module.
		moduleDir = maybeNested
	}

	cmd := fmt.Sprintf("terragrunt hcl validate --inputs %s --log-level trace --non-interactive --working-dir %s", strings.Join(extraArgs, " "), moduleDir)
	t.Logf("Command: %s", cmd)
	_, _, err := RunTerragruntCommandWithOutput(t, cmd)

	if isSuccessTest {
		require.NoError(t, err)
	} else {
		require.Error(t, err)
	}
}

func CreateTmpTerragruntConfigWithParentAndChild(t *testing.T, parentPath string, childRelPath string, s3BucketName string, parentConfigFileName string, childConfigFileName string) string {
	t.Helper()

	tmpDir := t.TempDir()

	childDestPath := util.JoinPath(tmpDir, childRelPath)

	if err := os.MkdirAll(childDestPath, allPermissions); err != nil {
		t.Fatalf("Failed to create temp dir %s due to error %v", childDestPath, err)
	}

	parentTerragruntSrcPath := util.JoinPath(parentPath, parentConfigFileName)
	parentTerragruntDestPath := util.JoinPath(tmpDir, parentConfigFileName)
	CopyTerragruntConfigAndFillPlaceholders(t, parentTerragruntSrcPath, parentTerragruntDestPath, s3BucketName, "not-used", "not-used")

	childTerragruntSrcPath := util.JoinPath(util.JoinPath(parentPath, childRelPath), childConfigFileName)
	childTerragruntDestPath := util.JoinPath(childDestPath, childConfigFileName)
	CopyTerragruntConfigAndFillPlaceholders(t, childTerragruntSrcPath, childTerragruntDestPath, s3BucketName, "not-used", "not-used")

	return childTerragruntDestPath
}

func splitCommand(command string) []string {
	var (
		next   int
		quoted byte
		args   []string
	)

	for index := range len(command) {
		char := command[index]

		if char == '"' || char == '\'' {
			if quoted == 0 {
				quoted = char
			} else if quoted == char && index > 0 && command[index-1] != '\\' {
				quoted = 0
			}
		}

		if quoted != 0 || char != ' ' {
			continue
		}

		arg := strings.TrimSpace(command[next:index])
		next = index + 1

		if arg != "" {
			args = append(args, arg)
		}
	}

	return append(args, command[next:])
}

func IsTerragruntProviderCacheEnabled(t *testing.T) bool {
	t.Helper()

	for _, envName := range []string{"TERRAGRUNT_PROVIDER_CACHE", "TG_PROVIDER_CACHE"} {
		if val := os.Getenv(envName); val != "" {
			providerCache, err := strconv.ParseBool(val)
			require.NoError(t, err)

			if providerCache {
				return true
			}
		}
	}

	return false
}

func CreateGitRepo(t *testing.T, dir string) {
	t.Helper()

	commandOutput, err := exec.Command("git", "init", dir).CombinedOutput()
	require.NoErrorf(t, err, "Error initializing git repo: %v\n%s", err, string(commandOutput))
}

// HCLFilesInDir returns a list of all HCL files in a directory.
func HCLFilesInDir(t *testing.T, dir string) []string {
	t.Helper()

	files := []string{}

	walkFn := func(path string, d fs.DirEntry, err error) error {
		if err != nil {
			return err
		}

		if d.IsDir() {
			return nil
		}

		if strings.HasSuffix(path, ".hcl") {
			files = append(files, path)
		}

		return nil
	}

	err := filepath.WalkDir(dir, walkFn)
	require.NoError(t, err)

	return files
}<|MERGE_RESOLUTION|>--- conflicted
+++ resolved
@@ -263,17 +263,10 @@
 	t.Helper()
 
 	cmdParts := []string{
-<<<<<<< HEAD
 		"terragrunt", "run", "--all", "validate",
-		"--terragrunt-non-interactive",
-		"--terragrunt-log-level", "debug",
-		"--terragrunt-working-dir", rootModulePath,
-=======
-		"terragrunt", "run-all", "validate",
 		"--non-interactive",
 		"--log-level", "debug",
 		"--working-dir", rootModulePath,
->>>>>>> c812c171
 	}
 
 	for _, module := range includeModulePaths {
@@ -358,11 +351,7 @@
 	testPath := util.JoinPath(tmpEnvPath, TestFixtureOutDir)
 
 	// run plan with output directory
-<<<<<<< HEAD
-	stdout, stderr, err := RunTerragruntCommandWithOutput(t, fmt.Sprintf("terraform run --all plan --terragrunt-non-interactive --terragrunt-log-level trace --terragrunt-working-dir %s %s", testPath, args))
-=======
-	stdout, stderr, err := RunTerragruntCommandWithOutput(t, fmt.Sprintf("terraform run-all plan --non-interactive --log-level trace --working-dir %s %s", testPath, args))
->>>>>>> c812c171
+	stdout, stderr, err := RunTerragruntCommandWithOutput(t, fmt.Sprintf("terraform run --all plan --non-interactive --log-level trace --working-dir %s %s", testPath, args))
 
 	return tmpEnvPath, stdout, stderr, err
 }
