//go:build aws

package test_test

import (
	"bytes"
	"encoding/json"
	"fmt"
	"net/url"
	"os"
	"path"
	"path/filepath"
	"strconv"
	"strings"
	"testing"

	"github.com/aws/aws-sdk-go/aws"
	"github.com/aws/aws-sdk-go/aws/awserr"
	"github.com/aws/aws-sdk-go/aws/session"
	"github.com/aws/aws-sdk-go/service/dynamodb"
	"github.com/aws/aws-sdk-go/service/iam"
	"github.com/aws/aws-sdk-go/service/s3"
	"github.com/aws/aws-sdk-go/service/sts"
	"github.com/gruntwork-io/go-commons/files"
	"github.com/gruntwork-io/terragrunt/awshelper"
	"github.com/gruntwork-io/terragrunt/config"
	"github.com/gruntwork-io/terragrunt/options"
	"github.com/gruntwork-io/terragrunt/test/helpers"
	"github.com/gruntwork-io/terragrunt/util"
	terraws "github.com/gruntwork-io/terratest/modules/aws"
	"github.com/gruntwork-io/terratest/modules/git"
	"github.com/stretchr/testify/assert"
	"github.com/stretchr/testify/require"

	"github.com/gruntwork-io/terragrunt/internal/errors"
	s3backend "github.com/gruntwork-io/terragrunt/internal/remotestate/backend/s3"
)

const (
<<<<<<< HEAD
	testFixtureAwsProviderPatch          = "fixtures/aws-provider-patch"
	testFixtureAwsAccountAlias           = "fixtures/get-aws-account-alias"
	testFixtureAwsGetCallerIdentity      = "fixtures/get-aws-caller-identity"
	testFixtureS3Errors                  = "fixtures/s3-errors/"
	testFixtureAssumeRole                = "fixtures/assume-role/external-id"
	testFixtureAssumeRoleDuration        = "fixtures/assume-role/duration"
	testFixtureAssumeRoleWebIdentityFile = "fixtures/assume-role-web-identity/file-path"
	testFixtureReadIamRole               = "fixtures/read-config/iam_role_in_file"
	testFixtureOutputFromRemoteState     = "fixtures/output-from-remote-state"
	testFixtureOutputFromDependency      = "fixtures/output-from-dependency"
	testFixtureS3Backend                 = "fixtures/s3-backend"
=======
	testFixtureAwsProviderPatch                  = "fixtures/aws-provider-patch"
	testFixtureAwsAccountAlias                   = "fixtures/get-aws-account-alias"
	testFixtureAwsGetCallerIdentity              = "fixtures/get-aws-caller-identity"
	testFixtureS3Errors                          = "fixtures/s3-errors/"
	testFixtureAssumeRole                        = "fixtures/assume-role/external-id"
	testFixtureAssumeRoleWithExternalIDWithComma = "fixtures/assume-role/external-id-with-comma"
	testFixtureAssumeRoleDuration                = "fixtures/assume-role/duration"
	testFixtureAssumeRoleWebIdentityFile         = "fixtures/assume-role-web-identity/file-path"
	testFixtureReadIamRole                       = "fixtures/read-config/iam_role_in_file"
	testFixtureOutputFromRemoteState             = "fixtures/output-from-remote-state"
	testFixtureOutputFromDependency              = "fixtures/output-from-dependency"
	testFixtureBootstrapS3Backend                = "fixtures/bootstrap-s3-backend"
>>>>>>> 9dd0b0c6

	qaMyAppRelPath = "qa/my-app"
)

func TestAwsBootstrapBackend(t *testing.T) {
	t.Parallel()

	testCases := []struct {
		checkExpectedResultFn func(t *testing.T, err error, output string, s3BucketName, dynamoDBName string)
		name                  string
		args                  string
	}{
		{
			name: "no bootstrap s3 backend without flag",
			args: "run apply",
			checkExpectedResultFn: func(t *testing.T, err error, output string, s3BucketName, dynamoDBName string) {
				t.Helper()

				require.Error(t, err)
				assert.Regexp(t, "(S3 bucket must have been previously created)|(S3 bucket does not exist)", output)
			},
		},
		{
			name: "bootstrap s3 backend with flag",
			args: "run apply --backend-bootstrap",
			checkExpectedResultFn: func(t *testing.T, err error, output string, s3BucketName, dynamoDBName string) {
				t.Helper()

				require.NoError(t, err)

				validateS3BucketExistsAndIsTagged(t, helpers.TerraformRemoteStateS3Region, s3BucketName, nil)
				validateDynamoDBTableExistsAndIsTaggedAndIsSSEncrypted(t, helpers.TerraformRemoteStateS3Region, dynamoDBName, nil, false)
			},
		},
		{
			name: "bootstrap s3 backend with lock table ssencryption",
			args: "run apply --backend-bootstrap --feature enable_lock_table_ssencryption=true",
			checkExpectedResultFn: func(t *testing.T, err error, output string, s3BucketName, dynamoDBName string) {
				t.Helper()

				require.NoError(t, err)

				validateS3BucketExistsAndIsTagged(t, helpers.TerraformRemoteStateS3Region, s3BucketName, nil)
				validateDynamoDBTableExistsAndIsTaggedAndIsSSEncrypted(t, helpers.TerraformRemoteStateS3Region, dynamoDBName, nil, true)
			},
		},
		{
			name: "bootstrap s3 backend by backend command",
			args: "backend bootstrap",
			checkExpectedResultFn: func(t *testing.T, err error, output string, s3BucketName, dynamoDBName string) {
				t.Helper()

				require.NoError(t, err)

				validateS3BucketExistsAndIsTagged(t, helpers.TerraformRemoteStateS3Region, s3BucketName, nil)
				validateDynamoDBTableExistsAndIsTaggedAndIsSSEncrypted(t, helpers.TerraformRemoteStateS3Region, dynamoDBName, nil, false)
			},
		},
	}

	for _, tc := range testCases {
		t.Run(tc.name, func(t *testing.T) {
			t.Parallel()

			helpers.CleanupTerraformFolder(t, testFixtureS3Backend)
			tmpEnvPath := helpers.CopyEnvironment(t, testFixtureS3Backend)
			rootPath := util.JoinPath(tmpEnvPath, testFixtureS3Backend)

			testID := strings.ToLower(helpers.UniqueID())

			s3BucketName := "terragrunt-test-bucket-" + testID
			dynamoDBName := "terragrunt-test-dynamodb-" + testID

			defer func() {
				deleteS3Bucket(t, s3BucketName, helpers.TerraformRemoteStateS3Region)
				cleanupTableForTest(t, dynamoDBName, helpers.TerraformRemoteStateS3Region)
			}()

			commonConfigPath := util.JoinPath(rootPath, "common.hcl")
			helpers.CopyTerragruntConfigAndFillPlaceholders(t, commonConfigPath, commonConfigPath, s3BucketName, dynamoDBName, helpers.TerraformRemoteStateS3Region)

			stdout, stderr, err := helpers.RunTerragruntCommandWithOutput(t, "terragrunt "+tc.args+" --all --non-interactive --log-level debug --strict-control require-explicit-bootstrap --experiment cli-redesign --working-dir "+rootPath)

			tc.checkExpectedResultFn(t, err, stdout+stderr, s3BucketName, dynamoDBName)
		})
	}
}

func TestAwsBootstrapBackendLegacyBehavior(t *testing.T) {
	t.Parallel()

	helpers.CleanupTerraformFolder(t, testFixtureS3Backend)
	tmpEnvPath := helpers.CopyEnvironment(t, testFixtureS3Backend)
	rootPath := util.JoinPath(tmpEnvPath, testFixtureS3Backend)

	testID := strings.ToLower(helpers.UniqueID())

	s3BucketName := "terragrunt-test-bucket-" + testID
	dynamoDBName := "terragrunt-test-dynamodb-" + testID

	defer func() {
		deleteS3Bucket(t, s3BucketName, helpers.TerraformRemoteStateS3Region)
		cleanupTableForTest(t, dynamoDBName, helpers.TerraformRemoteStateS3Region)
	}()

	commonConfigPath := util.JoinPath(rootPath, "common.hcl")
	helpers.CopyTerragruntConfigAndFillPlaceholders(t, commonConfigPath, commonConfigPath, s3BucketName, dynamoDBName, helpers.TerraformRemoteStateS3Region)

	_, stderr, err := helpers.RunTerragruntCommandWithOutput(t, "terragrunt run --all --non-interactive --log-level debug --experiment cli-redesign --working-dir "+rootPath+" apply")
	require.NoError(t, err)

	validateS3BucketExistsAndIsTagged(t, helpers.TerraformRemoteStateS3Region, s3BucketName, nil)
	validateDynamoDBTableExistsAndIsTaggedAndIsSSEncrypted(t, helpers.TerraformRemoteStateS3Region, dynamoDBName, nil, false)

	assert.Contains(t, stderr, "Use the explicit `--backend-bootstrap` flag to automatically provision backend resources before they're needed.")

	t.Logf("Validating that the warning is not shown if the backend is not being bootstrapped automatically.")

	// Remove the `.terragrunt-cache` directory in each of `unit1` and `unit2`
	// to simulate that the backend was already bootstrapped.
	helpers.RemoveFolder(t, util.JoinPath(rootPath, "unit1", ".terragrunt-cache"))
	helpers.RemoveFolder(t, util.JoinPath(rootPath, "unit2", ".terragrunt-cache"))

	// Users should only see the warning if the backend is actually being
	// bootstrapped automatically.
	_, stderr, err = helpers.RunTerragruntCommandWithOutput(t, "terragrunt run --all --non-interactive --log-level debug --experiment cli-redesign --working-dir "+rootPath+" apply")
	require.NoError(t, err)

	assert.NotContains(t, stderr, "Use the explicit `--backend-bootstrap` flag to automatically provision backend resources before they're needed.")
}

func TestAwsBootstrapBackendWithoutVersioning(t *testing.T) {
	t.Parallel()

	helpers.CleanupTerraformFolder(t, testFixtureS3Backend)
	tmpEnvPath := helpers.CopyEnvironment(t, testFixtureS3Backend)
	rootPath := util.JoinPath(tmpEnvPath, testFixtureS3Backend)

	testID := strings.ToLower(helpers.UniqueID())

	s3BucketName := "terragrunt-test-bucket-" + testID
	dynamoDBName := "terragrunt-test-dynamodb-" + testID

	defer func() {
		deleteS3Bucket(t, s3BucketName, helpers.TerraformRemoteStateS3Region)
		cleanupTableForTest(t, dynamoDBName, helpers.TerraformRemoteStateS3Region)
	}()

	commonConfigPath := util.JoinPath(rootPath, "common.hcl")
	helpers.CopyTerragruntConfigAndFillPlaceholders(t, commonConfigPath, commonConfigPath, s3BucketName, dynamoDBName, helpers.TerraformRemoteStateS3Region)

	_, _, err := helpers.RunTerragruntCommandWithOutput(t, "terragrunt run --all --non-interactive --log-level debug --strict-control require-explicit-bootstrap --experiment cli-redesign --working-dir "+rootPath+" --feature disable_versioning=true --backend-bootstrap apply")
	require.NoError(t, err)

	validateS3BucketExistsAndIsTagged(t, helpers.TerraformRemoteStateS3Region, s3BucketName, nil)
	validateDynamoDBTableExistsAndIsTaggedAndIsSSEncrypted(t, helpers.TerraformRemoteStateS3Region, dynamoDBName, nil, false)

	_, _, err = helpers.RunTerragruntCommandWithOutput(t, "terragrunt --non-interactive --log-level debug --strict-control require-explicit-bootstrap --experiment cli-redesign --working-dir "+rootPath+" --feature disable_versioning=true backend delete --all")
	require.Error(t, err)

	_, _, err = helpers.RunTerragruntCommandWithOutput(t, "terragrunt --non-interactive --log-level debug --strict-control require-explicit-bootstrap --experiment cli-redesign --working-dir "+rootPath+" --feature disable_versioning=true backend delete --all --force")
	require.NoError(t, err)
}

func TestAwsDeleteBackend(t *testing.T) {
	t.Parallel()

	helpers.CleanupTerraformFolder(t, testFixtureS3Backend)
	tmpEnvPath := helpers.CopyEnvironment(t, testFixtureS3Backend)
	rootPath := util.JoinPath(tmpEnvPath, testFixtureS3Backend)

	testID := strings.ToLower(helpers.UniqueID())

	s3BucketName := "terragrunt-test-bucket-" + testID
	dynamoDBName := "terragrunt-test-dynamodb-" + testID

	defer func() {
		deleteS3Bucket(t, helpers.TerraformRemoteStateS3Region, s3BucketName)
		cleanupTableForTest(t, dynamoDBName, helpers.TerraformRemoteStateS3Region)
	}()

	commonConfigPath := util.JoinPath(rootPath, "common.hcl")
	helpers.CopyTerragruntConfigAndFillPlaceholders(t, commonConfigPath, commonConfigPath, s3BucketName, dynamoDBName, helpers.TerraformRemoteStateS3Region)

	_, _, err := helpers.RunTerragruntCommandWithOutput(t, "terragrunt run apply --backend-bootstrap --all --non-interactive --log-level debug --experiment cli-redesign --working-dir "+rootPath)
	require.NoError(t, err)

	remoteStateKeys := []string{
		"unit1/tofu.tfstate",
		"unit2/tofu.tfstate",
	}

	for _, key := range remoteStateKeys {
		tableKey := path.Join(s3BucketName, key+"-md5")

		assert.True(t, doesS3BucketKeyExist(t, helpers.TerraformRemoteStateS3Region, s3BucketName, key), "S3 bucket key %s must exist", key)
		assert.True(t, doesDynamoDBTableItemExist(t, helpers.TerraformRemoteStateS3Region, dynamoDBName, tableKey), "DynamoDB table key %s must exist", tableKey)
	}

	_, _, err = helpers.RunTerragruntCommandWithOutput(t, "terragrunt backend delete --all --non-interactive --log-level debug --experiment cli-redesign --working-dir "+rootPath)
	require.NoError(t, err)

	for _, key := range remoteStateKeys {
		tableKey := path.Join(s3BucketName, key+"-md5")

		assert.False(t, doesS3BucketKeyExist(t, helpers.TerraformRemoteStateS3Region, s3BucketName, key), "S3 bucket key %s must not exist", key)
		assert.False(t, doesDynamoDBTableItemExist(t, helpers.TerraformRemoteStateS3Region, dynamoDBName, tableKey), "DynamoDB table key %s must not exist", tableKey)
	}
}

func TestAwsMigrateBackend(t *testing.T) {
	t.Parallel()

	testID := strings.ToLower(helpers.UniqueID())

	s3BucketName := "terragrunt-test-bucket-" + testID
	dynamoDBName := "terragrunt-test-dynamodb-" + testID

	defer func() {
		deleteS3Bucket(t, helpers.TerraformRemoteStateS3Region, s3BucketName)
		cleanupTableForTest(t, dynamoDBName, helpers.TerraformRemoteStateS3Region)
	}()

	helpers.CleanupTerraformFolder(t, testFixtureS3Backend)
	tmpEnvPath := helpers.CopyEnvironment(t, testFixtureS3Backend)
	rootPath := util.JoinPath(tmpEnvPath, testFixtureS3Backend)

	commonConfigPath := util.JoinPath(rootPath, "common.hcl")
	helpers.CopyTerragruntConfigAndFillPlaceholders(t, commonConfigPath, commonConfigPath, s3BucketName, dynamoDBName, helpers.TerraformRemoteStateS3Region)

	// Bootstrap backend and create remote state by `tofu apply` command.

	stdout, _, err := helpers.RunTerragruntCommandWithOutput(t, "terragrunt run apply --backend-bootstrap --all --non-interactive --log-level debug --experiment cli-redesign --working-dir "+rootPath)
	require.NoError(t, err)
	assert.Contains(t, stdout, "Changes to Outputs")

	remoteStateKeys := []string{
		"unit1/tofu.tfstate",
		"unit2/tofu.tfstate",
	}

	// Check for remote states.

	for _, key := range remoteStateKeys {
		tableKey := path.Join(s3BucketName, key+"-md5")

		assert.True(t, doesS3BucketKeyExist(t, helpers.TerraformRemoteStateS3Region, s3BucketName, key), "S3 bucket key %s must exist", key)
		assert.True(t, doesDynamoDBTableItemExist(t, helpers.TerraformRemoteStateS3Region, dynamoDBName, tableKey), "DynamoDB table key %s must exist", tableKey)
	}

	// Migrate unit's remote state.

	for _, unitName := range []string{"unit1", "unit2"} {
		unitWorkDir := filepath.Join(rootPath, unitName)
		key := path.Join(unitName, "tofu.tfstate")
		migratedKey := path.Join("migrated", unitName, "tofu.tfstate")

		_, _, err = helpers.RunTerragruntCommandWithOutput(t, "terragrunt backend migrate --log-level debug --experiment cli-redesign --working-dir "+unitWorkDir+" "+key+" "+migratedKey)
		require.NoError(t, err)
	}

	// Check for migrated remote states.

	for _, key := range remoteStateKeys {
		tableKey := path.Join(s3BucketName, key+"-md5")

		assert.False(t, doesS3BucketKeyExist(t, helpers.TerraformRemoteStateS3Region, s3BucketName, key), "S3 bucket key %s must not exist", key)
		assert.False(t, doesDynamoDBTableItemExist(t, helpers.TerraformRemoteStateS3Region, dynamoDBName, tableKey), "DynamoDB table key %s must not exist", tableKey)

		migratedKey := path.Join("migrated", key)
		migratedTableKey := path.Join(s3BucketName, migratedKey+"-md5")

		assert.True(t, doesS3BucketKeyExist(t, helpers.TerraformRemoteStateS3Region, s3BucketName, migratedKey), "S3 bucket key %s must exist", migratedKey)
		assert.True(t, doesDynamoDBTableItemExist(t, helpers.TerraformRemoteStateS3Region, dynamoDBName, migratedTableKey), "DynamoDB table key %s must exist", migratedTableKey)
	}

	// Repeat `tofu apply` using the migrated remote states.

	tmpEnvPath = helpers.CopyEnvironment(t, testFixtureS3Backend)
	rootPath = util.JoinPath(tmpEnvPath, testFixtureS3Backend)

	commonConfigPath = util.JoinPath(rootPath, "common.hcl")
	helpers.CopyTerragruntConfigAndFillPlaceholders(t, commonConfigPath, commonConfigPath, s3BucketName, dynamoDBName, helpers.TerraformRemoteStateS3Region)

	stdout, _, err = helpers.RunTerragruntCommandWithOutput(t, "terragrunt run apply --backend-bootstrap --all --non-interactive --log-level debug --experiment cli-redesign --feature key_prefix=migrated/ --working-dir "+rootPath)
	require.NoError(t, err)
	assert.Contains(t, stdout, "No changes")
}

func TestAwsInitHookNoSourceWithBackend(t *testing.T) {
	t.Parallel()

	s3BucketName := "terragrunt-test-bucket-" + strings.ToLower(helpers.UniqueID())

	helpers.CleanupTerraformFolder(t, testFixtureHooksInitOnceNoSourceWithBackend)
	tmpEnvPath := helpers.CopyEnvironment(t, "fixtures/hooks/init-once")
	rootPath := util.JoinPath(tmpEnvPath, testFixtureHooksInitOnceNoSourceWithBackend)

	defer helpers.DeleteS3Bucket(t, helpers.TerraformRemoteStateS3Region, s3BucketName)

	rootTerragruntConfigPath := util.JoinPath(rootPath, "terragrunt.hcl")
	helpers.CopyTerragruntConfigAndFillPlaceholders(t, rootTerragruntConfigPath, rootTerragruntConfigPath, s3BucketName, "not-used", helpers.TerraformRemoteStateS3Region)

	var (
		stdout bytes.Buffer
		stderr bytes.Buffer
	)

	err := helpers.RunTerragruntCommand(t, "terragrunt apply -auto-approve --terragrunt-non-interactive --terragrunt-working-dir "+rootPath, &stdout, &stderr)
	output := stdout.String()
	if err != nil {
		t.Errorf("Did not expect to get error: %s", err.Error())
	}

	assert.Equal(t, 1, strings.Count(output, "AFTER_INIT_ONLY_ONCE"), "Hooks on init command executed more than once")
	// With no source, `init-from-module` should not execute
	assert.NotContains(t, output, "AFTER_INIT_FROM_MODULE_ONLY_ONCE", "Hooks on init-from-module command executed when no source was specified")
}

func TestAwsInitHookWithSourceWithBackend(t *testing.T) {
	t.Parallel()

	s3BucketName := "terragrunt-test-bucket-" + strings.ToLower(helpers.UniqueID())

	helpers.CleanupTerraformFolder(t, testFixtureHooksInitOnceWithSourceWithBackend)
	tmpEnvPath := helpers.CopyEnvironment(t, "fixtures/hooks/init-once")
	rootPath := util.JoinPath(tmpEnvPath, testFixtureHooksInitOnceWithSourceWithBackend)

	defer helpers.DeleteS3Bucket(t, helpers.TerraformRemoteStateS3Region, s3BucketName)

	rootTerragruntConfigPath := util.JoinPath(rootPath, "terragrunt.hcl")
	helpers.CopyTerragruntConfigAndFillPlaceholders(t, rootTerragruntConfigPath, rootTerragruntConfigPath, s3BucketName, "not-used", helpers.TerraformRemoteStateS3Region)

	var (
		stdout bytes.Buffer
		stderr bytes.Buffer
	)

	err := helpers.RunTerragruntCommand(t, "terragrunt apply -auto-approve --terragrunt-non-interactive --terragrunt-working-dir "+rootPath, &stdout, &stderr)
	output := stdout.String()

	if err != nil {
		t.Errorf("Did not expect to get error: %s", err.Error())
	}

	// `init` hook should execute only once
	assert.Equal(t, 1, strings.Count(output, "AFTER_INIT_ONLY_ONCE"), "Hooks on init command executed more than once")
	// `init-from-module` hook should execute only once
	assert.Equal(t, 1, strings.Count(output, "AFTER_INIT_FROM_MODULE_ONLY_ONCE"), "Hooks on init-from-module command executed more than once")
}

func TestAwsBeforeAfterAndErrorMergeHook(t *testing.T) {
	t.Parallel()

	childPath := util.JoinPath(testFixtureHooksBeforeAfterAndErrorMergePath, qaMyAppRelPath)
	helpers.CleanupTerraformFolder(t, childPath)

	s3BucketName := "terragrunt-test-bucket-" + strings.ToLower(helpers.UniqueID())
	t.Logf("bucketName: %s", s3BucketName)
	defer helpers.DeleteS3Bucket(t, helpers.TerraformRemoteStateS3Region, s3BucketName)

	tmpTerragruntConfigPath := helpers.CreateTmpTerragruntConfigWithParentAndChild(t, testFixtureHooksBeforeAfterAndErrorMergePath, qaMyAppRelPath, s3BucketName, "root.hcl", config.DefaultTerragruntConfigPath)

	stdout := bytes.Buffer{}
	stderr := bytes.Buffer{}
	err := helpers.RunTerragruntCommand(t, fmt.Sprintf("terragrunt apply -auto-approve --terragrunt-non-interactive --terragrunt-config %s --terragrunt-working-dir %s", tmpTerragruntConfigPath, childPath), &stdout, &stderr)
	require.ErrorContains(t, err, "executable file not found in $PATH")

	_, beforeException := os.ReadFile(childPath + "/before.out")
	_, beforeChildException := os.ReadFile(childPath + "/before-child.out")
	_, beforeOverriddenParentException := os.ReadFile(childPath + "/before-parent.out")
	_, afterException := os.ReadFile(childPath + "/after.out")
	_, afterParentException := os.ReadFile(childPath + "/after-parent.out")
	_, errorHookParentException := os.ReadFile(childPath + "/error-hook-parent.out")
	_, errorHookChildException := os.ReadFile(childPath + "/error-hook-child.out")
	_, errorHookOverridenParentException := os.ReadFile(childPath + "/error-hook-merge-parent.out")

	require.NoError(t, beforeException)
	require.NoError(t, beforeChildException)
	require.NoError(t, afterException)
	require.NoError(t, afterParentException)
	require.NoError(t, errorHookParentException)
	require.NoError(t, errorHookChildException)

	// PathError because no file found
	require.Error(t, beforeOverriddenParentException)
	require.Error(t, errorHookOverridenParentException)
}

func TestAwsWorksWithLocalTerraformVersion(t *testing.T) {
	t.Parallel()

	helpers.CleanupTerraformFolder(t, testFixturePath)

	s3BucketName := "terragrunt-test-bucket-" + strings.ToLower(helpers.UniqueID())
	lockTableName := "terragrunt-test-locks-" + strings.ToLower(helpers.UniqueID())

	defer helpers.DeleteS3Bucket(t, helpers.TerraformRemoteStateS3Region, s3BucketName)
	defer cleanupTableForTest(t, lockTableName, helpers.TerraformRemoteStateS3Region)

	tmpTerragruntConfigPath := helpers.CreateTmpTerragruntConfig(t, testFixturePath, s3BucketName, lockTableName, config.DefaultTerragruntConfigPath)

	helpers.RunTerragrunt(t, fmt.Sprintf("terragrunt apply -auto-approve --terragrunt-non-interactive --terragrunt-config %s --terragrunt-working-dir %s", tmpTerragruntConfigPath, testFixturePath))

	var expectedS3Tags = map[string]string{
		"owner": "terragrunt integration test",
		"name":  "Terraform state storage"}
	validateS3BucketExistsAndIsTagged(t, helpers.TerraformRemoteStateS3Region, s3BucketName, expectedS3Tags)

	var expectedDynamoDBTableTags = map[string]string{
		"owner": "terragrunt integration test",
		"name":  "Terraform lock table"}
	validateDynamoDBTableExistsAndIsTaggedAndIsSSEncrypted(t, helpers.TerraformRemoteStateS3Region, lockTableName, expectedDynamoDBTableTags, true)
}

// Regression test to ensure that `accesslogging_bucket_name` and `accesslogging_target_prefix` are taken into account
// & the TargetLogs bucket is set to a new S3 bucket, different from the origin S3 bucket
// & the logs objects are prefixed with the `accesslogging_target_prefix` value
func TestAwsSetsAccessLoggingForTfSTateS3BuckeToADifferentBucketWithGivenTargetPrefix(t *testing.T) {
	t.Parallel()

	examplePath := filepath.Join(testFixtureRegressions, "accesslogging-bucket/with-target-prefix-input")
	helpers.CleanupTerraformFolder(t, examplePath)

	s3BucketName := "terragrunt-test-bucket-" + strings.ToLower(helpers.UniqueID())
	s3BucketLogsName := s3BucketName + "-tf-state-logs"
	s3BucketLogsTargetPrefix := "logs/"
	lockTableName := "terragrunt-test-locks-" + strings.ToLower(helpers.UniqueID())

	defer helpers.DeleteS3Bucket(t, helpers.TerraformRemoteStateS3Region, s3BucketName)
	defer cleanupTableForTest(t, lockTableName, helpers.TerraformRemoteStateS3Region)

	tmpTerragruntConfigPath := helpers.CreateTmpTerragruntConfig(
		t,
		examplePath,
		s3BucketName,
		lockTableName,
		"remote_terragrunt.hcl",
	)

	helpers.RunTerragrunt(t, fmt.Sprintf("terragrunt validate --terragrunt-non-interactive --terragrunt-config %s --terragrunt-working-dir %s", tmpTerragruntConfigPath, examplePath))

	targetLoggingBucket := terraws.GetS3BucketLoggingTarget(t, helpers.TerraformRemoteStateS3Region, s3BucketName)
	targetLoggingBucketPrefix := terraws.GetS3BucketLoggingTargetPrefix(t, helpers.TerraformRemoteStateS3Region, s3BucketName)

	assert.Equal(t, s3BucketLogsName, targetLoggingBucket)
	assert.Equal(t, s3BucketLogsTargetPrefix, targetLoggingBucketPrefix)

	encryptionConfig, err := bucketEncryption(t, helpers.TerraformRemoteStateS3Region, targetLoggingBucket)
	require.NoError(t, err)
	assert.NotNil(t, encryptionConfig)
	assert.NotNil(t, encryptionConfig.ServerSideEncryptionConfiguration)
	for _, rule := range encryptionConfig.ServerSideEncryptionConfiguration.Rules {
		if rule.ApplyServerSideEncryptionByDefault != nil {
			if rule.ApplyServerSideEncryptionByDefault.SSEAlgorithm != nil {
				assert.Equal(t, s3.ServerSideEncryptionAes256, *rule.ApplyServerSideEncryptionByDefault.SSEAlgorithm)
			}
		}
	}

	policy, err := bucketPolicy(t, helpers.TerraformRemoteStateS3Region, targetLoggingBucket)
	require.NoError(t, err)
	assert.NotNil(t, policy.Policy)

	policyInBucket, err := awshelper.UnmarshalPolicy(*policy.Policy)
	require.NoError(t, err)
	enforceSSE := false
	for _, statement := range policyInBucket.Statement {
		if statement.Sid == s3backend.SidEnforcedTLSPolicy {
			enforceSSE = true
		}
	}
	assert.True(t, enforceSSE)
}

// Regression test to ensure that `accesslogging_bucket_name` is taken into account
// & when no `accesslogging_target_prefix` provided, then **default** value is used for TargetPrefix
func TestAwsSetsAccessLoggingForTfSTateS3BuckeToADifferentBucketWithDefaultTargetPrefix(t *testing.T) {
	t.Parallel()

	examplePath := filepath.Join(testFixtureRegressions, "accesslogging-bucket/no-target-prefix-input")
	helpers.CleanupTerraformFolder(t, examplePath)

	s3BucketName := "terragrunt-test-bucket-" + strings.ToLower(helpers.UniqueID())
	s3BucketLogsName := s3BucketName + "-tf-state-logs"
	lockTableName := "terragrunt-test-locks-" + strings.ToLower(helpers.UniqueID())

	defer helpers.DeleteS3Bucket(t, helpers.TerraformRemoteStateS3Region, s3BucketName)
	defer cleanupTableForTest(t, lockTableName, helpers.TerraformRemoteStateS3Region)

	tmpTerragruntConfigPath := helpers.CreateTmpTerragruntConfig(
		t,
		examplePath,
		s3BucketName,
		lockTableName,
		"remote_terragrunt.hcl",
	)

	helpers.RunTerragrunt(t, fmt.Sprintf("terragrunt validate --terragrunt-non-interactive --terragrunt-config %s --terragrunt-working-dir %s", tmpTerragruntConfigPath, examplePath))

	targetLoggingBucket := terraws.GetS3BucketLoggingTarget(t, helpers.TerraformRemoteStateS3Region, s3BucketName)
	targetLoggingBucketPrefix := terraws.GetS3BucketLoggingTargetPrefix(t, helpers.TerraformRemoteStateS3Region, s3BucketName)

	encryptionConfig, err := bucketEncryption(t, helpers.TerraformRemoteStateS3Region, targetLoggingBucket)
	require.NoError(t, err)
	assert.NotNil(t, encryptionConfig)
	assert.NotNil(t, encryptionConfig.ServerSideEncryptionConfiguration)
	for _, rule := range encryptionConfig.ServerSideEncryptionConfiguration.Rules {
		if rule.ApplyServerSideEncryptionByDefault != nil {
			if rule.ApplyServerSideEncryptionByDefault.SSEAlgorithm != nil {
				assert.Equal(t, s3.ServerSideEncryptionAes256, *rule.ApplyServerSideEncryptionByDefault.SSEAlgorithm)
			}
		}
	}

	assert.Equal(t, s3BucketLogsName, targetLoggingBucket)
	assert.Equal(t, s3backend.DefaultS3BucketAccessLoggingTargetPrefix, targetLoggingBucketPrefix)
}

func TestAwsRunAllCommand(t *testing.T) {
	t.Parallel()

	s3BucketName := "terragrunt-test-bucket-" + strings.ToLower(helpers.UniqueID())
	defer helpers.DeleteS3Bucket(t, helpers.TerraformRemoteStateS3Region, s3BucketName)

	tmpEnvPath := helpers.CopyEnvironment(t, testFixtureOutputAll)

	rootTerragruntConfigPath := util.JoinPath(tmpEnvPath, testFixtureOutputAll, "root.hcl")
	helpers.CopyTerragruntConfigAndFillPlaceholders(t, rootTerragruntConfigPath, rootTerragruntConfigPath, s3BucketName, "not-used", "not-used")

	environmentPath := fmt.Sprintf("%s/%s/env1", tmpEnvPath, testFixtureOutputAll)

	helpers.RunTerragrunt(t, "terragrunt run-all init --terragrunt-non-interactive --terragrunt-working-dir "+environmentPath)
}

func TestAwsOutputAllCommand(t *testing.T) {
	t.Parallel()

	s3BucketName := "terragrunt-test-bucket-" + strings.ToLower(helpers.UniqueID())
	defer helpers.DeleteS3Bucket(t, helpers.TerraformRemoteStateS3Region, s3BucketName)

	tmpEnvPath := helpers.CopyEnvironment(t, testFixtureOutputAll)

	rootTerragruntConfigPath := util.JoinPath(tmpEnvPath, testFixtureOutputAll, "root.hcl")
	helpers.CopyTerragruntConfigAndFillPlaceholders(t, rootTerragruntConfigPath, rootTerragruntConfigPath, s3BucketName, "not-used", "not-used")

	environmentPath := fmt.Sprintf("%s/%s/env1", tmpEnvPath, testFixtureOutputAll)

	helpers.RunTerragrunt(t, "terragrunt apply-all --terragrunt-non-interactive --terragrunt-working-dir "+environmentPath)

	var (
		stdout bytes.Buffer
		stderr bytes.Buffer
	)
	helpers.RunTerragruntRedirectOutput(t, "terragrunt output-all --terragrunt-non-interactive --terragrunt-working-dir "+environmentPath, &stdout, &stderr)
	output := stdout.String()

	assert.Contains(t, output, "app1 output")
	assert.Contains(t, output, "app2 output")
	assert.Contains(t, output, "app3 output")

	assert.True(t, (strings.Index(output, "app3 output") < strings.Index(output, "app1 output")) && (strings.Index(output, "app1 output") < strings.Index(output, "app2 output")))
}

func TestAwsOutputFromDependency(t *testing.T) {
	// t.Parallel() cannot be used together with t.Setenv()

	s3BucketName := "terragrunt-test-bucket-" + strings.ToLower(helpers.UniqueID())
	defer helpers.DeleteS3Bucket(t, helpers.TerraformRemoteStateS3Region, s3BucketName)

	tmpEnvPath := helpers.CopyEnvironment(t, testFixtureOutputFromDependency)

	rootTerragruntPath := util.JoinPath(tmpEnvPath, testFixtureOutputFromDependency)
	depTerragruntConfigPath := util.JoinPath(rootTerragruntPath, "dependency", config.DefaultTerragruntConfigPath)

	helpers.CopyTerragruntConfigAndFillPlaceholders(t, depTerragruntConfigPath, depTerragruntConfigPath, s3BucketName, "not-used", helpers.TerraformRemoteStateS3Region)

	var (
		stdout bytes.Buffer
		stderr bytes.Buffer
	)

	t.Setenv("AWS_CSM_ENABLED", "true")

	err := helpers.RunTerragruntCommand(t, fmt.Sprintf("terragrunt run-all apply -auto-approve --terragrunt-non-interactive --terragrunt-working-dir %s --terragrunt-log-level trace", rootTerragruntPath), &stdout, &stderr)
	require.NoError(t, err)

	output := stderr.String()
	assert.NotContains(t, output, "invalid character")
}

func TestAwsValidateAllCommand(t *testing.T) {
	t.Parallel()

	s3BucketName := "terragrunt-test-bucket-" + strings.ToLower(helpers.UniqueID())
	defer helpers.DeleteS3Bucket(t, helpers.TerraformRemoteStateS3Region, s3BucketName)

	tmpEnvPath := helpers.CopyEnvironment(t, testFixtureOutputAll)

	rootTerragruntConfigPath := util.JoinPath(tmpEnvPath, testFixtureOutputAll, "root.hcl")
	helpers.CopyTerragruntConfigAndFillPlaceholders(t, rootTerragruntConfigPath, rootTerragruntConfigPath, s3BucketName, "not-used", "not-used")

	environmentPath := fmt.Sprintf("%s/%s/env1", tmpEnvPath, testFixtureOutputAll)

	helpers.RunTerragrunt(t, "terragrunt validate-all --terragrunt-non-interactive --terragrunt-working-dir "+environmentPath)
}

func TestAwsOutputAllCommandSpecificVariableIgnoreDependencyErrors(t *testing.T) {
	t.Parallel()

	s3BucketName := "terragrunt-test-bucket-" + strings.ToLower(helpers.UniqueID())
	defer helpers.DeleteS3Bucket(t, helpers.TerraformRemoteStateS3Region, s3BucketName)

	tmpEnvPath := helpers.CopyEnvironment(t, testFixtureOutputAll)

	rootTerragruntConfigPath := util.JoinPath(tmpEnvPath, testFixtureOutputAll, "root.hcl")
	helpers.CopyTerragruntConfigAndFillPlaceholders(t, rootTerragruntConfigPath, rootTerragruntConfigPath, s3BucketName, "not-used", "not-used")

	environmentPath := fmt.Sprintf("%s/%s/env1", tmpEnvPath, testFixtureOutputAll)

	helpers.RunTerragrunt(t, "terragrunt apply-all --terragrunt-non-interactive --terragrunt-working-dir "+environmentPath)

	var (
		stdout bytes.Buffer
		stderr bytes.Buffer
	)
	// Call helpers.RunTerragruntCommand directly because this command contains failures (which causes helpers.RunTerragruntRedirectOutput to abort) but we don't care.
	helpers.RunTerragruntCommand(t, "terragrunt output-all app2_text --terragrunt-ignore-dependency-errors --terragrunt-non-interactive --terragrunt-working-dir "+environmentPath, &stdout, &stderr)
	output := stdout.String()

	helpers.LogBufferContentsLineByLine(t, stdout, "output-all stdout")
	helpers.LogBufferContentsLineByLine(t, stderr, "output-all stderr")

	// Without --terragrunt-ignore-dependency-errors, app2 never runs because its dependencies have "errors" since they don't have the output "app2_text".
	assert.Contains(t, output, "app2 output")
}

func TestAwsStackCommands(t *testing.T) { //nolint paralleltest
	// It seems that disabling parallel test execution helps avoid the CircleCi error: "NoSuchBucket Policy: The bucket policy does not exist."
	// t.Parallel()

	s3BucketName := "terragrunt-test-bucket-" + strings.ToLower(helpers.UniqueID())
	lockTableName := "terragrunt-test-locks-" + strings.ToLower(helpers.UniqueID())

	defer helpers.DeleteS3Bucket(t, helpers.TerraformRemoteStateS3Region, s3BucketName)
	defer cleanupTableForTest(t, lockTableName, helpers.TerraformRemoteStateS3Region)

	helpers.CleanupTerraformFolder(t, testFixtureStack)
	helpers.CleanupTerragruntFolder(t, testFixtureStack)

	tmpEnvPath := helpers.CopyEnvironment(t, testFixtureStack)

	rootTerragruntConfigPath := util.JoinPath(tmpEnvPath, testFixtureStack, "root.hcl")
	helpers.CopyTerragruntConfigAndFillPlaceholders(t, rootTerragruntConfigPath, rootTerragruntConfigPath, s3BucketName, lockTableName, "not-used")

	mgmtEnvironmentPath := util.JoinPath(tmpEnvPath, testFixtureStack, "mgmt")
	stageEnvironmentPath := util.JoinPath(tmpEnvPath, testFixtureStack, "stage")

	helpers.RunTerragrunt(t, "terragrunt apply-all --terragrunt-non-interactive --terragrunt-working-dir "+mgmtEnvironmentPath)
	helpers.RunTerragrunt(t, "terragrunt apply-all --terragrunt-non-interactive --terragrunt-working-dir "+stageEnvironmentPath)

	helpers.RunTerragrunt(t, "terragrunt output-all --terragrunt-non-interactive --terragrunt-working-dir "+mgmtEnvironmentPath)
	helpers.RunTerragrunt(t, "terragrunt output-all --terragrunt-non-interactive --terragrunt-working-dir "+stageEnvironmentPath)

	helpers.RunTerragrunt(t, "terragrunt destroy-all --terragrunt-non-interactive --terragrunt-working-dir "+stageEnvironmentPath)
	helpers.RunTerragrunt(t, "terragrunt destroy-all --terragrunt-non-interactive --terragrunt-working-dir "+mgmtEnvironmentPath)
}

func TestAwsRemoteWithBackend(t *testing.T) {
	t.Parallel()

	s3BucketName := "terragrunt-test-bucket-" + strings.ToLower(helpers.UniqueID())
	lockTableName := "terragrunt-lock-table-" + strings.ToLower(helpers.UniqueID())

	defer helpers.DeleteS3Bucket(t, helpers.TerraformRemoteStateS3Region, s3BucketName)
	defer cleanupTableForTest(t, lockTableName, helpers.TerraformRemoteStateS3Region)

	tmpEnvPath := helpers.CopyEnvironment(t, testFixtureRemoteWithBackend)
	rootPath := util.JoinPath(tmpEnvPath, testFixtureRemoteWithBackend)

	rootTerragruntConfigPath := util.JoinPath(rootPath, "terragrunt.hcl")
	helpers.CopyTerragruntConfigAndFillPlaceholders(t, rootTerragruntConfigPath, rootTerragruntConfigPath, s3BucketName, lockTableName, "not-used")

	helpers.RunTerragrunt(t, "terragrunt apply -auto-approve --terragrunt-non-interactive --terragrunt-working-dir "+rootPath)

	// Run a second time to make sure the temporary folder can be reused without errors
	helpers.RunTerragrunt(t, "terragrunt apply -auto-approve --terragrunt-non-interactive --terragrunt-working-dir "+rootPath)
}

func TestAwsLocalWithBackend(t *testing.T) {
	t.Parallel()

	s3BucketName := "terragrunt-test-bucket-" + strings.ToLower(helpers.UniqueID())
	lockTableName := "terragrunt-lock-table-" + strings.ToLower(helpers.UniqueID())

	defer helpers.DeleteS3Bucket(t, helpers.TerraformRemoteStateS3Region, s3BucketName)
	defer cleanupTableForTest(t, lockTableName, helpers.TerraformRemoteStateS3Region)

	tmpEnvPath := helpers.CopyEnvironment(t, "fixtures/download")
	rootPath := util.JoinPath(tmpEnvPath, testFixtureLocalWithBackend)

	rootTerragruntConfigPath := util.JoinPath(rootPath, "terragrunt.hcl")
	helpers.CopyTerragruntConfigAndFillPlaceholders(t, rootTerragruntConfigPath, rootTerragruntConfigPath, s3BucketName, lockTableName, "not-used")

	helpers.RunTerragrunt(t, "terragrunt apply -auto-approve --terragrunt-non-interactive --terragrunt-working-dir "+rootPath)

	// Run a second time to make sure the temporary folder can be reused without errors
	helpers.RunTerragrunt(t, "terragrunt apply -auto-approve --terragrunt-non-interactive --terragrunt-working-dir "+rootPath)
}

func TestAwsGetAccountAliasFunctions(t *testing.T) {
	t.Parallel()

	helpers.CleanupTerraformFolder(t, testFixtureAwsAccountAlias)
	tmpEnvPath := helpers.CopyEnvironment(t, testFixtureAwsAccountAlias)
	rootPath := util.JoinPath(tmpEnvPath, testFixtureAwsAccountAlias)

	helpers.RunTerragrunt(t, "terragrunt apply-all --terragrunt-non-interactive --terragrunt-working-dir "+rootPath)

	// verify expected outputs are not empty
	stdout := bytes.Buffer{}
	stderr := bytes.Buffer{}

	require.NoError(
		t,
		helpers.RunTerragruntCommand(t, "terragrunt output -no-color -json --terragrunt-non-interactive --terragrunt-working-dir "+rootPath, &stdout, &stderr),
	)

	// Get values from STS
	sess, err := session.NewSession()
	if err != nil {
		t.Fatalf("Error while creating AWS session: %v", err)
	}

	aliases, err := iam.New(sess).ListAccountAliases(nil)
	if err != nil {
		t.Fatalf("Error while getting AWS account aliases: %v", err)
	}

	alias := ""
	if len(aliases.AccountAliases) == 1 {
		alias = *aliases.AccountAliases[0]
	}

	outputs := map[string]helpers.TerraformOutput{}
	require.NoError(t, json.Unmarshal(stdout.Bytes(), &outputs))
	assert.Equal(t, outputs["account_alias"].Value, alias)
}

func TestAwsGetCallerIdentityFunctions(t *testing.T) {
	t.Parallel()

	helpers.CleanupTerraformFolder(t, testFixtureAwsGetCallerIdentity)
	tmpEnvPath := helpers.CopyEnvironment(t, testFixtureAwsGetCallerIdentity)
	rootPath := util.JoinPath(tmpEnvPath, testFixtureAwsGetCallerIdentity)

	helpers.RunTerragrunt(t, "terragrunt apply-all --terragrunt-non-interactive --terragrunt-working-dir "+rootPath)

	// verify expected outputs are not empty
	stdout := bytes.Buffer{}
	stderr := bytes.Buffer{}

	require.NoError(
		t,
		helpers.RunTerragruntCommand(t, "terragrunt output -no-color -json --terragrunt-non-interactive --terragrunt-working-dir "+rootPath, &stdout, &stderr),
	)

	// Get values from STS
	sess, err := session.NewSession()
	if err != nil {
		t.Fatalf("Error while creating AWS session: %v", err)
	}

	identity, err := sts.New(sess).GetCallerIdentity(nil)
	if err != nil {
		t.Fatalf("Error while getting AWS caller identity: %v", err)
	}

	outputs := map[string]helpers.TerraformOutput{}
	require.NoError(t, json.Unmarshal(stdout.Bytes(), &outputs))
	assert.Equal(t, outputs["account"].Value, *identity.Account)
	assert.Equal(t, outputs["arn"].Value, *identity.Arn)
	assert.Equal(t, outputs["user_id"].Value, *identity.UserId)
}

// We test the path with remote_state blocks by:
// - Applying all modules initially
// - Deleting the local state of the nested deep dependency
// - Running apply on the root module
// If output optimization is working, we should still get the same correct output even though the state of the upmost
// module has been destroyed.
func TestAwsDependencyOutputOptimization(t *testing.T) {
	t.Parallel()

	expectOutputLogs := []string{
		`prefix=../dep .+Running command: ` + wrappedBinary() + ` init -get=false`,
	}
	dependencyOutputOptimizationTest(t, "nested-optimization", true, expectOutputLogs)
}

func TestAwsDependencyOutputOptimizationSkipInit(t *testing.T) {
	t.Parallel()

	expectOutputLogs := []string{
		`prefix=../dep .+Detected module ../dep/terragrunt.hcl is already init-ed. Retrieving outputs directly from working directory.`,
	}
	dependencyOutputOptimizationTest(t, "nested-optimization", false, expectOutputLogs)
}

func TestAwsDependencyOutputOptimizationNoGenerate(t *testing.T) {
	t.Parallel()

	expectOutputLogs := []string{
		`prefix=../dep .+Running command: ` + wrappedBinary() + ` init -get=false`,
	}
	dependencyOutputOptimizationTest(t, "nested-optimization-nogen", true, expectOutputLogs)
}

func TestAwsDependencyOutputOptimizationDisableTest(t *testing.T) {
	t.Parallel()

	expectedOutput := `They said, "No, The answer is 42"`
	generatedUniqueID := helpers.UniqueID()

	helpers.CleanupTerraformFolder(t, testFixtureGetOutput)
	tmpEnvPath := helpers.CopyEnvironment(t, testFixtureGetOutput)
	rootPath := filepath.Join(tmpEnvPath, testFixtureGetOutput, "nested-optimization-disable")
	rootTerragruntConfigPath := filepath.Join(rootPath, "root.hcl")
	livePath := filepath.Join(rootPath, "live")
	deepDepPath := filepath.Join(rootPath, "deepdep")

	s3BucketName := "terragrunt-test-bucket-" + strings.ToLower(generatedUniqueID)
	lockTableName := "terragrunt-test-locks-" + strings.ToLower(generatedUniqueID)
	defer helpers.DeleteS3Bucket(t, helpers.TerraformRemoteStateS3Region, s3BucketName)
	defer cleanupTableForTest(t, lockTableName, helpers.TerraformRemoteStateS3Region)
	helpers.CopyTerragruntConfigAndFillPlaceholders(t, rootTerragruntConfigPath, rootTerragruntConfigPath, s3BucketName, lockTableName, helpers.TerraformRemoteStateS3Region)

	helpers.RunTerragrunt(t, "terragrunt apply-all --terragrunt-non-interactive --terragrunt-working-dir "+rootPath)

	// We need to bust the output cache that stores the dependency outputs so that the second run pulls the outputs.
	// This is only a problem during testing, where the process is shared across terragrunt runs.
	config.ClearOutputCache()

	// verify expected output
	stdout, _, err := helpers.RunTerragruntCommandWithOutput(t, "terragrunt output -no-color -json --terragrunt-non-interactive --terragrunt-working-dir "+livePath)
	require.NoError(t, err)

	outputs := map[string]helpers.TerraformOutput{}
	require.NoError(t, json.Unmarshal([]byte(stdout), &outputs))
	assert.Equal(t, expectedOutput, outputs["output"].Value)

	// Now delete the deepdep state and verify it no longer works, because it tries to fetch the deepdep dependency
	config.ClearOutputCache()
	require.NoError(t, os.Remove(filepath.Join(deepDepPath, "terraform.tfstate")))
	require.NoError(t, os.RemoveAll(filepath.Join(deepDepPath, ".terraform")))
	_, _, err = helpers.RunTerragruntCommandWithOutput(t, "terragrunt output -no-color -json --terragrunt-non-interactive --terragrunt-working-dir "+livePath)
	require.Error(t, err)
}

func TestAwsProviderPatch(t *testing.T) {
	t.Parallel()

	rootPath := helpers.CopyEnvironment(t, testFixtureAwsProviderPatch)
	modulePath := util.JoinPath(rootPath, testFixtureAwsProviderPatch)
	mainTFFile := filepath.Join(modulePath, "main.tf")

	// fill in branch so we can test against updates to the test case file
	mainContents, err := util.ReadFileAsString(mainTFFile)
	require.NoError(t, err)
	branchName := git.GetCurrentBranchName(t)
	// https://www.terraform.io/docs/language/modules/sources.html#modules-in-package-sub-directories
	// https://github.com/gruntwork-io/terragrunt/issues/1778
	branchName = url.QueryEscape(branchName)
	mainContents = strings.ReplaceAll(mainContents, "__BRANCH_NAME__", branchName)
	require.NoError(t, os.WriteFile(mainTFFile, []byte(mainContents), 0444))

	_, stderr, err := helpers.RunTerragruntCommandWithOutput(t, fmt.Sprintf("terragrunt aws-provider-patch --terragrunt-override-attr region=\"eu-west-1\" --terragrunt-override-attr allowed_account_ids=[\"00000000000\"] --terragrunt-working-dir %s --terragrunt-log-level trace", modulePath))
	require.NoError(t, err)

	assert.Regexp(t, "Patching AWS provider in .+test/fixtures/aws-provider-patch/example-module/main.tf", stderr)

	// Make sure the resulting terraform code is still valid
	require.NoError(
		t,
		helpers.RunTerragruntCommand(t, "terragrunt validate --terragrunt-working-dir "+modulePath, os.Stdout, os.Stderr),
	)
}

func TestAwsPrintAwsErrors(t *testing.T) {
	t.Parallel()

	tmpEnvPath := helpers.CopyEnvironment(t, testFixtureS3Errors)
	rootPath := util.JoinPath(tmpEnvPath, testFixtureS3Errors)
	helpers.CleanupTerraformFolder(t, rootPath)

	s3BucketName := "test-tg-2023-02"
	lockTableName := "terragrunt-test-locks-" + strings.ToLower(helpers.UniqueID())

	tmpTerragruntConfigFile := util.JoinPath(rootPath, "terragrunt.hcl")
	originalTerragruntConfigPath := util.JoinPath(rootPath, "terragrunt.hcl")
	helpers.CopyTerragruntConfigAndFillPlaceholders(t, originalTerragruntConfigPath, tmpTerragruntConfigFile, s3BucketName, lockTableName, "us-east-2")

	stdout := bytes.Buffer{}
	stderr := bytes.Buffer{}
	err := helpers.RunTerragruntCommand(t, fmt.Sprintf("terragrunt apply --terragrunt-non-interactive --terragrunt-config %s --terragrunt-working-dir %s", tmpTerragruntConfigFile, rootPath), &stdout, &stderr)
	require.Error(t, err)
	message := err.Error()
	assert.True(t, strings.Contains(message, "AllAccessDisabled: All access to this object has been disabled") || strings.Contains(message, "BucketRegionError: incorrect region"))
	assert.Contains(t, message, s3BucketName)
}

func TestAwsErrorWhenStateBucketIsInDifferentRegion(t *testing.T) {
	t.Parallel()

	tmpEnvPath := helpers.CopyEnvironment(t, testFixtureS3Errors)
	rootPath := util.JoinPath(tmpEnvPath, testFixtureS3Errors)
	helpers.CleanupTerraformFolder(t, rootPath)

	s3BucketName := "terragrunt-test-bucket-" + strings.ToLower(helpers.UniqueID())
	lockTableName := "terragrunt-test-locks-" + strings.ToLower(helpers.UniqueID())

	originalTerragruntConfigPath := util.JoinPath(testFixtureS3Errors, "terragrunt.hcl")
	tmpTerragruntConfigFile := util.JoinPath(rootPath, "terragrunt.hcl")
	helpers.CopyTerragruntConfigAndFillPlaceholders(t, originalTerragruntConfigPath, tmpTerragruntConfigFile, s3BucketName, lockTableName, "us-east-1")

	stdout := bytes.Buffer{}
	stderr := bytes.Buffer{}
	err := helpers.RunTerragruntCommand(t, fmt.Sprintf("terragrunt apply --terragrunt-non-interactive --terragrunt-config %s --terragrunt-working-dir %s", tmpTerragruntConfigFile, rootPath), &stdout, &stderr)
	require.NoError(t, err)

	helpers.CopyTerragruntConfigAndFillPlaceholders(t, originalTerragruntConfigPath, tmpTerragruntConfigFile, s3BucketName, lockTableName, "us-west-2")

	stdout = bytes.Buffer{}
	stderr = bytes.Buffer{}
	err = helpers.RunTerragruntCommand(t, fmt.Sprintf("terragrunt apply --terragrunt-non-interactive --terragrunt-config %s --terragrunt-working-dir %s", tmpTerragruntConfigFile, rootPath), &stdout, &stderr)
	require.Error(t, err)
	assert.Contains(t, err.Error(), "BucketRegionError: incorrect region")
}

func TestAwsDisableBucketUpdate(t *testing.T) {
	t.Parallel()

	tmpEnvPath := helpers.CopyEnvironment(t, testFixturePath)
	rootPath := util.JoinPath(tmpEnvPath, testFixturePath)
	helpers.CleanupTerraformFolder(t, rootPath)

	s3BucketName := "terragrunt-test-bucket-" + strings.ToLower(helpers.UniqueID())
	lockTableName := "terragrunt-test-locks-" + strings.ToLower(helpers.UniqueID())

	createS3Bucket(t, helpers.TerraformRemoteStateS3Region, s3BucketName)
	createDynamoDBTable(t, helpers.TerraformRemoteStateS3Region, lockTableName)

	defer helpers.DeleteS3Bucket(t, helpers.TerraformRemoteStateS3Region, s3BucketName)
	defer cleanupTableForTest(t, lockTableName, helpers.TerraformRemoteStateS3Region)

	tmpTerragruntConfigPath := helpers.CreateTmpTerragruntConfig(t, rootPath, s3BucketName, lockTableName, config.DefaultTerragruntConfigPath)

	helpers.RunTerragrunt(t, fmt.Sprintf("terragrunt apply -auto-approve --terragrunt-disable-bucket-update --terragrunt-non-interactive --terragrunt-config %s --terragrunt-working-dir %s", tmpTerragruntConfigPath, rootPath))

	_, err := bucketPolicy(t, helpers.TerraformRemoteStateS3Region, s3BucketName)
	// validate that bucket policy is not updated, because of --terragrunt-disable-bucket-update
	require.Error(t, err)
}

func TestAwsUpdatePolicy(t *testing.T) {
	t.Parallel()

	tmpEnvPath := helpers.CopyEnvironment(t, testFixturePath)
	rootPath := util.JoinPath(tmpEnvPath, testFixturePath)
	helpers.CleanupTerraformFolder(t, rootPath)

	s3BucketName := "terragrunt-test-bucket-" + strings.ToLower(helpers.UniqueID())
	lockTableName := "terragrunt-test-locks-" + strings.ToLower(helpers.UniqueID())

	createS3Bucket(t, helpers.TerraformRemoteStateS3Region, s3BucketName)

	defer helpers.DeleteS3Bucket(t, helpers.TerraformRemoteStateS3Region, s3BucketName)
	defer cleanupTableForTest(t, lockTableName, helpers.TerraformRemoteStateS3Region)

	tmpTerragruntConfigPath := helpers.CreateTmpTerragruntConfig(t, rootPath, s3BucketName, lockTableName, config.DefaultTerragruntConfigPath)

	// check that there is no policy on created bucket
	_, err := bucketPolicy(t, helpers.TerraformRemoteStateS3Region, s3BucketName)
	require.Error(t, err)

	helpers.RunTerragrunt(t, fmt.Sprintf("terragrunt apply -auto-approve --terragrunt-non-interactive --terragrunt-config %s --terragrunt-working-dir %s", tmpTerragruntConfigPath, rootPath))

	// check that policy is created
	_, err = bucketPolicy(t, helpers.TerraformRemoteStateS3Region, s3BucketName)
	require.NoError(t, err)
}

func TestAwsAssumeRoleDuration(t *testing.T) {
	t.Parallel()
	if isTerraform() {
		t.Skip("New assume role duration config not supported by Terraform 1.5.x")
		return
	}

	tmpEnvPath := helpers.CopyEnvironment(t, testFixtureAssumeRoleDuration)
	helpers.CleanupTerraformFolder(t, tmpEnvPath)
	testPath := util.JoinPath(tmpEnvPath, testFixtureAssumeRoleDuration)

	originalTerragruntConfigPath := util.JoinPath(testFixtureAssumeRoleDuration, "terragrunt.hcl")
	tmpTerragruntConfigFile := util.JoinPath(testPath, "terragrunt.hcl")
	s3BucketName := "terragrunt-test-bucket-" + strings.ToLower(helpers.UniqueID())

	defer helpers.DeleteS3Bucket(t, helpers.TerraformRemoteStateS3Region, s3BucketName)

	assumeRole := os.Getenv("AWS_TEST_S3_ASSUME_ROLE")

	helpers.CopyAndFillMapPlaceholders(t, originalTerragruntConfigPath, tmpTerragruntConfigFile, map[string]string{
		"__FILL_IN_BUCKET_NAME__":      s3BucketName,
		"__FILL_IN_REGION__":           helpers.TerraformRemoteStateS3Region,
		"__FILL_IN_LOGS_BUCKET_NAME__": s3BucketName + "-tf-state-logs",
		"__FILL_IN_ASSUME_ROLE__":      assumeRole,
	})

	stdout := bytes.Buffer{}
	stderr := bytes.Buffer{}

	err := helpers.RunTerragruntCommand(t, "terragrunt apply -auto-approve --terragrunt-non-interactive --terragrunt-working-dir "+testPath, &stdout, &stderr)
	require.NoError(t, err)

	output := fmt.Sprintf("%s %s", stderr.String(), stdout.String())
	assert.Contains(t, output, "Apply complete! Resources: 1 added, 0 changed, 0 destroyed.")
	// run one more time to check that no init is performed
	stdout = bytes.Buffer{}
	stderr = bytes.Buffer{}

	err = helpers.RunTerragruntCommand(t, "terragrunt apply -auto-approve --terragrunt-non-interactive --terragrunt-working-dir "+testPath, &stdout, &stderr)
	require.NoError(t, err)

	output = fmt.Sprintf("%s %s", stderr.String(), stdout.String())
	assert.NotContains(t, output, "Initializing the backend...")
	assert.NotContains(t, output, "has been successfully initialized!")
	assert.Contains(t, output, "no changes are needed.")
}

// Regression testing for https://github.com/gruntwork-io/terragrunt/issues/906
func TestAwsDependencyOutputSameOutputConcurrencyRegression(t *testing.T) {
	t.Parallel()

	// Use func to isolate each test run to a single s3 bucket that is deleted. We run the test multiple times
	// because the underlying error we are trying to test against is nondeterministic, and thus may not always work
	// the first time.
	tt := func() {
		helpers.CleanupTerraformFolder(t, testFixtureGetOutput)
		tmpEnvPath := helpers.CopyEnvironment(t, testFixtureGetOutput)
		rootPath := util.JoinPath(tmpEnvPath, testFixtureGetOutput, "regression-906")

		// Make sure to fill in the s3 bucket to the config. Also ensure the bucket is deleted before the next for
		// loop call.
		s3BucketName := fmt.Sprintf("terragrunt-test-bucket-%s%s", strings.ToLower(helpers.UniqueID()), strings.ToLower(helpers.UniqueID()))
		defer helpers.DeleteS3BucketWithRetry(t, helpers.TerraformRemoteStateS3Region, s3BucketName)
		commonDepConfigPath := util.JoinPath(rootPath, "common-dep", "terragrunt.hcl")
		helpers.CopyTerragruntConfigAndFillPlaceholders(t, commonDepConfigPath, commonDepConfigPath, s3BucketName, "not-used", "not-used")

		stdout := bytes.Buffer{}
		stderr := bytes.Buffer{}
		err := helpers.RunTerragruntCommand(
			t,
			"terragrunt apply-all --terragrunt-source-update --terragrunt-non-interactive --terragrunt-working-dir "+rootPath,
			&stdout,
			&stderr,
		)
		helpers.LogBufferContentsLineByLine(t, stdout, "stdout")
		helpers.LogBufferContentsLineByLine(t, stderr, "stderr")
		require.NoError(t, err)
	}

	for i := 0; i < 3; i++ {
		tt()
		// We need to bust the output cache that stores the dependency outputs so that the second run pulls the outputs.
		// This is only a problem during testing, where the process is shared across terragrunt runs.
		config.ClearOutputCache()
	}
}

func TestAwsRemoteStateCodegenGeneratesBackendBlockS3(t *testing.T) {
	t.Parallel()

	generateTestCase := filepath.Join(testFixtureCodegenPath, "remote-state", "s3")

	helpers.CleanupTerraformFolder(t, generateTestCase)
	helpers.CleanupTerragruntFolder(t, generateTestCase)

	s3BucketName := "terragrunt-test-bucket-" + strings.ToLower(helpers.UniqueID())
	lockTableName := "terragrunt-test-locks-" + strings.ToLower(helpers.UniqueID())

	defer helpers.DeleteS3Bucket(t, helpers.TerraformRemoteStateS3Region, s3BucketName)
	defer cleanupTableForTest(t, lockTableName, helpers.TerraformRemoteStateS3Region)

	tmpTerragruntConfigPath := helpers.CreateTmpTerragruntConfig(t, generateTestCase, s3BucketName, lockTableName, config.DefaultTerragruntConfigPath)

	helpers.RunTerragrunt(t, fmt.Sprintf("terragrunt apply -auto-approve --terragrunt-non-interactive --terragrunt-config %s --terragrunt-working-dir %s", tmpTerragruntConfigPath, generateTestCase))
}

func TestAwsOutputFromRemoteState(t *testing.T) { //nolint: paralleltest
	// NOTE: We can't run this test in parallel because there are other tests that also call `config.ClearOutputCache()`, but this function uses a global variable and sometimes it throws an unexpected error:
	// "fixtures/output-from-remote-state/env1/app2/terragrunt.hcl:23,38-48: Unsupported attribute; This object does not have an attribute named "app3_text"."
	// t.Parallel()

	s3BucketName := "terragrunt-test-bucket-" + strings.ToLower(helpers.UniqueID())
	defer helpers.DeleteS3Bucket(t, helpers.TerraformRemoteStateS3Region, s3BucketName)

	tmpEnvPath := helpers.CopyEnvironment(t, testFixtureOutputFromRemoteState)

	rootTerragruntConfigPath := util.JoinPath(tmpEnvPath, testFixtureOutputFromRemoteState, "root.hcl")
	helpers.CopyTerragruntConfigAndFillPlaceholders(t, rootTerragruntConfigPath, rootTerragruntConfigPath, s3BucketName, "not-used", "not-used")

	environmentPath := fmt.Sprintf("%s/%s/env1", tmpEnvPath, testFixtureOutputFromRemoteState)

	helpers.RunTerragrunt(t, fmt.Sprintf("terragrunt apply --terragrunt-fetch-dependency-output-from-state --auto-approve --terragrunt-non-interactive --terragrunt-working-dir %s/app1", environmentPath))
	helpers.RunTerragrunt(t, fmt.Sprintf("terragrunt apply --terragrunt-fetch-dependency-output-from-state --auto-approve --terragrunt-non-interactive --terragrunt-working-dir %s/app3", environmentPath))
	// Now delete dependencies cached state
	config.ClearOutputCache()
	require.NoError(t, os.Remove(filepath.Join(environmentPath, "/app1/.terraform/terraform.tfstate")))
	require.NoError(t, os.RemoveAll(filepath.Join(environmentPath, "/app1/.terraform")))
	require.NoError(t, os.Remove(filepath.Join(environmentPath, "/app3/.terraform/terraform.tfstate")))
	require.NoError(t, os.RemoveAll(filepath.Join(environmentPath, "/app3/.terraform")))

	helpers.RunTerragrunt(t, fmt.Sprintf("terragrunt apply --terragrunt-fetch-dependency-output-from-state --auto-approve --terragrunt-non-interactive --terragrunt-working-dir %s/app2", environmentPath))
	var (
		stdout bytes.Buffer
		stderr bytes.Buffer
	)

	helpers.RunTerragruntRedirectOutput(t, "terragrunt run-all output --terragrunt-fetch-dependency-output-from-state --terragrunt-non-interactive --terragrunt-log-level trace --terragrunt-working-dir "+environmentPath, &stdout, &stderr)
	output := stdout.String()

	assert.Contains(t, output, "app1 output")
	assert.Contains(t, output, "app2 output")
	assert.Contains(t, output, "app3 output")
	assert.NotContains(t, stderr.String(), "terraform output -json")

	assert.True(t, (strings.Index(output, "app3 output") < strings.Index(output, "app1 output")) && (strings.Index(output, "app1 output") < strings.Index(output, "app2 output")))
}

func TestAwsMockOutputsFromRemoteState(t *testing.T) { //nolint: paralleltest
	// NOTE: We can't run this test in parallel because there are other tests that also call `config.ClearOutputCache()`, but this function uses a global variable and sometimes it throws an unexpected error:
	// "fixtures/output-from-remote-state/env1/app2/terragrunt.hcl:23,38-48: Unsupported attribute; This object does not have an attribute named "app3_text"."
	// t.Parallel()

	s3BucketName := "terragrunt-test-bucket-" + strings.ToLower(helpers.UniqueID())
	defer helpers.DeleteS3Bucket(t, helpers.TerraformRemoteStateS3Region, s3BucketName)

	tmpEnvPath := helpers.CopyEnvironment(t, testFixtureOutputFromRemoteState)

	rootTerragruntConfigPath := util.JoinPath(tmpEnvPath, testFixtureOutputFromRemoteState, "root.hcl")
	helpers.CopyTerragruntConfigAndFillPlaceholders(t, rootTerragruntConfigPath, rootTerragruntConfigPath, s3BucketName, "not-used", "not-used")

	environmentPath := filepath.Join(tmpEnvPath, testFixtureOutputFromRemoteState, "env1")

	// applying only the app1 dependency, the app3 dependency was purposely not applied and should be mocked when running the app2 module
	helpers.RunTerragrunt(t, fmt.Sprintf("terragrunt apply --terragrunt-fetch-dependency-output-from-state --auto-approve --terragrunt-non-interactive --terragrunt-working-dir %s/app1", environmentPath))
	// Now delete dependencies cached state
	config.ClearOutputCache()
	require.NoError(t, os.Remove(filepath.Join(environmentPath, "/app1/.terraform/terraform.tfstate")))
	require.NoError(t, os.RemoveAll(filepath.Join(environmentPath, "/app1/.terraform")))

	_, stderr, err := helpers.RunTerragruntCommandWithOutput(t, fmt.Sprintf("terragrunt init --terragrunt-fetch-dependency-output-from-state --terragrunt-non-interactive --terragrunt-working-dir %s/app2", environmentPath))
	require.NoError(t, err)

	assert.Contains(t, stderr, "Failed to read outputs")
	assert.Contains(t, stderr, "fallback to mock outputs")
}

func TestAwsParallelStateInit(t *testing.T) {
	t.Parallel()

	tmpEnvPath := t.TempDir()
	for i := 0; i < 20; i++ {
		err := util.CopyFolderContents(createLogger(), testFixtureParallelStateInit, tmpEnvPath, ".terragrunt-test", nil, nil)
		require.NoError(t, err)
		err = os.Rename(
			path.Join(tmpEnvPath, "template"),
			path.Join(tmpEnvPath, "app"+strconv.Itoa(i)))
		require.NoError(t, err)
	}

	originalTerragruntConfigPath := util.JoinPath(testFixtureParallelStateInit, "root.hcl")
	tmpTerragruntConfigFile := util.JoinPath(tmpEnvPath, "root.hcl")
	s3BucketName := "terragrunt-test-bucket-" + strings.ToLower(helpers.UniqueID())
	lockTableName := "terragrunt-test-locks-" + strings.ToLower(helpers.UniqueID())
	helpers.CopyTerragruntConfigAndFillPlaceholders(t, originalTerragruntConfigPath, tmpTerragruntConfigFile, s3BucketName, lockTableName, "us-east-2")

	helpers.RunTerragrunt(t, "terragrunt run-all apply -auto-approve --terragrunt-non-interactive --terragrunt-working-dir "+tmpEnvPath)
}

func TestAwsAssumeRole(t *testing.T) {
	t.Parallel()

	tmpEnvPath := helpers.CopyEnvironment(t, testFixtureAssumeRole)
	helpers.CleanupTerraformFolder(t, tmpEnvPath)
	testPath := util.JoinPath(tmpEnvPath, testFixtureAssumeRole)

	originalTerragruntConfigPath := util.JoinPath(testFixtureAssumeRole, "terragrunt.hcl")
	tmpTerragruntConfigFile := util.JoinPath(testPath, "terragrunt.hcl")
	s3BucketName := "terragrunt-test-bucket-" + strings.ToLower(helpers.UniqueID())
	lockTableName := "terragrunt-test-locks-" + strings.ToLower(helpers.UniqueID())
	helpers.CopyTerragruntConfigAndFillPlaceholders(t, originalTerragruntConfigPath, tmpTerragruntConfigFile, s3BucketName, lockTableName, "us-east-2")

	helpers.RunTerragrunt(t, "terragrunt validate-inputs -auto-approve --terragrunt-non-interactive --terragrunt-working-dir "+testPath)

	// validate generated backend.tf
	backendFile := filepath.Join(testPath, "backend.tf")
	assert.FileExists(t, backendFile)

	content, err := files.ReadFileAsString(backendFile)
	require.NoError(t, err)

	opts, err := options.NewTerragruntOptionsForTest(testPath)
	require.NoError(t, err)

	session, err := awshelper.CreateAwsSession(nil, opts)
	require.NoError(t, err)

	identityARN, err := awshelper.GetAWSIdentityArn(session)
	require.NoError(t, err)

	assert.Contains(t, content, "role_arn     = \""+identityARN+"\"")
	assert.Contains(t, content, "external_id  = \"external_id_123\"")
	assert.Contains(t, content, "session_name = \"session_name_example\"")
}

func TestAwsAssumeRoleWithExternalIDWithComma(t *testing.T) {
	t.Parallel()

	tmpEnvPath := helpers.CopyEnvironment(t, testFixtureAssumeRoleWithExternalIDWithComma)
	helpers.CleanupTerraformFolder(t, tmpEnvPath)
	testPath := util.JoinPath(tmpEnvPath, testFixtureAssumeRoleWithExternalIDWithComma)

	originalTerragruntConfigPath := util.JoinPath(testFixtureAssumeRoleWithExternalIDWithComma, "terragrunt.hcl")
	tmpTerragruntConfigFile := util.JoinPath(testPath, "terragrunt.hcl")
	s3BucketName := "terragrunt-test-bucket-" + strings.ToLower(helpers.UniqueID())
	lockTableName := "terragrunt-test-locks-" + strings.ToLower(helpers.UniqueID())
	helpers.CopyTerragruntConfigAndFillPlaceholders(t, originalTerragruntConfigPath, tmpTerragruntConfigFile, s3BucketName, lockTableName, "us-east-2")

	helpers.RunTerragrunt(t, "terragrunt validate-inputs -auto-approve --non-interactive --working-dir "+testPath)

	// validate generated backend.tf
	backendFile := filepath.Join(testPath, "backend.tf")
	assert.FileExists(t, backendFile)

	content, err := files.ReadFileAsString(backendFile)
	require.NoError(t, err)

	opts, err := options.NewTerragruntOptionsForTest(testPath)
	require.NoError(t, err)

	session, err := awshelper.CreateAwsSession(nil, opts)
	require.NoError(t, err)

	identityARN, err := awshelper.GetAWSIdentityArn(session)
	require.NoError(t, err)

	assert.Contains(t, content, "role_arn     = \""+identityARN+"\"")
	assert.Contains(t, content, "external_id  = \"external_id_123,external_id_456\"")
	assert.Contains(t, content, "session_name = \"session_name_example\"")
}

func TestAwsInitConfirmation(t *testing.T) {
	t.Parallel()

	s3BucketName := "terragrunt-test-bucket-" + strings.ToLower(helpers.UniqueID())

	tmpEnvPath := helpers.CopyEnvironment(t, testFixtureOutputAll)

	rootTerragruntConfigPath := util.JoinPath(tmpEnvPath, testFixtureOutputAll, "root.hcl")
	helpers.CopyTerragruntConfigAndFillPlaceholders(t, rootTerragruntConfigPath, rootTerragruntConfigPath, s3BucketName, "not-used", "not-used")

	stdout := bytes.Buffer{}
	stderr := bytes.Buffer{}
	err := helpers.RunTerragruntCommand(t, "terragrunt run-all init --terragrunt-working-dir "+tmpEnvPath, &stdout, &stderr)
	require.Error(t, err)
	errout := stderr.String()
	assert.Equal(t, 1, strings.Count(errout, "does not exist or you don't have permissions to access it. Would you like Terragrunt to create it? (y/n)"))
}

func TestAwsRunAllCommandPrompt(t *testing.T) {
	t.Parallel()

	s3BucketName := "terragrunt-test-bucket-" + strings.ToLower(helpers.UniqueID())

	tmpEnvPath := helpers.CopyEnvironment(t, testFixtureOutputAll)

	rootTerragruntConfigPath := util.JoinPath(tmpEnvPath, testFixtureOutputAll, "root.hcl")
	helpers.CopyTerragruntConfigAndFillPlaceholders(t, rootTerragruntConfigPath, rootTerragruntConfigPath, s3BucketName, "not-used", "not-used")

	environmentPath := fmt.Sprintf("%s/%s/env1", tmpEnvPath, testFixtureOutputAll)

	stdout := bytes.Buffer{}
	stderr := bytes.Buffer{}
	err := helpers.RunTerragruntCommand(t, "terragrunt run-all apply --terragrunt-working-dir "+environmentPath, &stdout, &stderr)
	helpers.LogBufferContentsLineByLine(t, stdout, "stdout")
	helpers.LogBufferContentsLineByLine(t, stderr, "stderr")
	assert.Contains(t, stderr.String(), "Are you sure you want to run 'terragrunt apply' in each folder of the stack described above? (y/n)")
	require.Error(t, err)
}

func TestAwsReadTerragruntAuthProviderCmd(t *testing.T) {
	t.Parallel()

	helpers.CleanupTerraformFolder(t, testFixtureAuthProviderCmd)
	tmpEnvPath := helpers.CopyEnvironment(t, testFixtureAuthProviderCmd)
	rootPath := util.JoinPath(tmpEnvPath, testFixtureAuthProviderCmd, "multiple-apps")
	appPath := util.JoinPath(rootPath, "app1")
	mockAuthCmd := filepath.Join(tmpEnvPath, testFixtureAuthProviderCmd, "mock-auth-cmd.sh")

	helpers.RunTerragrunt(t, fmt.Sprintf(`terragrunt run-all apply -auto-approve --terragrunt-non-interactive --terragrunt-working-dir %s --terragrunt-auth-provider-cmd %s`, rootPath, mockAuthCmd))

	stdout, _, err := helpers.RunTerragruntCommandWithOutput(t, fmt.Sprintf("terragrunt output -json --terragrunt-working-dir %s --terragrunt-auth-provider-cmd %s", appPath, mockAuthCmd))
	require.NoError(t, err)

	outputs := map[string]helpers.TerraformOutput{}
	require.NoError(t, json.Unmarshal([]byte(stdout), &outputs))

	assert.Equal(t, "app1-bar", outputs["foo-app1"].Value)
	assert.Equal(t, "app2-bar", outputs["foo-app2"].Value)
	assert.Equal(t, "app3-bar", outputs["foo-app3"].Value)
}

func TestAwsReadTerragruntAuthProviderCmdWithSops(t *testing.T) {
	t.Parallel()

	helpers.CleanupTerraformFolder(t, testFixtureAuthProviderCmd)
	tmpEnvPath := helpers.CopyEnvironment(t, testFixtureAuthProviderCmd)
	sopsPath := util.JoinPath(tmpEnvPath, testFixtureAuthProviderCmd, "sops")
	mockAuthCmd := filepath.Join(tmpEnvPath, testFixtureAuthProviderCmd, "mock-auth-cmd.sh")

	helpers.RunTerragrunt(t, fmt.Sprintf(`terragrunt apply -auto-approve --terragrunt-non-interactive --terragrunt-working-dir %s --terragrunt-auth-provider-cmd %s`, sopsPath, mockAuthCmd))

	stdout, _, err := helpers.RunTerragruntCommandWithOutput(t, fmt.Sprintf("terragrunt output -json --terragrunt-working-dir %s --terragrunt-auth-provider-cmd %s", sopsPath, mockAuthCmd))
	require.NoError(t, err)

	outputs := map[string]helpers.TerraformOutput{}
	require.NoError(t, json.Unmarshal([]byte(stdout), &outputs))

	assert.Equal(t, "Welcome to SOPS! Edit this file as you please!", outputs["hello"].Value)
}

func TestAwsReadTerragruntAuthProviderCmdWithOIDC(t *testing.T) {
	t.Parallel()

	if os.Getenv("CIRCLECI") != "true" {
		t.Skip("Skipping test because it requires valid CircleCI OIDC credentials to work")
	}

	cleanupTerraformFolder(t, testFixtureAuthProviderCmd)
	tmpEnvPath := helpers.CopyEnvironment(t, testFixtureAuthProviderCmd)
	oidcPath := util.JoinPath(tmpEnvPath, testFixtureAuthProviderCmd, "oidc")
	mockAuthCmd := filepath.Join(oidcPath, "mock-auth-cmd.sh")

	helpers.RunTerragrunt(t, fmt.Sprintf(`terragrunt apply -auto-approve --terragrunt-non-interactive --terragrunt-working-dir %s --terragrunt-auth-provider-cmd %s`, oidcPath, mockAuthCmd))
}

func TestAwsReadTerragruntConfigIamRole(t *testing.T) {
	t.Parallel()

	session, err := awshelper.CreateAwsSession(nil, &options.TerragruntOptions{})
	require.NoError(t, err)

	identityArn, err := awshelper.GetAWSIdentityArn(session)
	require.NoError(t, err)

	helpers.CleanupTerraformFolder(t, testFixtureReadIamRole)

	// Execution outputs to be verified
	stdout := bytes.Buffer{}
	stderr := bytes.Buffer{}

	// Invoke terragrunt and verify used IAM role
	err = helpers.RunTerragruntCommand(t, "terragrunt init --terragrunt-working-dir "+testFixtureReadIamRole, &stdout, &stderr)

	// Since are used not existing AWS accounts, for validation are used success and error outputs
	output := fmt.Sprintf("%v %v %v", stderr.String(), stdout.String(), err.Error())

	// Check that output contains value defined in IAM role
	assert.Contains(t, output, "666666666666")
	// Ensure that state file wasn't created with default IAM value
	assert.True(t, util.FileNotExists(util.JoinPath(testFixtureReadIamRole, identityArn+".txt")))
}

func dependencyOutputOptimizationTest(t *testing.T, moduleName string, forceInit bool, expectedOutputLogs []string) {
	t.Helper()

	expectedOutput := `They said, "No, The answer is 42"`
	generatedUniqueID := helpers.UniqueID()

	helpers.CleanupTerraformFolder(t, testFixtureGetOutput)
	tmpEnvPath := helpers.CopyEnvironment(t, testFixtureGetOutput)
	rootPath := filepath.Join(tmpEnvPath, testFixtureGetOutput, moduleName)
	rootTerragruntConfigPath := filepath.Join(rootPath, "root.hcl")
	livePath := filepath.Join(rootPath, "live")
	deepDepPath := filepath.Join(rootPath, "deepdep")
	depPath := filepath.Join(rootPath, "dep")

	s3BucketName := "terragrunt-test-bucket-" + strings.ToLower(generatedUniqueID)
	lockTableName := "terragrunt-test-locks-" + strings.ToLower(generatedUniqueID)
	defer helpers.DeleteS3Bucket(t, helpers.TerraformRemoteStateS3Region, s3BucketName)
	defer cleanupTableForTest(t, lockTableName, helpers.TerraformRemoteStateS3Region)
	helpers.CopyTerragruntConfigAndFillPlaceholders(t, rootTerragruntConfigPath, rootTerragruntConfigPath, s3BucketName, lockTableName, helpers.TerraformRemoteStateS3Region)

	helpers.RunTerragrunt(t, "terragrunt apply-all --terragrunt-log-level trace --terragrunt-non-interactive --terragrunt-working-dir "+rootPath)

	// We need to bust the output cache that stores the dependency outputs so that the second run pulls the outputs.
	// This is only a problem during testing, where the process is shared across terragrunt runs.
	config.ClearOutputCache()

	// verify expected output
	stdout, _, err := helpers.RunTerragruntCommandWithOutput(t, "terragrunt output -no-color -json --terragrunt-log-level trace --terragrunt-non-interactive --terragrunt-working-dir "+livePath)
	require.NoError(t, err)

	outputs := map[string]helpers.TerraformOutput{}
	require.NoError(t, json.Unmarshal([]byte(stdout), &outputs))
	assert.Equal(t, expectedOutput, outputs["output"].Value)

	// If we want to force reinit, delete the relevant .terraform directories
	if forceInit {
		helpers.CleanupTerraformFolder(t, depPath)
	}

	// Now delete the deepdep state and verify still works (note we need to bust the cache again)
	config.ClearOutputCache()
	require.NoError(t, os.Remove(filepath.Join(deepDepPath, "terraform.tfstate")))

	fmt.Println("terragrunt output -no-color -json --terragrunt-log-level trace --terragrunt-non-interactive --terragrunt-working-dir " + livePath)

	reout, reerr, err := helpers.RunTerragruntCommandWithOutput(t, "terragrunt output -no-color -json --terragrunt-log-level trace --terragrunt-non-interactive --terragrunt-working-dir "+livePath)
	require.NoError(t, err)

	require.NoError(t, json.Unmarshal([]byte(reout), &outputs))
	assert.Equal(t, expectedOutput, outputs["output"].Value)

	for _, logRegexp := range expectedOutputLogs {
		assert.Regexp(t, logRegexp, reerr)
	}
}

func assertS3Tags(t *testing.T, expectedTags map[string]string, bucketName string, client *s3.S3) {
	t.Helper()

	var in = s3.GetBucketTaggingInput{}
	in.SetBucket(bucketName)

	var tags, err2 = client.GetBucketTagging(&in)

	if err2 != nil {
		t.Fatal(err2)
	}

	var actualTags = make(map[string]string)

	for _, element := range tags.TagSet {
		actualTags[*element.Key] = *element.Value
	}

	assert.Equal(t, expectedTags, actualTags, "Did not find expected tags on s3 bucket.")
}

// Check that the DynamoDB table of the given name and region exists. Terragrunt should create this table during the test.
// Also check if table got tagged properly
func validateDynamoDBTableExistsAndIsTaggedAndIsSSEncrypted(t *testing.T, awsRegion string, tableName string, expectedTags map[string]string, expectedSSEncrypted bool) {
	t.Helper()

	client := helpers.CreateDynamoDBClientForTest(t, awsRegion, "", "")

	description, err := client.DescribeTable(&dynamodb.DescribeTableInput{TableName: aws.String(tableName)})
	require.NoError(t, err, "DynamoDB table %s does not exist", tableName)

	if expectedSSEncrypted {
		require.NotNil(t, description.Table.SSEDescription)
		assert.Equal(t, dynamodb.SSEStatusEnabled, aws.StringValue(description.Table.SSEDescription.Status))
	} else {
		require.Nil(t, description.Table.SSEDescription)
	}

	tags, err := client.ListTagsOfResource(&dynamodb.ListTagsOfResourceInput{ResourceArn: description.Table.TableArn})
	require.NoError(t, err)

	if expectedTags == nil {
		return
	}

	var actualTags = make(map[string]string)

	for _, element := range tags.Tags {
		actualTags[*element.Key] = *element.Value
	}

	assert.Equal(t, expectedTags, actualTags, "Did not find expected tags on dynamo table.")
}

func doesDynamoDBTableItemExist(t *testing.T, awsRegion string, tableName, key string) bool {
	t.Helper()

	client := helpers.CreateDynamoDBClientForTest(t, awsRegion, "", "")

	_, err := client.DescribeTable(&dynamodb.DescribeTableInput{TableName: aws.String(tableName)})
	require.NoError(t, err, "DynamoDB table %s does not exist", tableName)

	input := &dynamodb.GetItemInput{
		TableName: aws.String(tableName),
		Key: map[string]*dynamodb.AttributeValue{
			"LockID": {
				S: aws.String(key),
			},
		},
	}

	res, err := client.GetItem(input)
	require.NoError(t, err)

	exists := len(res.Item) != 0

	return exists

}

// Check that the S3 Bucket of the given name and region exists. Terragrunt should create this bucket during the test.
// Also check if bucket got tagged properly and that public access is disabled completely.
func validateS3BucketExistsAndIsTagged(t *testing.T, awsRegion string, bucketName string, expectedTags map[string]string) {
	t.Helper()

	client := helpers.CreateS3ClientForTest(t, awsRegion)

	_, err := client.HeadBucket(&s3.HeadBucketInput{Bucket: aws.String(bucketName)})
	require.NoError(t, err, "S3 bucket %s does not exist", bucketName)

	if expectedTags != nil {
		assertS3Tags(t, expectedTags, bucketName, client)
	}

	assertS3PublicAccessBlocks(t, client, bucketName)
}

func doesS3BucketKeyExist(t *testing.T, awsRegion string, bucketName, key string) bool {
	t.Helper()

	client := helpers.CreateS3ClientForTest(t, awsRegion)

	_, err := client.HeadBucket(&s3.HeadBucketInput{Bucket: aws.String(bucketName)})
	require.NoError(t, err, "S3 bucket %s does not exist", bucketName)

	_, err = client.HeadObject(&s3.HeadObjectInput{
		Bucket: aws.String(bucketName),
		Key:    aws.String(key),
	})
	if err != nil {
		var awsErr awserr.Error

		if ok := errors.As(err, &awsErr); ok {
			if awsErr.Code() == "NotFound" { // s3.ErrCodeNoSuchKey does not work, aws is missing this error code so we hardwire a string
				return false
			}
		}

		require.NoError(t, err)
	}

	return true
}

func assertS3PublicAccessBlocks(t *testing.T, client *s3.S3, bucketName string) {
	t.Helper()

	resp, err := client.GetPublicAccessBlock(
		&s3.GetPublicAccessBlockInput{Bucket: aws.String(bucketName)},
	)
	require.NoError(t, err)

	publicAccessBlockConfig := resp.PublicAccessBlockConfiguration
	assert.True(t, aws.BoolValue(publicAccessBlockConfig.BlockPublicAcls))
	assert.True(t, aws.BoolValue(publicAccessBlockConfig.BlockPublicPolicy))
	assert.True(t, aws.BoolValue(publicAccessBlockConfig.IgnorePublicAcls))
	assert.True(t, aws.BoolValue(publicAccessBlockConfig.RestrictPublicBuckets))
}

func bucketEncryption(t *testing.T, awsRegion string, bucketName string) (*s3.GetBucketEncryptionOutput, error) {
	t.Helper()

	client := helpers.CreateS3ClientForTest(t, awsRegion)

	input := &s3.GetBucketEncryptionInput{Bucket: aws.String(bucketName)}
	output, err := client.GetBucketEncryption(input)
	if err != nil {
		// TODO: Remove this lint suppression
		return nil, nil //nolint:nilerr
	}

	return output, nil
}

// createS3Bucket create test S3 bucket.
func createS3Bucket(t *testing.T, awsRegion string, bucketName string) {
	t.Helper()

	client := helpers.CreateS3ClientForTest(t, awsRegion)

	t.Logf("Creating test s3 bucket %s", bucketName)

	_, err := client.CreateBucket(&s3.CreateBucketInput{Bucket: aws.String(bucketName)})
	require.NoError(t, err, "Failed to create S3 bucket")
}

func deleteS3Bucket(t *testing.T, bucketName string, awsRegion string) {
	t.Helper()

	helpers.DeleteS3Bucket(t, awsRegion, bucketName)
}

func cleanupTableForTest(t *testing.T, tableName string, awsRegion string) {
	t.Helper()

	client := helpers.CreateDynamoDBClientForTest(t, awsRegion, "", "")

	t.Logf("Deleting test DynamoDB table %s", tableName)

	_, err := client.DescribeTable(&dynamodb.DescribeTableInput{TableName: aws.String(tableName)})
	if err != nil {
		var awsErr awserr.Error
		if ok := errors.As(err, &awsErr); ok && awsErr.Code() == "ResourceNotFoundException" {
			t.Logf("DynamoDB table %s does not exist", tableName)
			return
		}

		t.Errorf("Failed to describe DynamoDB table %s: %v", tableName, err)
		return
	}

	if _, err := client.DeleteTable(&dynamodb.DeleteTableInput{TableName: aws.String(tableName)}); err != nil {
		t.Errorf("Failed to delete DynamoDB table %s: %v", tableName, err)
	}
}

func bucketPolicy(t *testing.T, awsRegion string, bucketName string) (*s3.GetBucketPolicyOutput, error) {
	t.Helper()

	client := helpers.CreateS3ClientForTest(t, awsRegion)

	policyOutput, err := client.GetBucketPolicy(&s3.GetBucketPolicyInput{
		Bucket: aws.String(bucketName),
	})
	if err != nil {
		return nil, err
	}
	return policyOutput, nil
}

// createDynamoDBTableE creates a test DynamoDB table, and returns an error if the table creation fails.
func createDynamoDBTableE(t *testing.T, awsRegion string, tableName string) error {
	t.Helper()

	client := helpers.CreateDynamoDBClientForTest(t, awsRegion, "", "")
	_, err := client.CreateTable(&dynamodb.CreateTableInput{
		AttributeDefinitions: []*dynamodb.AttributeDefinition{
			{
				AttributeName: aws.String("LockID"),
				AttributeType: aws.String("S"),
			},
		},
		KeySchema: []*dynamodb.KeySchemaElement{
			{
				AttributeName: aws.String("LockID"),
				KeyType:       aws.String("HASH"),
			},
		},
		TableName: aws.String(tableName),
		ProvisionedThroughput: &dynamodb.ProvisionedThroughput{
			ReadCapacityUnits:  aws.Int64(1),
			WriteCapacityUnits: aws.Int64(1),
		},
	})
	if err != nil {
		return err
	}
	client.WaitUntilTableExists(&dynamodb.DescribeTableInput{TableName: aws.String(tableName)})
	return nil
}

// createDynamoDBTable creates a test DynamoDB table.
func createDynamoDBTable(t *testing.T, awsRegion string, tableName string) {
	t.Helper()

	err := createDynamoDBTableE(t, awsRegion, tableName)
	require.NoError(t, err)
}<|MERGE_RESOLUTION|>--- conflicted
+++ resolved
@@ -37,32 +37,19 @@
 )
 
 const (
-<<<<<<< HEAD
-	testFixtureAwsProviderPatch          = "fixtures/aws-provider-patch"
-	testFixtureAwsAccountAlias           = "fixtures/get-aws-account-alias"
-	testFixtureAwsGetCallerIdentity      = "fixtures/get-aws-caller-identity"
-	testFixtureS3Errors                  = "fixtures/s3-errors/"
-	testFixtureAssumeRole                = "fixtures/assume-role/external-id"
-	testFixtureAssumeRoleDuration        = "fixtures/assume-role/duration"
-	testFixtureAssumeRoleWebIdentityFile = "fixtures/assume-role-web-identity/file-path"
-	testFixtureReadIamRole               = "fixtures/read-config/iam_role_in_file"
-	testFixtureOutputFromRemoteState     = "fixtures/output-from-remote-state"
-	testFixtureOutputFromDependency      = "fixtures/output-from-dependency"
-	testFixtureS3Backend                 = "fixtures/s3-backend"
-=======
 	testFixtureAwsProviderPatch                  = "fixtures/aws-provider-patch"
 	testFixtureAwsAccountAlias                   = "fixtures/get-aws-account-alias"
 	testFixtureAwsGetCallerIdentity              = "fixtures/get-aws-caller-identity"
 	testFixtureS3Errors                          = "fixtures/s3-errors/"
 	testFixtureAssumeRole                        = "fixtures/assume-role/external-id"
-	testFixtureAssumeRoleWithExternalIDWithComma = "fixtures/assume-role/external-id-with-comma"
 	testFixtureAssumeRoleDuration                = "fixtures/assume-role/duration"
 	testFixtureAssumeRoleWebIdentityFile         = "fixtures/assume-role-web-identity/file-path"
 	testFixtureReadIamRole                       = "fixtures/read-config/iam_role_in_file"
 	testFixtureOutputFromRemoteState             = "fixtures/output-from-remote-state"
 	testFixtureOutputFromDependency              = "fixtures/output-from-dependency"
+	testFixtureS3Backend                         = "fixtures/s3-backend"
+	testFixtureAssumeRoleWithExternalIDWithComma = "fixtures/assume-role/external-id-with-comma"
 	testFixtureBootstrapS3Backend                = "fixtures/bootstrap-s3-backend"
->>>>>>> 9dd0b0c6
 
 	qaMyAppRelPath = "qa/my-app"
 )
