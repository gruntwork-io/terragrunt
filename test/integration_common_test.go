--- conflicted
+++ resolved
@@ -73,11 +73,7 @@
 	testPath := util.JoinPath(tmpEnvPath, testFixtureOutDir)
 
 	// run plan with output directory
-<<<<<<< HEAD
-	stdout, stderr, err := helpers.RunTerragruntCommandWithOutput(t, fmt.Sprintf("terraform run --all plan --terragrunt-non-interactive --terragrunt-log-level trace --terragrunt-working-dir %s %s", testPath, args))
-=======
 	stdout, stderr, err := helpers.RunTerragruntCommandWithOutput(t, fmt.Sprintf("terraform run --all --non-interactive --log-level trace --working-dir %s %s -- plan %s", testPath, tgArgs, tfArgs))
->>>>>>> a3f2a01c
 
 	return tmpEnvPath, stdout, stderr, err
 }
