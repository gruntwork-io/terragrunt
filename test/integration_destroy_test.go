--- conflicted
+++ resolved
@@ -34,15 +34,9 @@
 	tmpEnvPath := helpers.CopyEnvironment(t, testFixtureDestroyOrder)
 	rootPath := util.JoinPath(tmpEnvPath, testFixtureDestroyOrder, "app")
 
-<<<<<<< HEAD
-	helpers.RunTerragrunt(t, "terragrunt run --all apply --terragrunt-non-interactive --terragrunt-working-dir "+rootPath)
-
-	stdout, _, err := helpers.RunTerragruntCommandWithOutput(t, "terragrunt run --all destroy --terragrunt-non-interactive --terragrunt-forward-tf-stdout --terragrunt-working-dir "+rootPath)
-=======
-	helpers.RunTerragrunt(t, "terragrunt run-all apply --non-interactive --working-dir "+rootPath)
-
-	stdout, _, err := helpers.RunTerragruntCommandWithOutput(t, "terragrunt run-all destroy --non-interactive --tf-forward-stdout --working-dir "+rootPath)
->>>>>>> c812c171
+	helpers.RunTerragrunt(t, "terragrunt run --all apply --non-interactive --working-dir "+rootPath)
+
+	stdout, _, err := helpers.RunTerragruntCommandWithOutput(t, "terragrunt run --all destroy --non-interactive --tf-forward-stdout --working-dir "+rootPath)
 	require.NoError(t, err)
 	assert.Regexp(t, `(?smi)(?:(Module E|Module D|Module B).*){3}(?:(Module A|Module C).*){2}`, stdout)
 }
@@ -54,15 +48,9 @@
 	tmpEnvPath := helpers.CopyEnvironment(t, testFixtureDestroyOrder)
 	rootPath := util.JoinPath(tmpEnvPath, testFixtureDestroyOrder, "app")
 
-<<<<<<< HEAD
-	helpers.RunTerragrunt(t, "terragrunt run --all apply --terragrunt-non-interactive --terragrunt-working-dir "+rootPath)
-
-	stdout, _, err := helpers.RunTerragruntCommandWithOutput(t, "terragrunt run --all --terragrunt-non-interactive --terragrunt-forward-tf-stdout --terragrunt-working-dir "+rootPath+" -- apply -destroy")
-=======
 	helpers.RunTerragrunt(t, "terragrunt run --all apply --non-interactive --working-dir "+rootPath)
 
-	stdout, _, err := helpers.RunTerragruntCommandWithOutput(t, "terragrunt run --all --non-interactive --tf-forward-stdout --working-dir "+rootPath+" -- apply -destroy ")
->>>>>>> c812c171
+	stdout, _, err := helpers.RunTerragruntCommandWithOutput(t, "terragrunt run --all --non-interactive --tf-forward-stdout --working-dir "+rootPath+" -- apply -destroy")
 	require.NoError(t, err)
 	assert.Regexp(t, `(?smi)(?:(Module E|Module D|Module B).*){3}(?:(Module A|Module C).*){2}`, stdout)
 }
@@ -144,15 +132,9 @@
 	stdout := bytes.Buffer{}
 	stderr := bytes.Buffer{}
 
-<<<<<<< HEAD
-	err := helpers.RunTerragruntCommand(t, "terragrunt run --all init --terragrunt-non-interactive --terragrunt-working-dir "+rootPath, &stdout, &stderr)
-	require.NoError(t, err)
-	err = helpers.RunTerragruntCommand(t, "terragrunt run --all apply --terragrunt-non-interactive --terragrunt-working-dir "+rootPath, &stdout, &stderr)
-=======
-	err := helpers.RunTerragruntCommand(t, "terragrunt run-all init --non-interactive --working-dir "+rootPath, &stdout, &stderr)
-	require.NoError(t, err)
-	err = helpers.RunTerragruntCommand(t, "terragrunt run-all apply --non-interactive --working-dir "+rootPath, &stdout, &stderr)
->>>>>>> c812c171
+	err := helpers.RunTerragruntCommand(t, "terragrunt run --all init --non-interactive --working-dir "+rootPath, &stdout, &stderr)
+	require.NoError(t, err)
+	err = helpers.RunTerragruntCommand(t, "terragrunt run --all apply --non-interactive --working-dir "+rootPath, &stdout, &stderr)
 	require.NoError(t, err)
 
 	// try to destroy vpc module and check if warning is printed in output
@@ -183,15 +165,9 @@
 	stdout := bytes.Buffer{}
 	stderr := bytes.Buffer{}
 
-<<<<<<< HEAD
-	err := helpers.RunTerragruntCommand(t, "terragrunt run --all init --terragrunt-non-interactive --terragrunt-working-dir "+rootPath, &stdout, &stderr)
-	require.NoError(t, err)
-	err = helpers.RunTerragruntCommand(t, "terragrunt run --all apply --terragrunt-non-interactive --terragrunt-working-dir "+rootPath, &stdout, &stderr)
-=======
-	err := helpers.RunTerragruntCommand(t, "terragrunt run-all init --non-interactive --working-dir "+rootPath, &stdout, &stderr)
-	require.NoError(t, err)
-	err = helpers.RunTerragruntCommand(t, "terragrunt run-all apply --non-interactive --working-dir "+rootPath, &stdout, &stderr)
->>>>>>> c812c171
+	err := helpers.RunTerragruntCommand(t, "terragrunt run --all init --non-interactive --working-dir "+rootPath, &stdout, &stderr)
+	require.NoError(t, err)
+	err = helpers.RunTerragruntCommand(t, "terragrunt run --all apply --non-interactive --working-dir "+rootPath, &stdout, &stderr)
 	require.NoError(t, err)
 
 	// try to destroy vpc module and check if warning is not printed in output
@@ -341,17 +317,10 @@
 	helpers.RunTerragrunt(t, fmt.Sprintf("terragrunt apply -auto-approve --non-interactive --log-level trace --working-dir %s --out-dir %s", dependencyPath, tmpDir))
 
 	// plan and apply
-<<<<<<< HEAD
-	_, _, err := helpers.RunTerragruntCommandWithOutput(t, fmt.Sprintf("terragrunt run --all plan --terragrunt-non-interactive --terragrunt-log-level trace --terragrunt-working-dir %s --terragrunt-out-dir %s", testPath, tmpDir))
-	require.NoError(t, err)
-
-	_, _, err = helpers.RunTerragruntCommandWithOutput(t, fmt.Sprintf("terragrunt run --all apply --terragrunt-non-interactive --terragrunt-log-level trace --terragrunt-working-dir %s --terragrunt-out-dir %s", testPath, tmpDir))
-=======
-	_, _, err := helpers.RunTerragruntCommandWithOutput(t, fmt.Sprintf("terragrunt run-all plan --non-interactive --log-level trace --working-dir %s --out-dir %s", testPath, tmpDir))
-	require.NoError(t, err)
-
-	_, _, err = helpers.RunTerragruntCommandWithOutput(t, fmt.Sprintf("terragrunt run-all apply --non-interactive --log-level trace --working-dir %s --out-dir %s", testPath, tmpDir))
->>>>>>> c812c171
+	_, _, err := helpers.RunTerragruntCommandWithOutput(t, fmt.Sprintf("terragrunt run --all plan --non-interactive --log-level trace --working-dir %s --out-dir %s", testPath, tmpDir))
+	require.NoError(t, err)
+
+	_, _, err = helpers.RunTerragruntCommandWithOutput(t, fmt.Sprintf("terragrunt run --all apply --non-interactive --log-level trace --working-dir %s --out-dir %s", testPath, tmpDir))
 	require.NoError(t, err)
 
 	// remove all tfstate files from temp directory to prepare destroy
@@ -363,11 +332,7 @@
 	}
 
 	// prepare destroy plan
-<<<<<<< HEAD
-	_, output, err := helpers.RunTerragruntCommandWithOutput(t, fmt.Sprintf("terragrunt run --all --terragrunt-non-interactive --terragrunt-log-level trace --terragrunt-working-dir %s --terragrunt-out-dir %s -- plan -destroy", testPath, tmpDir))
-=======
-	_, output, err := helpers.RunTerragruntCommandWithOutput(t, fmt.Sprintf("terragrunt run-all plan -destroy --non-interactive --log-level trace --working-dir %s --out-dir %s", testPath, tmpDir))
->>>>>>> c812c171
+	_, output, err := helpers.RunTerragruntCommandWithOutput(t, fmt.Sprintf("terragrunt run --all --non-interactive --log-level trace --working-dir %s --out-dir %s -- plan -destroy", testPath, tmpDir))
 	require.NoError(t, err)
 
 	assert.Contains(t, output, "Using output file "+getPathRelativeTo(t, tmpDir, testPath))
@@ -379,11 +344,7 @@
 		assert.Equal(t, "tfplan.tfplan", filepath.Base(file))
 	}
 
-<<<<<<< HEAD
-	_, _, err = helpers.RunTerragruntCommandWithOutput(t, fmt.Sprintf("terragrunt run --all apply --terragrunt-non-interactive --terragrunt-log-level trace --terragrunt-working-dir %s --terragrunt-out-dir %s", testPath, tmpDir))
-=======
-	_, _, err = helpers.RunTerragruntCommandWithOutput(t, fmt.Sprintf("terragrunt run-all apply --non-interactive --log-level trace --working-dir %s --out-dir %s", testPath, tmpDir))
->>>>>>> c812c171
+	_, _, err = helpers.RunTerragruntCommandWithOutput(t, fmt.Sprintf("terragrunt run --all apply --non-interactive --log-level trace --working-dir %s --out-dir %s", testPath, tmpDir))
 	require.NoError(t, err)
 }
 
