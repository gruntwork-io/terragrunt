--- conflicted
+++ resolved
@@ -11,6 +11,7 @@
 
 	"github.com/gruntwork-io/terragrunt/internal/git"
 	"github.com/gruntwork-io/terragrunt/test/helpers"
+	"github.com/gruntwork-io/terragrunt/util"
 	"github.com/stretchr/testify/assert"
 	"github.com/stretchr/testify/require"
 
@@ -1070,11 +1071,7 @@
 				}
 
 				// Verify the report file exists
-<<<<<<< HEAD
-				reportFilePath := filepath.Join(tmpDir, reportFile)
-=======
-				reportFilePath := util.JoinPath(tmpDir, helpers.ReportFile)
->>>>>>> a0fd5b6f
+				reportFilePath := filepath.Join(tmpDir, helpers.ReportFile)
 				assert.FileExists(t, reportFilePath, "Report file should exist")
 
 				// Read and parse the report file
@@ -1387,11 +1384,7 @@
 				}
 
 				// Verify the report file exists
-<<<<<<< HEAD
-				reportFilePath := filepath.Join(tmpDir, reportFile)
-=======
-				reportFilePath := util.JoinPath(tmpDir, helpers.ReportFile)
->>>>>>> a0fd5b6f
+				reportFilePath := filepath.Join(tmpDir, helpers.ReportFile)
 				assert.FileExists(t, reportFilePath, "Report file should exist")
 
 				// Read and parse the report file
@@ -1776,7 +1769,7 @@
 
 		helpers.CleanupTerraformFolder(t, testFixtureMinimizeParsing)
 		tmpEnvPath := helpers.CopyEnvironment(t, testFixtureMinimizeParsing)
-		rootPath := util.JoinPath(tmpEnvPath, testFixtureMinimizeParsing)
+		rootPath := filepath.Join(tmpEnvPath, testFixtureMinimizeParsing)
 
 		// Run with filter targeting only target-unit
 		// This will parse target-unit and its dependency (dependency-unit) for outputs,
@@ -1797,7 +1790,7 @@
 		assert.Contains(t, stderr, "dependency-unit", "dependency-unit should be parsed")
 
 		// Verify the report file exists and parse it
-		reportFilePath := util.JoinPath(rootPath, helpers.ReportFile)
+		reportFilePath := filepath.Join(rootPath, helpers.ReportFile)
 		if util.FileExists(reportFilePath) {
 			content, err := os.ReadFile(reportFilePath)
 			require.NoError(t, err, "Should be able to read report file")
@@ -1850,7 +1843,7 @@
 
 		helpers.CleanupTerraformFolder(t, testFixtureMinimizeParsing)
 		tmpEnvPath := helpers.CopyEnvironment(t, testFixtureMinimizeParsing)
-		rootPath := util.JoinPath(tmpEnvPath, testFixtureMinimizeParsing)
+		rootPath := filepath.Join(tmpEnvPath, testFixtureMinimizeParsing)
 
 		// Run with filter targeting both target-unit and dependency-unit (OR semantics)
 		cmd := "terragrunt run --all plan --no-color --experiment-mode --working-dir " + rootPath + " --filter './target-unit' --filter './dependency-unit' --report-file " + helpers.ReportFile
@@ -1865,7 +1858,7 @@
 		assert.NotContains(t, stderr, "excluded-unit-3", "excluded-unit-3 should not be parsed")
 
 		// Verify the report file exists and parse it
-		reportFilePath := util.JoinPath(rootPath, helpers.ReportFile)
+		reportFilePath := filepath.Join(rootPath, helpers.ReportFile)
 		if util.FileExists(reportFilePath) {
 			content, err := os.ReadFile(reportFilePath)
 			require.NoError(t, err, "Should be able to read report file")
@@ -1929,7 +1922,7 @@
 
 		helpers.CleanupTerraformFolder(t, testFixtureMinimizeParsingDestroy)
 		tmpEnvPath := helpers.CopyEnvironment(t, testFixtureMinimizeParsingDestroy)
-		rootPath := util.JoinPath(tmpEnvPath, testFixtureMinimizeParsingDestroy)
+		rootPath := filepath.Join(tmpEnvPath, testFixtureMinimizeParsingDestroy)
 
 		// Run destroy with filter targeting only unit-a
 		// This should only parse unit-a, NOT all units in the repository
@@ -1945,7 +1938,7 @@
 		assert.NotContains(t, stderr, "landmine-unit-2", "landmine-unit-2 should not be parsed during destroy")
 
 		// Verify the report file exists and parse it
-		reportFilePath := util.JoinPath(rootPath, helpers.ReportFile)
+		reportFilePath := filepath.Join(rootPath, helpers.ReportFile)
 		if util.FileExists(reportFilePath) {
 			content, err := os.ReadFile(reportFilePath)
 			require.NoError(t, err, "Should be able to read report file")
@@ -1998,7 +1991,7 @@
 
 		helpers.CleanupTerraformFolder(t, testFixtureMinimizeParsingDestroy)
 		tmpEnvPath := helpers.CopyEnvironment(t, testFixtureMinimizeParsingDestroy)
-		rootPath := util.JoinPath(tmpEnvPath, testFixtureMinimizeParsingDestroy)
+		rootPath := filepath.Join(tmpEnvPath, testFixtureMinimizeParsingDestroy)
 
 		// Run destroy with graph filter targeting unit-a
 		// Graph filters explicitly request dependency discovery, so this is expected behavior
@@ -2015,7 +2008,7 @@
 		assert.NotContains(t, stderr, "landmine-unit-2", "landmine-unit-2 should not be parsed during destroy with graph filter")
 
 		// Verify the report file exists and parse it
-		reportFilePath := util.JoinPath(rootPath, helpers.ReportFile)
+		reportFilePath := filepath.Join(rootPath, helpers.ReportFile)
 		if util.FileExists(reportFilePath) {
 			content, err := os.ReadFile(reportFilePath)
 			require.NoError(t, err, "Should be able to read report file")
