package test_test

import (
	"bytes"
	"fmt"
	"path/filepath"
	"testing"

	"github.com/gruntwork-io/terragrunt/test/helpers"
	"github.com/gruntwork-io/terragrunt/util"
	"github.com/stretchr/testify/assert"
	"github.com/stretchr/testify/require"
)

const (
	testFixtureGraph = "fixtures/graph"
)

func TestTerragruntDestroyGraph(t *testing.T) {
	t.Parallel()

	testCases := []struct {
		path               string
		expectedModules    []string
		notExpectedModules []string
	}{
		{
			path:               "eks",
			expectedModules:    []string{"services/eks-service-3-v3", "services/eks-service-3-v2", "services/eks-service-3", "services/eks-service-4", "services/eks-service-5", "services/eks-service-2-v2", "services/eks-service-2", "services/eks-service-1"},
			notExpectedModules: []string{"lambda", "services/lambda-service-1", "services/lambda-service-2"},
		},
		{
			path:               "services/lambda-service-1",
			expectedModules:    []string{"services/lambda-service-2"},
			notExpectedModules: []string{"lambda"},
		},
		{
			path:               "services/eks-service-3",
			expectedModules:    []string{"services/eks-service-3-v2", "services/eks-service-4", "services/eks-service-3-v3"},
			notExpectedModules: []string{"eks", "services/eks-service-1", "services/eks-service-2"},
		},
		{
			path:               "services/lambda-service-2",
			expectedModules:    []string{"services/lambda-service-2"},
			notExpectedModules: []string{"services/lambda-service-1", "lambda"},
		},
	}

	for _, tc := range testCases {
		t.Run(tc.path, func(t *testing.T) {
			t.Parallel()

			tmpEnvPath := prepareGraphFixture(t)
			fixturePath := util.JoinPath(tmpEnvPath, testFixtureGraph)
			tmpModulePath := util.JoinPath(fixturePath, tc.path)

			stdout, stderr, err := helpers.RunTerragruntCommandWithOutput(t, fmt.Sprintf("terragrunt run --graph destroy --non-interactive --working-dir %s --graph-root %s", tmpModulePath, tmpEnvPath))
			require.NoError(t, err)
			output := fmt.Sprintf("%v\n%v\n", stdout, stderr)

			for _, modulePath := range tc.expectedModules {
				modulePath = filepath.Join(fixturePath, modulePath)

				relPath, err := filepath.Rel(tmpModulePath, modulePath)
				require.NoError(t, err)

				assert.Containsf(t, output, relPath+"\n", "Expected module %s to be in output: %s", relPath, output)
			}

			for _, modulePath := range tc.notExpectedModules {
				modulePath = filepath.Join(fixturePath, modulePath)

				relPath, err := filepath.Rel(tmpModulePath, modulePath)
				require.NoError(t, err)

				assert.NotContainsf(t, output, "Module "+relPath+"\n", "Expected module %s must not to be in output: %s", relPath, output)
			}
		})
	}
}

func TestTerragruntApplyGraph(t *testing.T) {
	t.Parallel()

	testCases := []struct {
		args               string
		path               string
		expectedModules    []string
		notExpectedModules []string
	}{
		// We can keep this until the graph command is removed.
		{
			args:               "graph apply --non-interactive --working-dir %s --graph-root %s",
			path:               "services/eks-service-3-v2",
			expectedModules:    []string{"services/eks-service-3-v2", "services/eks-service-3-v3"},
			notExpectedModules: []string{"lambda", "eks", "services/eks-service-3"},
		},
		{
			args:               "run --graph apply --non-interactive --working-dir %s --graph-root %s",
			path:               "lambda",
			expectedModules:    []string{"lambda", "services/lambda-service-1", "services/lambda-service-2"},
			notExpectedModules: []string{"eks", "services/eks-service-1", "services/eks-service-2", "services/eks-service-3"},
		},
		{
			args:               "run apply --graph --non-interactive --working-dir %s --graph-root %s",
			path:               "services/eks-service-5",
			expectedModules:    []string{"services/eks-service-5"},
			notExpectedModules: []string{"eks", "lambda", "services/eks-service-1", "services/eks-service-2", "services/eks-service-3"},
		},
	}

	for _, tc := range testCases {
		t.Run(tc.path, func(t *testing.T) {
			t.Parallel()

			tmpEnvPath := prepareGraphFixture(t)
			fixturePath := util.JoinPath(tmpEnvPath, testFixtureGraph)
			tmpModulePath := util.JoinPath(fixturePath, tc.path)

			stdout, stderr, err := helpers.RunTerragruntCommandWithOutput(t, fmt.Sprintf("terragrunt "+tc.args, tmpModulePath, tmpEnvPath))
			require.NoError(t, err)
			output := fmt.Sprintf("%v\n%v\n", stdout, stderr)

			for _, modulePath := range tc.expectedModules {
				modulePath = filepath.Join(fixturePath, modulePath)

				relPath, err := filepath.Rel(tmpModulePath, modulePath)
				require.NoError(t, err)

				assert.Containsf(t, output, relPath+"\n", "Expected module %s to be in output: %s", relPath, output)
			}

			for _, modulePath := range tc.notExpectedModules {
				modulePath = filepath.Join(fixturePath, modulePath)

				relPath, err := filepath.Rel(tmpModulePath, modulePath)
				require.NoError(t, err)

				assert.NotContainsf(t, output, "Module "+relPath+"\n", "Expected module %s must not to be in output: %s", relPath, output)
			}
		})
	}
}

func prepareGraphFixture(t *testing.T) string {
	t.Helper()
	tmpEnvPath := helpers.CopyEnvironment(t, testFixtureGraph)
	helpers.CleanupTerraformFolder(t, tmpEnvPath)
	testPath := util.JoinPath(tmpEnvPath, testFixtureGraph)

	stdout := bytes.Buffer{}
	stderr := bytes.Buffer{}

<<<<<<< HEAD
	err := helpers.RunTerragruntCommand(t, "terragrunt run --all apply --terragrunt-non-interactive --terragrunt-working-dir "+testPath, &stdout, &stderr)
=======
	err := helpers.RunTerragruntCommand(t, "terragrunt run --all apply --non-interactive --working-dir "+testPath, &stdout, &stderr)
>>>>>>> a3f2a01c
	require.NoError(t, err)
	return tmpEnvPath
}<|MERGE_RESOLUTION|>--- conflicted
+++ resolved
@@ -151,11 +151,7 @@
 	stdout := bytes.Buffer{}
 	stderr := bytes.Buffer{}
 
-<<<<<<< HEAD
-	err := helpers.RunTerragruntCommand(t, "terragrunt run --all apply --terragrunt-non-interactive --terragrunt-working-dir "+testPath, &stdout, &stderr)
-=======
 	err := helpers.RunTerragruntCommand(t, "terragrunt run --all apply --non-interactive --working-dir "+testPath, &stdout, &stderr)
->>>>>>> a3f2a01c
 	require.NoError(t, err)
 	return tmpEnvPath
 }