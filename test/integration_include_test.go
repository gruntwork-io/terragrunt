--- conflicted
+++ resolved
@@ -46,11 +46,7 @@
 
 			childPath := filepath.Join(includeExposeFixturePath, tc, includeChildFixturePath)
 			helpers.CleanupTerraformFolder(t, childPath)
-<<<<<<< HEAD
-			helpers.RunTerragrunt(t, "terragrunt run --all --terragrunt-include-external-dependencies --terragrunt-non-interactive --terragrunt-log-level trace --terragrunt-working-dir "+childPath+" -- apply -auto-approve")
-=======
-			helpers.RunTerragrunt(t, "terragrunt run-all apply -auto-approve --queue-include-external --non-interactive --log-level trace --working-dir "+childPath)
->>>>>>> c812c171
+			helpers.RunTerragrunt(t, "terragrunt run --all --include-external-dependencies --non-interactive --log-level trace --working-dir "+childPath+" -- apply -auto-approve")
 
 			stdout := bytes.Buffer{}
 			stderr := bytes.Buffer{}
@@ -76,11 +72,7 @@
 	err := helpers.RunTerragruntCommand(
 		t,
 		fmt.Sprintf(
-<<<<<<< HEAD
-			"terragrunt run --all plan --terragrunt-non-interactive --terragrunt-log-level trace --terragrunt-forward-tf-stdout --terragrunt-working-dir %s --terragrunt-modules-that-include alpha.hcl",
-=======
-			"terragrunt run-all plan --non-interactive --log-level trace --tf-forward-stdout --working-dir %s --units-that-include alpha.hcl",
->>>>>>> c812c171
+			"terragrunt run --all plan --non-interactive --log-level trace --forward-tf-stdout --working-dir %s --modules-that-include alpha.hcl",
 			modulePath,
 		),
 		&stdout,
@@ -107,11 +99,7 @@
 	stderr := bytes.Buffer{}
 	err := helpers.RunTerragruntCommand(
 		t,
-<<<<<<< HEAD
-		"terragrunt run --all plan --terragrunt-non-interactive --terragrunt-forward-tf-stdout --terragrunt-working-dir "+modulePath,
-=======
-		"terragrunt run-all plan --non-interactive --tf-forward-stdout --working-dir "+modulePath,
->>>>>>> c812c171
+		"terragrunt run --all plan --non-interactive --forward-tf-stdout --working-dir "+modulePath,
 		&stdout,
 		&stderr,
 	)
