package test_test

import (
	"bytes"
	"encoding/json"
	"fmt"
	"path/filepath"
	"testing"

	"github.com/gruntwork-io/terragrunt/test/helpers"
	"github.com/gruntwork-io/terragrunt/util"
	"github.com/stretchr/testify/assert"
	"github.com/stretchr/testify/require"
)

const (
	testFixtureGetTerragruntSourceHcl = "fixtures/get-terragrunt-source-hcl"
)

func TestTerragruntSourceMap(t *testing.T) {
	t.Parallel()

	fixtureSourceMapPath := filepath.Join("fixtures", "source-map")
	helpers.CleanupTerraformFolder(t, fixtureSourceMapPath)
	tmpEnvPath := helpers.CopyEnvironment(t, fixtureSourceMapPath)
	rootPath := filepath.Join(tmpEnvPath, fixtureSourceMapPath)
	sourceMapArgs := fmt.Sprintf(
		"--source-map %s --source-map %s",
		"git::ssh://git@github.com/gruntwork-io/i-dont-exist.git="+tmpEnvPath,
		"git::ssh://git@github.com/gruntwork-io/another-dont-exist.git="+tmpEnvPath,
	)

	testCases := []struct {
		name     string
		applyAll bool
	}{
		{
			name:     "multiple-match",
			applyAll: true,
		},
		{
			name:     "multiple-only-one-match",
			applyAll: true,
		},
		{
			name:     "multiple-with-dependency",
			applyAll: true,
		},
		{
			name:     "multiple-with-dependency-same-url",
			applyAll: true,
		},
		{
			name:     "single",
			applyAll: false,
		},
	}

	for _, tc := range testCases {
		t.Run(tc.name, func(t *testing.T) {
			t.Parallel()
			tgPath := filepath.Join(rootPath, tc.name)

			action := "run"
			if tc.applyAll {
				action = "run --all"
			}

<<<<<<< HEAD
			tgArgs := fmt.Sprintf("terragrunt %s --terragrunt-log-level trace --terragrunt-non-interactive --terragrunt-working-dir %s %s -- apply -auto-approve", action, tgPath, sourceMapArgs)
=======
			tgArgs := fmt.Sprintf("terragrunt %s --log-level trace --non-interactive --working-dir %s %s -- apply -auto-approve", action, tgPath, sourceMapArgs)
>>>>>>> a3f2a01c
			helpers.RunTerragrunt(t, tgArgs)
		})
	}
}

func TestGetTerragruntSourceHCL(t *testing.T) {
	t.Parallel()

	helpers.CleanupTerraformFolder(t, testFixtureGetTerragruntSourceHcl)
	tmpEnvPath := helpers.CopyEnvironment(t, testFixtureGetTerragruntSourceHcl)
	rootPath := util.JoinPath(tmpEnvPath, testFixtureGetTerragruntSourceHcl)
	terraformSource := "" // get_terragrunt_source_cli_flag() only returns the source when it is passed in via the CLI

	helpers.RunTerragrunt(t, "terragrunt apply -auto-approve --non-interactive --working-dir "+rootPath)

	// verify expected outputs are not empty
	stdout := bytes.Buffer{}
	stderr := bytes.Buffer{}

	require.NoError(
		t,
		helpers.RunTerragruntCommand(t, "terragrunt output -no-color -json --non-interactive --working-dir "+rootPath, &stdout, &stderr),
	)

	outputs := map[string]helpers.TerraformOutput{}

	require.NoError(t, json.Unmarshal(stdout.Bytes(), &outputs))
	assert.Equal(t, "HCL: "+terraformSource, outputs["terragrunt_source"].Value)
}

func TestGetTerragruntSourceCLI(t *testing.T) {
	t.Parallel()

	helpers.CleanupTerraformFolder(t, testFixtureGetTerragruntSourceCli)
	tmpEnvPath := helpers.CopyEnvironment(t, testFixtureGetTerragruntSourceCli)
	rootPath := util.JoinPath(tmpEnvPath, testFixtureGetTerragruntSourceCli)
	terraformSource := "terraform_config_cli"

	helpers.RunTerragrunt(t, fmt.Sprintf("terragrunt apply -auto-approve --non-interactive --working-dir %s --source %s", rootPath, terraformSource))

	// verify expected outputs are not empty
	stdout := bytes.Buffer{}
	stderr := bytes.Buffer{}

	require.NoError(
		t,
		helpers.RunTerragruntCommand(t, fmt.Sprintf("terragrunt output -no-color -json --non-interactive --working-dir %s --source %s", rootPath, terraformSource), &stdout, &stderr),
	)

	outputs := map[string]helpers.TerraformOutput{}

	require.NoError(t, json.Unmarshal(stdout.Bytes(), &outputs))
	assert.Equal(t, "CLI: "+terraformSource, outputs["terragrunt_source"].Value)
}<|MERGE_RESOLUTION|>--- conflicted
+++ resolved
@@ -66,11 +66,7 @@
 				action = "run --all"
 			}
 
-<<<<<<< HEAD
-			tgArgs := fmt.Sprintf("terragrunt %s --terragrunt-log-level trace --terragrunt-non-interactive --terragrunt-working-dir %s %s -- apply -auto-approve", action, tgPath, sourceMapArgs)
-=======
 			tgArgs := fmt.Sprintf("terragrunt %s --log-level trace --non-interactive --working-dir %s %s -- apply -auto-approve", action, tgPath, sourceMapArgs)
->>>>>>> a3f2a01c
 			helpers.RunTerragrunt(t, tgArgs)
 		})
 	}
