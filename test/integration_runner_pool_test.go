--- conflicted
+++ resolved
@@ -59,20 +59,6 @@
 	// run destroy with runner pool and check the order of the modules
 	stdout, _, err := helpers.RunTerragruntCommandWithOutput(t, "terragrunt run --experiment runner-pool --all destroy --non-interactive --tf-forward-stdout --working-dir "+rootPath)
 	require.NoError(t, err)
-<<<<<<< HEAD
-	assert.Regexp(t, `(?smi)(?:(Module B|Module D).*){2}(?:(Module A|Module E|Module C).*){3}`, stdout)
-}
-
-func TestStackConfigIgnored(t *testing.T) {
-	t.Parallel()
-
-	tmpEnvPath := helpers.CopyEnvironment(t, testFixtureMixedConfig)
-	helpers.CleanupTerraformFolder(t, tmpEnvPath)
-	testPath := util.JoinPath(tmpEnvPath, testFixtureMixedConfig)
-
-	_, _, err := helpers.RunTerragruntCommandWithOutput(t, "terragrunt run --experiment runner-pool --queue-include-external --all --non-interactive --working-dir "+testPath+" -- apply")
-	require.NoError(t, err)
-=======
 
 	// Parse the destruction order from stdout
 	var destroyOrder []string
@@ -95,5 +81,15 @@
 	assert.Less(t, index["module-c"], index["module-d"], "module-c should be destroyed before module-d")
 	// module-e must be destroyed before module-d
 	assert.Less(t, index["module-e"], index["module-d"], "module-e should be destroyed before module-d")
->>>>>>> f52cad81
+}
+
+func TestStackConfigIgnored(t *testing.T) {
+	t.Parallel()
+
+	tmpEnvPath := helpers.CopyEnvironment(t, testFixtureMixedConfig)
+	helpers.CleanupTerraformFolder(t, tmpEnvPath)
+	testPath := util.JoinPath(tmpEnvPath, testFixtureMixedConfig)
+
+	_, _, err := helpers.RunTerragruntCommandWithOutput(t, "terragrunt run --experiment runner-pool --queue-include-external --all --non-interactive --working-dir "+testPath+" -- apply")
+	require.NoError(t, err)
 }