--- conflicted
+++ resolved
@@ -13,19 +13,11 @@
 )
 
 const (
-<<<<<<< HEAD
-	testScaffoldModuleURL              = "https://github.com/gruntwork-io/terragrunt.git//test/fixture-scaffold/scaffold-module"
-	testScaffoldModuleGit              = "git@github.com:gruntwork-io/terragrunt.git//test/fixture-scaffold/scaffold-module"
-	testScaffoldModuleShort            = "github.com/gruntwork-io/terragrunt.git//test/fixture-inputs"
-	testScaffoldTemplateModule         = "git@github.com:gruntwork-io/terragrunt.git//test/fixture-scaffold/module-with-template"
-	testScaffoldExternalTemplateModule = "git@github.com:gruntwork-io/terragrunt.git//test/fixture-scaffold/external-template"
-=======
-	testScaffoldModuleUrl              = "https://github.com/gruntwork-io/terragrunt.git//test/fixtures/scaffold/scaffold-module"
+	testScaffoldModuleURL              = "https://github.com/gruntwork-io/terragrunt.git//test/fixtures/scaffold/scaffold-module"
 	testScaffoldModuleGit              = "git@github.com:gruntwork-io/terragrunt.git//test/fixtures/scaffold/scaffold-module"
 	testScaffoldModuleShort            = "github.com/gruntwork-io/terragrunt.git//test/fixtures/inputs"
 	testScaffoldTemplateModule         = "git@github.com:gruntwork-io/terragrunt.git//test/fixtures/scaffold/module-with-template"
 	testScaffoldExternalTemplateModule = "git@github.com:gruntwork-io/terragrunt.git//test/fixtures/scaffold/external-template"
->>>>>>> 68e95e12
 	testScaffoldLocalModulePath        = "fixtures/scaffold/scaffold-module"
 	testScaffold3rdPartyModulePath     = "git::https://github.com/Azure/terraform-azurerm-avm-res-compute-virtualmachine.git//.?ref=v0.15.0"
 )
