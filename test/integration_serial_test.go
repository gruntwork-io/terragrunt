//nolint:paralleltest
package test_test

import (
	"bytes"
	"context"
	"encoding/json"
	"fmt"
	"io/fs"
	"net/http"
	"os"
	"path"
	"path/filepath"
	"runtime"
	"strings"
	"testing"
	"time"

	"github.com/gruntwork-io/terragrunt/test"

	"github.com/hashicorp/hcl/v2"
	"github.com/hashicorp/hcl/v2/hclwrite"
	"github.com/stretchr/testify/assert"
	"github.com/stretchr/testify/require"

	terragruntinfo "github.com/gruntwork-io/terragrunt/cli/commands/terragrunt-info"
	"github.com/gruntwork-io/terragrunt/config"
	"github.com/gruntwork-io/terragrunt/terraform"
	"github.com/gruntwork-io/terragrunt/util"
)

// NOTE: We don't run these tests in parallel because it modifies the environment variable, so it can affect other tests

func TestTerragruntProviderCacheWithFilesystemMirror(t *testing.T) {
	// In this test we use os.Setenv to set the Terraform env var TF_CLI_CONFIG_FILE.

	cleanupTerraformFolder(t, testFixtureProviderCacheFilesystemMirror)
	tmpEnvPath := copyEnvironment(t, testFixtureProviderCacheFilesystemMirror)
	rootPath := util.JoinPath(tmpEnvPath, testFixtureProviderCacheFilesystemMirror)

	appPath := filepath.Join(rootPath, "app")
	providersMirrorPath := filepath.Join(rootPath, "providers-mirror")

	fakeProvider := FakeProvider{
		RegistryName: "example.com",
		Namespace:    "hashicorp",
		Name:         "aws",
		Version:      "5.59.0",
		PlatformOS:   runtime.GOOS,
		PlatformArch: runtime.GOARCH,
	}
	fakeProvider.CreateMirror(t, providersMirrorPath)

	fakeProvider = FakeProvider{
		RegistryName: "example.com",
		Namespace:    "hashicorp",
		Name:         "azurerm",
		Version:      "3.113.0",
		PlatformOS:   runtime.GOOS,
		PlatformArch: runtime.GOARCH,
	}
	fakeProvider.CreateMirror(t, providersMirrorPath)

	providerCacheDir := filepath.Join(rootPath, "providers-cache")

	ctx := context.Background()
	defer ctx.Done()

	cliConfigFilename, err := os.CreateTemp("", "*")
	require.NoError(t, err)
	defer cliConfigFilename.Close()

	t.Setenv(terraform.EnvNameTFCLIConfigFile, cliConfigFilename.Name())
	defer os.Unsetenv(terraform.EnvNameTFCLIConfigFile)

	t.Logf("%s=%s", terraform.EnvNameTFCLIConfigFile, cliConfigFilename.Name())

	cliConfigSettings := &test.CLIConfigSettings{
		FilesystemMirrorMethods: []test.CLIConfigProviderInstallationFilesystemMirror{
			{
				Path:    providersMirrorPath,
				Include: []string{"example.com/*/*"},
			},
		},
	}
	test.CreateCLIConfig(t, cliConfigFilename, cliConfigSettings)

	runTerragrunt(t, fmt.Sprintf("terragrunt run-all init --terragrunt-provider-cache --terragrunt-provider-cache-registry-names example.com --terragrunt-provider-cache-registry-names registry.opentofu.org --terragrunt-provider-cache-registry-names registry.terraform.io --terragrunt-provider-cache-dir %s --terragrunt-log-level trace --terragrunt-non-interactive --terragrunt-working-dir %s", providerCacheDir, appPath))

	expectedProviderInstallation := `provider_installation { "filesystem_mirror" { path = "%s" include = ["example.com/*/*"] exclude = ["example.com/*/*", "registry.opentofu.org/*/*", "registry.terraform.io/*/*"] } "filesystem_mirror" { path = "%s" include = ["example.com/*/*", "registry.opentofu.org/*/*", "registry.terraform.io/*/*"] } "direct" { } }`
	expectedProviderInstallation = fmt.Sprintf(strings.Join(strings.Fields(expectedProviderInstallation), " "), providersMirrorPath, providerCacheDir)

	terraformrcBytes, err := os.ReadFile(filepath.Join(appPath, ".terraformrc"))
	require.NoError(t, err)
	terraformrc := strings.Join(strings.Fields(string(terraformrcBytes)), " ")

	assert.Contains(t, terraformrc, expectedProviderInstallation, "%s\n\n%s", terraformrc, expectedProviderInstallation)
}

func TestTerragruntProviderCacheWithNetworkMirror(t *testing.T) {
	// In this test we use os.Setenv to set the Terraform env var TF_CLI_CONFIG_FILE.

	cleanupTerraformFolder(t, testFixtureProviderCacheNetworkMirror)
	tmpEnvPath := copyEnvironment(t, testFixtureProviderCacheNetworkMirror)
	rootPath := util.JoinPath(tmpEnvPath, testFixtureProviderCacheNetworkMirror)

	appPath := filepath.Join(rootPath, "app")
	providersNetkworMirrorPath := filepath.Join(rootPath, "providers-network-mirror")
	providersFilesystemMirrorPath := filepath.Join(rootPath, "providers-filesystem-mirror")

	ctx, cancel := context.WithCancel(context.Background())
	defer cancel()

	netowrkProvider := FakeProvider{
		RegistryName: "example.com",
		Namespace:    "hashicorp",
		Name:         "aws",
		Version:      "5.59.0",
		PlatformOS:   runtime.GOOS,
		PlatformArch: runtime.GOARCH,
	}
	netowrkProvider.CreateMirror(t, providersNetkworMirrorPath)

	filesystemProvider := FakeProvider{
		RegistryName: "example.com",
		Namespace:    "hashicorp",
		Name:         "azurerm",
		Version:      "3.113.0",
		PlatformOS:   runtime.GOOS,
		PlatformArch: runtime.GOARCH,
	}
	filesystemProvider.CreateMirror(t, providersFilesystemMirrorPath)

	// when we run NetworkMirrorServer, we override the default transport to configure the self-signed certificate, we need to restor, after finishing we need to restore this value
	defaultTransport := http.DefaultTransport
	defer func() {
		http.DefaultTransport = defaultTransport
	}()

	token := "123456790"

	networkMirrorURL := runNetworkMirrorServer(t, ctx, "/providers/", providersNetkworMirrorPath, token)
	t.Logf("Network mirror URL: %s", networkMirrorURL)
	t.Logf("Provdiers network mirror path: %s", providersNetkworMirrorPath)
	t.Logf("Provdiers filesysmte mirror path: %s", providersFilesystemMirrorPath)

	providerCacheDir := filepath.Join(rootPath, "providers-cache")

	cliConfigFilename, err := os.CreateTemp("", "*")
	require.NoError(t, err)
	defer cliConfigFilename.Close()

	tokenEnvName := "TF_TOKEN_" + strings.ReplaceAll(networkMirrorURL.Hostname(), ".", "_")
	t.Setenv(tokenEnvName, token)
	defer os.Unsetenv(tokenEnvName)

	t.Setenv(terraform.EnvNameTFCLIConfigFile, cliConfigFilename.Name())
	defer os.Unsetenv(terraform.EnvNameTFCLIConfigFile)

	t.Logf("%s=%s", terraform.EnvNameTFCLIConfigFile, cliConfigFilename.Name())

	cliConfigSettings := &test.CLIConfigSettings{
		DirectMethods: []test.CLIConfigProviderInstallationDirect{
			{
				Exclude: []string{"example.com/*/*"},
			},
		},
		FilesystemMirrorMethods: []test.CLIConfigProviderInstallationFilesystemMirror{
			{
				Path:    providersFilesystemMirrorPath,
				Include: []string{"example.com/hashicorp/azurerm"},
			},
		},
		NetworkMirrorMethods: []test.CLIConfigProviderInstallationNetworkMirror{
			{
				URL:     networkMirrorURL.String(),
				Exclude: []string{"example.com/hashicorp/azurerm"},
			},
		},
	}
	test.CreateCLIConfig(t, cliConfigFilename, cliConfigSettings)

	runTerragrunt(t, fmt.Sprintf("terragrunt run-all init --terragrunt-provider-cache --terragrunt-provider-cache-registry-names example.com --terragrunt-provider-cache-registry-names registry.opentofu.org --terragrunt-provider-cache-registry-names registry.terraform.io --terragrunt-provider-cache-dir %s --terragrunt-log-level trace --terragrunt-non-interactive --terragrunt-working-dir %s", providerCacheDir, appPath))

	expectedProviderInstallation := `provider_installation { "filesystem_mirror" { path = "%s" include = ["example.com/hashicorp/azurerm"] exclude = ["example.com/*/*", "registry.opentofu.org/*/*", "registry.terraform.io/*/*"] } "network_mirror" { url = "%s" exclude = ["example.com/hashicorp/azurerm", "example.com/*/*", "registry.opentofu.org/*/*", "registry.terraform.io/*/*"] } "filesystem_mirror" { path = "%s" include = ["example.com/*/*", "registry.opentofu.org/*/*", "registry.terraform.io/*/*"] } "direct" { exclude = ["example.com/*/*", "registry.opentofu.org/*/*", "registry.terraform.io/*/*"] } }`
	expectedProviderInstallation = fmt.Sprintf(strings.Join(strings.Fields(expectedProviderInstallation), " "), providersFilesystemMirrorPath, networkMirrorURL.String(), providerCacheDir)

	terraformrcBytes, err := os.ReadFile(filepath.Join(appPath, ".terraformrc"))
	require.NoError(t, err)
	terraformrc := strings.Join(strings.Fields(string(terraformrcBytes)), " ")

	assert.Contains(t, terraformrc, expectedProviderInstallation, "%s\n\n%s", terraformrc, expectedProviderInstallation)
}

func TestTerragruntInputsFromDependency(t *testing.T) {
	tmpEnvPath := copyEnvironment(t, testFixtureInputsFromDependency)
	rootTerragruntPath := util.JoinPath(tmpEnvPath, testFixtureInputsFromDependency)
	rootPath := util.JoinPath(rootTerragruntPath, "apps")

	curDir, err := os.Getwd()
	require.NoError(t, err)

	relRootPath, err := filepath.Rel(curDir, rootPath)
	require.NoError(t, err)

	testCases := []struct {
		rootPath    string
		downloadDir string
	}{
		{
			rootPath:    rootPath,
			downloadDir: "",
		},
		{
			rootPath:    relRootPath,
			downloadDir: filepath.Join(rootTerragruntPath, "download-dir"),
		},
	}

	for _, testCase := range testCases {
		var (
			stdout bytes.Buffer
			stderr bytes.Buffer
		)

		var (
			appDir  string
			appDirs = []string{"c", "b", "a"}
		)

		for _, app := range appDirs {
			appDir = filepath.Join(testCase.rootPath, app)

			runTerragrunt(t, fmt.Sprintf("terragrunt apply -auto-approve --terragrunt-non-interactive --terragrunt-working-dir %s --terragrunt-download-dir=%s", appDir, testCase.downloadDir))
			config.ClearOutputCache()
		}

		if testCase.downloadDir != "" {
			entries, err := os.ReadDir(testCase.downloadDir)
			require.NoError(t, err)
			assert.Equal(t, len(appDirs), len(entries))
		}

		runTerragruntRedirectOutput(t, fmt.Sprintf("terragrunt output --terragrunt-non-interactive --terragrunt-working-dir %s  --terragrunt-download-dir=%s", appDir, testCase.downloadDir), &stdout, &stderr)

		expectedOutpus := map[string]string{
			"bar": "parent-bar",
			"baz": "b-baz",
			"foo": "c-foo",
		}

		output := stdout.String()
		for key, value := range expectedOutpus {
			assert.Contains(t, output, fmt.Sprintf("%s = %q\n", key, value))
		}
	}
}

func TestTerragruntDownloadDir(t *testing.T) {
	cleanupTerraformFolder(t, testFixtureLocalRelativeDownloadPath)
	tmpEnvPath := copyEnvironment(t, testFixtureGetOutput)

	/* we have 2 terragrunt dirs here. One of them doesn't set the download_dir in the config,
	the other one does. Here we'll be checking for precedence, and if the download_dir is set
	according to the specified settings
	*/
	testCases := []struct {
		name                 string
		rootPath             string
		downloadDirEnv       string // download dir set as an env var
		downloadDirFlag      string // download dir set as a flag
		downloadDirReference string // the expected result
	}{
		{
			"download dir not set",
			util.JoinPath(tmpEnvPath, testFixtureGetOutput, "download-dir", "not-set"),
			"", // env
			"", // flag
			util.JoinPath(tmpEnvPath, testFixtureGetOutput, "download-dir", "not-set", terragruntCache),
		},
		{
			"download dir set in config",
			util.JoinPath(tmpEnvPath, testFixtureGetOutput, "download-dir", "in-config"),
			"", // env
			"", // flag
			util.JoinPath(tmpEnvPath, testFixtureGetOutput, "download-dir", "in-config", ".download"),
		},
		{
			"download dir set in config and in env var",
			util.JoinPath(tmpEnvPath, testFixtureGetOutput, "download-dir", "in-config"),
			util.JoinPath(tmpEnvPath, testFixtureGetOutput, "download-dir", "in-config", ".env-var"),
			"", // flag
			util.JoinPath(tmpEnvPath, testFixtureGetOutput, "download-dir", "in-config", ".env-var"),
		},
		{
			"download dir set in config and as a flag",
			util.JoinPath(tmpEnvPath, testFixtureGetOutput, "download-dir", "in-config"),
			"", // env
			"--terragrunt-download-dir " + util.JoinPath(tmpEnvPath, testFixtureGetOutput, "download-dir", "in-config", ".flag-download"),
			util.JoinPath(tmpEnvPath, testFixtureGetOutput, "download-dir", "in-config", ".flag-download"),
		},
		{
			"download dir set in config env and as a flag",
			util.JoinPath(tmpEnvPath, testFixtureGetOutput, "download-dir", "in-config"),
			util.JoinPath(tmpEnvPath, testFixtureGetOutput, "download-dir", "in-config", ".env-var"),
			"--terragrunt-download-dir " + util.JoinPath(tmpEnvPath, testFixtureGetOutput, "download-dir", "in-config", ".flag-download"),
			util.JoinPath(tmpEnvPath, testFixtureGetOutput, "download-dir", "in-config", ".flag-download"),
		},
	}

	for _, testCase := range testCases {
		testCase := testCase

		t.Run(testCase.name, func(t *testing.T) {
			if testCase.downloadDirEnv != "" {
				t.Setenv("TERRAGRUNT_DOWNLOAD", testCase.downloadDirEnv)
			} else {
				// Clear the variable if it's not set. This is clearing the variable in case the variable is set outside the test process.
				require.NoError(t, os.Unsetenv("TERRAGRUNT_DOWNLOAD"))
			}
			stdout := bytes.Buffer{}
			stderr := bytes.Buffer{}
			err := runTerragruntCommand(t, fmt.Sprintf("terragrunt terragrunt-info %s --terragrunt-non-interactive --terragrunt-working-dir %s", testCase.downloadDirFlag, testCase.rootPath), &stdout, &stderr)
			logBufferContentsLineByLine(t, stdout, "stdout")
			logBufferContentsLineByLine(t, stderr, "stderr")
			require.NoError(t, err)

			var dat terragruntinfo.TerragruntInfoGroup
			unmarshalErr := json.Unmarshal(stdout.Bytes(), &dat)
			require.NoError(t, unmarshalErr)
			// compare the results
			assert.Equal(t, testCase.downloadDirReference, dat.DownloadDir)
		})
	}

}

func TestExtraArguments(t *testing.T) {
	out := new(bytes.Buffer)
	runTerragruntRedirectOutput(t, "terragrunt apply -auto-approve --terragrunt-non-interactive --terragrunt-working-dir "+testFixtureExtraArgsPath, out, os.Stderr)
	t.Log(out.String())
	assert.Contains(t, out.String(), "Hello, World from dev!")
}

func TestExtraArgumentsWithEnv(t *testing.T) {
	out := new(bytes.Buffer)
	t.Setenv("TF_VAR_env", "prod")
	runTerragruntRedirectOutput(t, "terragrunt apply -auto-approve --terragrunt-non-interactive --terragrunt-working-dir "+testFixtureExtraArgsPath, out, os.Stderr)
	t.Log(out.String())
	assert.Contains(t, out.String(), "Hello, World!")
}

func TestExtraArgumentsWithEnvVarBlock(t *testing.T) {
	out := new(bytes.Buffer)
	runTerragruntRedirectOutput(t, "terragrunt apply -auto-approve --terragrunt-non-interactive --terragrunt-working-dir "+testFixtureEnvVarsBlockPath, out, os.Stderr)
	t.Log(out.String())
	assert.Contains(t, out.String(), "I'm set in extra_arguments env_vars")
}

func TestExtraArgumentsWithRegion(t *testing.T) {
	out := new(bytes.Buffer)
	t.Setenv("TF_VAR_region", "us-west-2")
	runTerragruntRedirectOutput(t, "terragrunt apply -auto-approve --terragrunt-non-interactive --terragrunt-working-dir "+testFixtureExtraArgsPath, out, os.Stderr)
	t.Log(out.String())
	assert.Contains(t, out.String(), "Hello, World from Oregon!")
}

func TestPreserveEnvVarApplyAll(t *testing.T) {
	t.Setenv("TF_VAR_seed", "from the env")

	cleanupTerraformFolder(t, testFixtureRegressions)
	tmpEnvPath := copyEnvironment(t, testFixtureRegressions)
	rootPath := util.JoinPath(tmpEnvPath, testFixtureRegressions, "apply-all-envvar")

	stdout := bytes.Buffer{}
	runTerragruntRedirectOutput(t, "terragrunt apply-all -auto-approve --terragrunt-non-interactive --terragrunt-working-dir "+rootPath, &stdout, os.Stderr)
	t.Log(stdout.String())

	// Check the output of each child module to make sure the inputs were overridden by the env var
	assertEnvVarModule := util.JoinPath(rootPath, "require-envvar")
	noRequireEnvVarModule := util.JoinPath(rootPath, "no-require-envvar")
	for _, mod := range []string{assertEnvVarModule, noRequireEnvVarModule} {
		stdout := bytes.Buffer{}
		err := runTerragruntCommand(t, "terragrunt output text -no-color --terragrunt-non-interactive --terragrunt-working-dir "+mod, &stdout, os.Stderr)
		require.NoError(t, err)
		assert.Contains(t, stdout.String(), "Hello from the env")
	}
}

func TestPriorityOrderOfArgument(t *testing.T) {
	out := new(bytes.Buffer)
	injectedValue := "Injected-directly-by-argument"
	runTerragruntRedirectOutput(t, fmt.Sprintf("terragrunt apply -auto-approve -var extra_var=%s --terragrunt-non-interactive --terragrunt-working-dir %s", injectedValue, testFixtureExtraArgsPath), out, os.Stderr)
	t.Log(out.String())
	// And the result value for test should be the injected variable since the injected arguments are injected before the suplied parameters,
	// so our override of extra_var should be the last argument.
	assert.Contains(t, out.String(), fmt.Sprintf(`test = "%s"`, injectedValue))
}

func TestTerragruntValidateInputsWithEnvVar(t *testing.T) {
	t.Setenv("TF_VAR_input", "from the env")

	moduleDir := filepath.Join("fixtures/validate-inputs", "fail-no-inputs")
	runTerragruntValidateInputs(t, moduleDir, nil, true)
}

func TestTerragruntValidateInputsWithUnusedEnvVar(t *testing.T) {
	t.Setenv("TF_VAR_unused", "from the env")

	moduleDir := filepath.Join("fixtures", "validate-inputs", "success-inputs-only")
	args := []string{"--terragrunt-strict-validate"}
	runTerragruntValidateInputs(t, moduleDir, args, false)
}

func TestTerragruntSourceMapEnvArg(t *testing.T) {
	fixtureSourceMapPath := filepath.Join("fixtures", "source-map")
	cleanupTerraformFolder(t, fixtureSourceMapPath)
	tmpEnvPath := copyEnvironment(t, fixtureSourceMapPath)
	rootPath := filepath.Join(tmpEnvPath, fixtureSourceMapPath)

	t.Setenv(
		"TERRAGRUNT_SOURCE_MAP",
		strings.Join(
			[]string{
				"git::ssh://git@github.com/gruntwork-io/i-dont-exist.git=" + tmpEnvPath,
				"git::ssh://git@github.com/gruntwork-io/another-dont-exist.git=" + tmpEnvPath,
			},
			",",
		),
	)
	tgPath := filepath.Join(rootPath, "multiple-match")
	tgArgs := "terragrunt run-all apply -auto-approve --terragrunt-log-level debug --terragrunt-non-interactive --terragrunt-working-dir " + tgPath
	runTerragrunt(t, tgArgs)
}

func TestTerragruntLogLevelEnvVarOverridesDefault(t *testing.T) {
	// NOTE: this matches logLevelEnvVar const in util/logger.go
	t.Setenv("TERRAGRUNT_LOG_LEVEL", "debug")

	cleanupTerraformFolder(t, testFixtureInputs)
	tmpEnvPath := copyEnvironment(t, ".")
	rootPath := util.JoinPath(tmpEnvPath, testFixtureInputs)

	var (
		stdout bytes.Buffer
		stderr bytes.Buffer
	)

	require.NoError(
		t,
		runTerragruntCommand(t, "terragrunt validate --terragrunt-non-interactive --terragrunt-working-dir "+rootPath, &stdout, &stderr),
	)
	output := stderr.String()
	assert.Contains(t, output, "level=debug")
}

func TestTerragruntLogLevelEnvVarUnparsableLogsError(t *testing.T) {
	// NOTE: this matches logLevelEnvVar const in util/logger.go
	t.Setenv("TERRAGRUNT_LOG_LEVEL", "unparsable")

	cleanupTerraformFolder(t, testFixtureInputs)
	tmpEnvPath := copyEnvironment(t, ".")
	rootPath := util.JoinPath(tmpEnvPath, testFixtureInputs)

	err := runTerragruntCommand(t, "terragrunt validate --terragrunt-non-interactive --terragrunt-working-dir "+rootPath, os.Stdout, os.Stderr)
	require.Error(t, err)

	assert.Contains(t, err.Error(), "invalid level")
}

func TestTerragruntProduceTelemetryTraces(t *testing.T) {
	t.Setenv("TERRAGRUNT_TELEMETRY_TRACE_EXPORTER", "console")

	cleanupTerraformFolder(t, testFixtureHooksBeforeAndAfterPath)
	tmpEnvPath := copyEnvironment(t, testFixtureHooksBeforeAndAfterPath)
	rootPath := util.JoinPath(tmpEnvPath, testFixtureHooksBeforeAndAfterPath)

	output, _, err := runTerragruntCommandWithOutput(t, "terragrunt apply -auto-approve --terragrunt-non-interactive --terragrunt-working-dir "+rootPath)
	require.NoError(t, err)

	// check that output have Telemetry json output
	assert.Contains(t, output, "\"SpanContext\":")
	assert.Contains(t, output, "\"TraceID\":")
	assert.Contains(t, output, "\"Name\":\"hook_after_hook_1\"")
	assert.Contains(t, output, "\"Name\":\"hook_after_hook_2\"")
}

func TestTerragruntProduceTelemetryMetrics(t *testing.T) {
	t.Setenv("TERRAGRUNT_TELEMETRY_METRIC_EXPORTER", "console")

	cleanupTerraformFolder(t, testFixtureHooksBeforeAndAfterPath)
	tmpEnvPath := copyEnvironment(t, testFixtureHooksBeforeAndAfterPath)
	rootPath := util.JoinPath(tmpEnvPath, testFixtureHooksBeforeAndAfterPath)

	output, _, err := runTerragruntCommandWithOutput(t, "terragrunt apply -no-color -auto-approve --terragrunt-non-interactive --terragrunt-working-dir "+rootPath)
	require.NoError(t, err)

	// sleep for a bit to allow the metrics to be flushed
	time.Sleep(1 * time.Second)

	// check that output have Telemetry json output
	assert.Contains(t, output, "{\"Name\":\"hook_after_hook_2_duration\"")
	assert.Contains(t, output, "{\"Name\":\"run_")
	assert.Contains(t, output, ",\"IsMonotonic\":true}}")
}

<<<<<<< HEAD
func TestTerragruntOutputJson(t *testing.T) {
	// no parallel test execution since JSON output is global
	defer func() {
		util.DisableJSONFormat()
	}()

	tmpEnvPath := copyEnvironment(t, testFixtureNotExistingSource)
	cleanupTerraformFolder(t, tmpEnvPath)
	testPath := util.JoinPath(tmpEnvPath, testFixtureNotExistingSource)

	_, stderr, err := runTerragruntCommandWithOutput(t, "terragrunt apply --terragrunt-json-log --terragrunt-non-interactive --terragrunt-working-dir "+testPath)
	require.Error(t, err)

	// for windows OS
	output := bytes.ReplaceAll([]byte(stderr), []byte("\r\n"), []byte("\n"))

	multipeJSONs := bytes.Split(output, []byte("\n"))

	var msgs = make([]string, 0, len(multipeJSONs))

	for _, jsonBytes := range multipeJSONs {
		if len(jsonBytes) == 0 {
			continue
		}

		var output map[string]interface{}

		err = json.Unmarshal(jsonBytes, &output)
		require.NoError(t, err)

		msg, ok := output["msg"].(string)
		assert.True(t, ok)
		msgs = append(msgs, msg)
	}

	assert.Contains(t, strings.Join(msgs, ""), "Downloading Terraform configurations from git::https://github.com/gruntwork-io/terragrunt.git?ref=v0.9.9")
}

func TestTerragruntTerraformOutputJson(t *testing.T) {
	// no parallel test execution since JSON output is global
	defer util.DisableJSONFormat()

	tmpEnvPath := copyEnvironment(t, testFixtureInitError)
	cleanupTerraformFolder(t, tmpEnvPath)
	testPath := util.JoinPath(tmpEnvPath, testFixtureInitError)

	_, stderr, err := runTerragruntCommandWithOutput(t, "terragrunt apply --no-color --terragrunt-json-log --terragrunt-tf-logs-to-json --terragrunt-non-interactive --terragrunt-forward-tf-stdout --terragrunt-working-dir "+testPath)
	require.Error(t, err)

	assert.Contains(t, stderr, "\"msg\":\"Initializing the backend...")

	// check if output can be extracted in json
	jsonStrings := strings.Split(stderr, "\n")
	for _, jsonString := range jsonStrings {
		if len(jsonString) == 0 {
			continue
		}
		var output map[string]interface{}
		err = json.Unmarshal([]byte(jsonString), &output)
		require.NoErrorf(t, err, "Failed to parse json %s", jsonString)
		assert.NotNil(t, output["level"])
		assert.NotNil(t, output["time"])
	}
}

func TestTerragruntOutputFromDependencyLogsJson(t *testing.T) {
	// no parallel test execution since JSON output is global
	testCases := []struct {
		arg string
	}{
		{"--terragrunt-json-log"},
		{"--terragrunt-json-log --terragrunt-tf-logs-to-json"},
		{"--terragrunt-forward-tf-stdout"},
		{"--terragrunt-json-log --terragrunt-tf-logs-to-json --terragrunt-forward-tf-stdout"},
	}
	for _, testCase := range testCases {
		testCase := testCase
		t.Run("terragrunt output with "+testCase.arg, func(t *testing.T) {
			defer func() {
				util.DisableJSONFormat()
			}()
			tmpEnvPath := copyEnvironment(t, testFixtureDependencyOutput)
			rootTerragruntPath := util.JoinPath(tmpEnvPath, testFixtureDependencyOutput)
			// apply dependency first
			dependencyTerragruntConfigPath := util.JoinPath(rootTerragruntPath, "dependency")
			_, _, err := runTerragruntCommandWithOutput(t, fmt.Sprintf("terragrunt apply -auto-approve --terragrunt-non-interactive --terragrunt-working-dir %s ", dependencyTerragruntConfigPath))
			require.NoError(t, err)
			appTerragruntConfigPath := util.JoinPath(rootTerragruntPath, "app")
			stdout, stderr, err := runTerragruntCommandWithOutput(t, fmt.Sprintf("terragrunt plan --terragrunt-non-interactive --terragrunt-working-dir %s %s", appTerragruntConfigPath, testCase.arg))
			require.NoError(t, err)
			output := fmt.Sprintf("%s %s", stderr, stdout)
			assert.NotContains(t, output, "invalid character")
		})

	}
}

func TestTerragruntJsonPlanJsonOutput(t *testing.T) {
	// no parallel test execution since JSON output is global
	testCases := []struct {
		arg string
	}{
		{"--terragrunt-json-log"},
		{"--terragrunt-json-log --terragrunt-tf-logs-to-json"},
		{"--terragrunt-forward-tf-stdout"},
		{"--terragrunt-json-log --terragrunt-tf-logs-to-json --terragrunt-forward-tf-stdout"},
	}
	for _, testCase := range testCases {
		testCase := testCase
		t.Run("terragrunt with "+testCase.arg, func(t *testing.T) {
			defer func() {
				util.DisableJSONFormat()
			}()
			tmpDir := t.TempDir()
			_, _, _, err := testRunAllPlan(t, fmt.Sprintf("--terragrunt-json-out-dir %s %s", tmpDir, testCase.arg))
			require.NoError(t, err)
			list, err := findFilesWithExtension(tmpDir, ".json")
			require.NoError(t, err)
			assert.Len(t, list, 2)
			for _, file := range list {
				assert.Equal(t, "tfplan.json", filepath.Base(file))
				// verify that file is not empty
				content, err := os.ReadFile(file)
				require.NoError(t, err)
				assert.NotEmpty(t, content)
				// check that produced json is valid and can be unmarshalled
				var plan map[string]interface{}
				err = json.Unmarshal(content, &plan)
				require.NoError(t, err)
				// check that plan is not empty
				assert.NotEmpty(t, plan)
			}
		})

	}
}

=======
>>>>>>> 68e95e12
func TestTerragruntProduceTelemetryTracesWithRootSpanAndTraceID(t *testing.T) {
	t.Setenv("TERRAGRUNT_TELEMETRY_TRACE_EXPORTER", "console")
	t.Setenv("TRACEPARENT", "00-b2ff2d54551433d53dd807a6c94e81d1-0e6f631d793c718a-01")

	cleanupTerraformFolder(t, testFixtureHooksBeforeAndAfterPath)
	tmpEnvPath := copyEnvironment(t, testFixtureHooksBeforeAndAfterPath)
	rootPath := util.JoinPath(tmpEnvPath, testFixtureHooksBeforeAndAfterPath)

	output, _, err := runTerragruntCommandWithOutput(t, "terragrunt apply -auto-approve --terragrunt-non-interactive --terragrunt-working-dir "+rootPath)
	require.NoError(t, err)

	// check that output have Telemetry json output
	assert.Contains(t, output, "\"SpanContext\":{\"TraceID\":\"b2ff2d54551433d53dd807a6c94e81d1\"")
	assert.Contains(t, output, "\"SpanID\":\"0e6f631d793c718a\"")
	assert.Contains(t, output, "\"SpanContext\":")
	assert.Contains(t, output, "\"TraceID\":")
	assert.Contains(t, output, "\"Name\":\"hook_after_hook_1\"")
	assert.Contains(t, output, "\"Name\":\"hook_after_hook_2\"")
}

func TestTerragruntProduceTelemetryInCasOfError(t *testing.T) {
	t.Setenv("TERRAGRUNT_TELEMETRY_TRACE_EXPORTER", "console")
	t.Setenv("TRACEPARENT", "00-b2ff2d54551433d53dd807a6c94e81d1-0e6f631d793c718a-01")

	cleanupTerraformFolder(t, testFixtureHooksBeforeAndAfterPath)
	tmpEnvPath := copyEnvironment(t, testFixtureHooksBeforeAndAfterPath)
	rootPath := util.JoinPath(tmpEnvPath, testFixtureHooksBeforeAndAfterPath)

	output, _, err := runTerragruntCommandWithOutput(t, "terragrunt no-existing-command -auto-approve --terragrunt-non-interactive --terragrunt-working-dir "+rootPath)
	require.Error(t, err)

	assert.Contains(t, output, "\"SpanContext\":{\"TraceID\":\"b2ff2d54551433d53dd807a6c94e81d1\"")
	assert.Contains(t, output, "\"SpanID\":\"0e6f631d793c718a\"")
	assert.Contains(t, output, "exception.message")
	assert.Contains(t, output, "\"Name\":\"exception\"")
}

// Since this test launches a large number of terraform processes, which sometimes fails with the message `Failed to write to log, write |1: file already closed`, for stability, we need to run it not parallel.
func TestTerragruntProviderCache(t *testing.T) {
	cleanupTerraformFolder(t, testFixtureProviderCacheDirect)
	tmpEnvPath := copyEnvironment(t, testFixtureProviderCacheDirect)
	rootPath := util.JoinPath(tmpEnvPath, testFixtureProviderCacheDirect)

	cacheDir, err := util.GetCacheDir()
	require.NoError(t, err)
	providerCacheDir := filepath.Join(cacheDir, "provider-cache-test-direct")

	runTerragrunt(t, fmt.Sprintf("terragrunt run-all init --terragrunt-provider-cache --terragrunt-provider-cache-dir %s --terragrunt-log-level trace --terragrunt-non-interactive --terragrunt-working-dir %s", providerCacheDir, rootPath))

	providers := map[string][]string{
		"first": {
			"hashicorp/aws/5.36.0",
			"hashicorp/azurerm/3.95.0",
		},
		"second": {
			"hashicorp/aws/5.40.0",
			"hashicorp/azurerm/3.95.0",
			"hashicorp/kubernetes/2.27.0",
		},
	}

	registryName := "registry.opentofu.org"
	if isTerraform() {
		registryName = "registry.terraform.io"
	}

	for subDir, providers := range providers {
		var (
			actualApps   int
			expectedApps = 10
		)

		subDir = filepath.Join(rootPath, subDir)

		entries, err := os.ReadDir(subDir)
		require.NoError(t, err)

		for _, entry := range entries {
			if !entry.IsDir() {
				continue
			}
			actualApps++

			appPath := filepath.Join(subDir, entry.Name())

			lockfilePath := filepath.Join(appPath, ".terraform.lock.hcl")
			lockfileContent, err := os.ReadFile(lockfilePath)
			require.NoError(t, err)

			lockfile, diags := hclwrite.ParseConfig(lockfileContent, lockfilePath, hcl.Pos{Line: 1, Column: 1})
			assert.False(t, diags.HasErrors())

			for _, provider := range providers {
				var (
					actualProviderSymlinks   int
					expectedProviderSymlinks = 1
					provider                 = path.Join(registryName, provider)
				)

				providerBlock := lockfile.Body().FirstMatchingBlock("provider", []string{filepath.Dir(provider)})
				assert.NotNil(t, providerBlock)

				providerPath := filepath.Join(appPath, ".terraform/providers", provider)
				assert.True(t, util.FileExists(providerPath))

				entries, err := os.ReadDir(providerPath)
				require.NoError(t, err)

				for _, entry := range entries {
					actualProviderSymlinks++
					assert.Equal(t, fs.ModeSymlink, entry.Type())

					symlinkPath := filepath.Join(providerPath, entry.Name())

					actualPath, err := os.Readlink(symlinkPath)
					require.NoError(t, err)

					expectedPath := filepath.Join(providerCacheDir, provider, entry.Name())
					assert.Contains(t, actualPath, expectedPath)
				}
				assert.Equal(t, expectedProviderSymlinks, actualProviderSymlinks)
			}
		}
		assert.Equal(t, expectedApps, actualApps)
	}
}

func TestReadTerragruntAuthProviderCmdRemoteState(t *testing.T) {
	cleanupTerraformFolder(t, testFixtureAuthProviderCmd)
	tmpEnvPath := copyEnvironment(t, testFixtureAuthProviderCmd)
	rootPath := util.JoinPath(tmpEnvPath, testFixtureAuthProviderCmd, "remote-state")
	mockAuthCmd := filepath.Join(tmpEnvPath, testFixtureAuthProviderCmd, "mock-auth-cmd.sh")

	s3BucketName := "terragrunt-test-bucket-" + strings.ToLower(uniqueID())
	defer deleteS3Bucket(t, terraformRemoteStateS3Region, s3BucketName)

	rootTerragruntConfigPath := util.JoinPath(rootPath, config.DefaultTerragruntConfigPath)
	copyTerragruntConfigAndFillPlaceholders(t, rootTerragruntConfigPath, rootTerragruntConfigPath, s3BucketName, "not-used", terraformRemoteStateS3Region)

	accessKeyID := os.Getenv("AWS_ACCESS_KEY_ID")
	secretAccessKey := os.Getenv("AWS_SECRET_ACCESS_KEY")
	os.Setenv("AWS_ACCESS_KEY_ID", "")
	os.Setenv("AWS_SECRET_ACCESS_KEY", "")

	defer func() {
		os.Setenv("AWS_ACCESS_KEY_ID", accessKeyID)
		os.Setenv("AWS_SECRET_ACCESS_KEY", secretAccessKey)
	}()

	credsConfig := util.JoinPath(rootPath, "creds.config")

	copyAndFillMapPlaceholders(t, credsConfig, credsConfig, map[string]string{
		"__FILL_AWS_ACCESS_KEY_ID__":     accessKeyID,
		"__FILL_AWS_SECRET_ACCESS_KEY__": secretAccessKey,
	})

	runTerragrunt(t, fmt.Sprintf("terragrunt plan --terragrunt-non-interactive --terragrunt-working-dir %s --terragrunt-auth-provider-cmd %s", rootPath, mockAuthCmd))
}

func TestReadTerragruntAuthProviderCmdCredsForDependency(t *testing.T) {
	cleanupTerraformFolder(t, testFixtureAuthProviderCmd)
	tmpEnvPath := copyEnvironment(t, testFixtureAuthProviderCmd)
	rootPath := util.JoinPath(tmpEnvPath, testFixtureAuthProviderCmd, "creds-for-dependency")
	mockAuthCmd := filepath.Join(tmpEnvPath, testFixtureAuthProviderCmd, "mock-auth-cmd.sh")

	accessKeyID := os.Getenv("AWS_ACCESS_KEY_ID")
	secretAccessKey := os.Getenv("AWS_SECRET_ACCESS_KEY")
	os.Setenv("AWS_ACCESS_KEY_ID", "")
	os.Setenv("AWS_SECRET_ACCESS_KEY", "")

	defer func() {
		os.Setenv("AWS_ACCESS_KEY_ID", accessKeyID)
		os.Setenv("AWS_SECRET_ACCESS_KEY", secretAccessKey)
	}()

	dependencyCredsConfig := util.JoinPath(rootPath, "dependency", "creds.config")
	copyAndFillMapPlaceholders(t, dependencyCredsConfig, dependencyCredsConfig, map[string]string{
		"__FILL_AWS_ACCESS_KEY_ID__":     accessKeyID,
		"__FILL_AWS_SECRET_ACCESS_KEY__": secretAccessKey,
	})

	dependentCredsConfig := util.JoinPath(rootPath, "dependent", "creds.config")
	copyAndFillMapPlaceholders(t, dependentCredsConfig, dependentCredsConfig, map[string]string{
		"__FILL_AWS_ACCESS_KEY_ID__":     accessKeyID,
		"__FILL_AWS_SECRET_ACCESS_KEY__": secretAccessKey,
	})
	runTerragrunt(t, fmt.Sprintf("terragrunt run-all apply --terragrunt-non-interactive --terragrunt-working-dir %s --terragrunt-auth-provider-cmd %s", rootPath, mockAuthCmd))
}

func TestParseTFLog(t *testing.T) {
	os.Setenv("TF_LOG", "info")

	defer func() {
		os.Setenv("TF_LOG", "")
	}()

	cleanupTerraformFolder(t, testFixtureLogFormatter)
	tmpEnvPath := copyEnvironment(t, testFixtureLogFormatter)
	rootPath := util.JoinPath(tmpEnvPath, testFixtureLogFormatter)

	_, stderr, err := runTerragruntCommandWithOutput(t, "terragrunt run-all init --terragrunt-log-level debug --terragrunt-non-interactive --terragrunt-disable-log-formatting=false -no-color --terragrunt-no-color --terragrunt-working-dir "+rootPath)
	require.NoError(t, err)

	for _, prefixName := range []string{"app", "dep"} {
		assert.Contains(t, stderr, "INFO   ["+prefixName+"] "+wrappedBinary()+`: TF_LOG: Go runtime version`)
	}
}<|MERGE_RESOLUTION|>--- conflicted
+++ resolved
@@ -504,146 +504,6 @@
 	assert.Contains(t, output, ",\"IsMonotonic\":true}}")
 }
 
-<<<<<<< HEAD
-func TestTerragruntOutputJson(t *testing.T) {
-	// no parallel test execution since JSON output is global
-	defer func() {
-		util.DisableJSONFormat()
-	}()
-
-	tmpEnvPath := copyEnvironment(t, testFixtureNotExistingSource)
-	cleanupTerraformFolder(t, tmpEnvPath)
-	testPath := util.JoinPath(tmpEnvPath, testFixtureNotExistingSource)
-
-	_, stderr, err := runTerragruntCommandWithOutput(t, "terragrunt apply --terragrunt-json-log --terragrunt-non-interactive --terragrunt-working-dir "+testPath)
-	require.Error(t, err)
-
-	// for windows OS
-	output := bytes.ReplaceAll([]byte(stderr), []byte("\r\n"), []byte("\n"))
-
-	multipeJSONs := bytes.Split(output, []byte("\n"))
-
-	var msgs = make([]string, 0, len(multipeJSONs))
-
-	for _, jsonBytes := range multipeJSONs {
-		if len(jsonBytes) == 0 {
-			continue
-		}
-
-		var output map[string]interface{}
-
-		err = json.Unmarshal(jsonBytes, &output)
-		require.NoError(t, err)
-
-		msg, ok := output["msg"].(string)
-		assert.True(t, ok)
-		msgs = append(msgs, msg)
-	}
-
-	assert.Contains(t, strings.Join(msgs, ""), "Downloading Terraform configurations from git::https://github.com/gruntwork-io/terragrunt.git?ref=v0.9.9")
-}
-
-func TestTerragruntTerraformOutputJson(t *testing.T) {
-	// no parallel test execution since JSON output is global
-	defer util.DisableJSONFormat()
-
-	tmpEnvPath := copyEnvironment(t, testFixtureInitError)
-	cleanupTerraformFolder(t, tmpEnvPath)
-	testPath := util.JoinPath(tmpEnvPath, testFixtureInitError)
-
-	_, stderr, err := runTerragruntCommandWithOutput(t, "terragrunt apply --no-color --terragrunt-json-log --terragrunt-tf-logs-to-json --terragrunt-non-interactive --terragrunt-forward-tf-stdout --terragrunt-working-dir "+testPath)
-	require.Error(t, err)
-
-	assert.Contains(t, stderr, "\"msg\":\"Initializing the backend...")
-
-	// check if output can be extracted in json
-	jsonStrings := strings.Split(stderr, "\n")
-	for _, jsonString := range jsonStrings {
-		if len(jsonString) == 0 {
-			continue
-		}
-		var output map[string]interface{}
-		err = json.Unmarshal([]byte(jsonString), &output)
-		require.NoErrorf(t, err, "Failed to parse json %s", jsonString)
-		assert.NotNil(t, output["level"])
-		assert.NotNil(t, output["time"])
-	}
-}
-
-func TestTerragruntOutputFromDependencyLogsJson(t *testing.T) {
-	// no parallel test execution since JSON output is global
-	testCases := []struct {
-		arg string
-	}{
-		{"--terragrunt-json-log"},
-		{"--terragrunt-json-log --terragrunt-tf-logs-to-json"},
-		{"--terragrunt-forward-tf-stdout"},
-		{"--terragrunt-json-log --terragrunt-tf-logs-to-json --terragrunt-forward-tf-stdout"},
-	}
-	for _, testCase := range testCases {
-		testCase := testCase
-		t.Run("terragrunt output with "+testCase.arg, func(t *testing.T) {
-			defer func() {
-				util.DisableJSONFormat()
-			}()
-			tmpEnvPath := copyEnvironment(t, testFixtureDependencyOutput)
-			rootTerragruntPath := util.JoinPath(tmpEnvPath, testFixtureDependencyOutput)
-			// apply dependency first
-			dependencyTerragruntConfigPath := util.JoinPath(rootTerragruntPath, "dependency")
-			_, _, err := runTerragruntCommandWithOutput(t, fmt.Sprintf("terragrunt apply -auto-approve --terragrunt-non-interactive --terragrunt-working-dir %s ", dependencyTerragruntConfigPath))
-			require.NoError(t, err)
-			appTerragruntConfigPath := util.JoinPath(rootTerragruntPath, "app")
-			stdout, stderr, err := runTerragruntCommandWithOutput(t, fmt.Sprintf("terragrunt plan --terragrunt-non-interactive --terragrunt-working-dir %s %s", appTerragruntConfigPath, testCase.arg))
-			require.NoError(t, err)
-			output := fmt.Sprintf("%s %s", stderr, stdout)
-			assert.NotContains(t, output, "invalid character")
-		})
-
-	}
-}
-
-func TestTerragruntJsonPlanJsonOutput(t *testing.T) {
-	// no parallel test execution since JSON output is global
-	testCases := []struct {
-		arg string
-	}{
-		{"--terragrunt-json-log"},
-		{"--terragrunt-json-log --terragrunt-tf-logs-to-json"},
-		{"--terragrunt-forward-tf-stdout"},
-		{"--terragrunt-json-log --terragrunt-tf-logs-to-json --terragrunt-forward-tf-stdout"},
-	}
-	for _, testCase := range testCases {
-		testCase := testCase
-		t.Run("terragrunt with "+testCase.arg, func(t *testing.T) {
-			defer func() {
-				util.DisableJSONFormat()
-			}()
-			tmpDir := t.TempDir()
-			_, _, _, err := testRunAllPlan(t, fmt.Sprintf("--terragrunt-json-out-dir %s %s", tmpDir, testCase.arg))
-			require.NoError(t, err)
-			list, err := findFilesWithExtension(tmpDir, ".json")
-			require.NoError(t, err)
-			assert.Len(t, list, 2)
-			for _, file := range list {
-				assert.Equal(t, "tfplan.json", filepath.Base(file))
-				// verify that file is not empty
-				content, err := os.ReadFile(file)
-				require.NoError(t, err)
-				assert.NotEmpty(t, content)
-				// check that produced json is valid and can be unmarshalled
-				var plan map[string]interface{}
-				err = json.Unmarshal(content, &plan)
-				require.NoError(t, err)
-				// check that plan is not empty
-				assert.NotEmpty(t, plan)
-			}
-		})
-
-	}
-}
-
-=======
->>>>>>> 68e95e12
 func TestTerragruntProduceTelemetryTracesWithRootSpanAndTraceID(t *testing.T) {
 	t.Setenv("TERRAGRUNT_TELEMETRY_TRACE_EXPORTER", "console")
 	t.Setenv("TRACEPARENT", "00-b2ff2d54551433d53dd807a6c94e81d1-0e6f631d793c718a-01")
@@ -785,13 +645,8 @@
 
 	accessKeyID := os.Getenv("AWS_ACCESS_KEY_ID")
 	secretAccessKey := os.Getenv("AWS_SECRET_ACCESS_KEY")
-	os.Setenv("AWS_ACCESS_KEY_ID", "")
-	os.Setenv("AWS_SECRET_ACCESS_KEY", "")
-
-	defer func() {
-		os.Setenv("AWS_ACCESS_KEY_ID", accessKeyID)
-		os.Setenv("AWS_SECRET_ACCESS_KEY", secretAccessKey)
-	}()
+	t.Setenv("AWS_ACCESS_KEY_ID", "")
+	t.Setenv("AWS_SECRET_ACCESS_KEY", "")
 
 	credsConfig := util.JoinPath(rootPath, "creds.config")
 
@@ -811,13 +666,8 @@
 
 	accessKeyID := os.Getenv("AWS_ACCESS_KEY_ID")
 	secretAccessKey := os.Getenv("AWS_SECRET_ACCESS_KEY")
-	os.Setenv("AWS_ACCESS_KEY_ID", "")
-	os.Setenv("AWS_SECRET_ACCESS_KEY", "")
-
-	defer func() {
-		os.Setenv("AWS_ACCESS_KEY_ID", accessKeyID)
-		os.Setenv("AWS_SECRET_ACCESS_KEY", secretAccessKey)
-	}()
+	t.Setenv("AWS_ACCESS_KEY_ID", "")
+	t.Setenv("AWS_SECRET_ACCESS_KEY", "")
 
 	dependencyCredsConfig := util.JoinPath(rootPath, "dependency", "creds.config")
 	copyAndFillMapPlaceholders(t, dependencyCredsConfig, dependencyCredsConfig, map[string]string{
@@ -834,11 +684,7 @@
 }
 
 func TestParseTFLog(t *testing.T) {
-	os.Setenv("TF_LOG", "info")
-
-	defer func() {
-		os.Setenv("TF_LOG", "")
-	}()
+	t.Setenv("TF_LOG", "info")
 
 	cleanupTerraformFolder(t, testFixtureLogFormatter)
 	tmpEnvPath := copyEnvironment(t, testFixtureLogFormatter)
