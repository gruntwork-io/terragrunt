--- conflicted
+++ resolved
@@ -896,7 +896,7 @@
 	helpers.CreateGitRepo(t, gitPath)
 	rootPath := util.JoinPath(gitPath, "live")
 
-	_, _, err := helpers.RunTerragruntCommandWithOutput(t, "terragrunt stack generate --experiment stacks --no-stack-validate --working-dir "+rootPath)
+	_, _, err := helpers.RunTerragruntCommandWithOutput(t, "terragrunt stack generate --experiment stacks --working-dir "+rootPath)
 	require.Error(t, err)
 	assert.Contains(t, err.Error(), "Cycle detected")
 }
@@ -942,49 +942,6 @@
 	validateStackDir(t, liveStack)
 }
 
-<<<<<<< HEAD
-func TestStackUnitValidation(t *testing.T) {
-	t.Parallel()
-
-	helpers.CleanupTerraformFolder(t, testFixtureStackValidationUnitPath)
-	tmpEnvPath := helpers.CopyEnvironment(t, testFixtureStackValidationUnitPath)
-	gitPath := util.JoinPath(tmpEnvPath, testFixtureStackValidationUnitPath)
-	helpers.CreateGitRepo(t, gitPath)
-	rootPath := util.JoinPath(gitPath, "live")
-
-	_, _, err := helpers.RunTerragruntCommandWithOutput(t, "terragrunt stack generate --experiment stacks --no-stack-validate --working-dir "+rootPath)
-	require.NoError(t, err)
-
-	liveStack := util.JoinPath(rootPath, ".terragrunt-stack")
-	validateStackDir(t, liveStack)
-
-	_, _, err = helpers.RunTerragruntCommandWithOutput(t, "terragrunt stack generate --experiment stacks --working-dir "+rootPath)
-	require.Error(t, err)
-	assert.Contains(t, err.Error(), "Validation failed for unit v1")
-	assert.Contains(t, err.Error(), "expected unit to generate with terragrunt.hcl file at root of generated directory")
-}
-
-func TestStackValidation(t *testing.T) {
-	t.Parallel()
-
-	helpers.CleanupTerraformFolder(t, testFixtureStackValidationStackPath)
-	tmpEnvPath := helpers.CopyEnvironment(t, testFixtureStackValidationStackPath)
-	gitPath := util.JoinPath(tmpEnvPath, testFixtureStackValidationStackPath)
-	helpers.CreateGitRepo(t, gitPath)
-	rootPath := util.JoinPath(gitPath, "live")
-
-	_, _, err := helpers.RunTerragruntCommandWithOutput(t, "terragrunt stack generate --experiment stacks --no-stack-validate --working-dir "+rootPath)
-	require.NoError(t, err)
-
-	liveStack := util.JoinPath(rootPath, ".terragrunt-stack")
-	validateStackDir(t, liveStack)
-
-	_, _, err = helpers.RunTerragruntCommandWithOutput(t, "terragrunt stack generate --experiment stacks --working-dir "+rootPath)
-	require.Error(t, err)
-
-	assert.Contains(t, err.Error(), "Validation failed for stack stack-v1")
-	assert.Contains(t, err.Error(), "expected stack to generate with terragrunt.stack.hcl file at root of generated directory")
-=======
 func TestStacksReadFiles(t *testing.T) {
 	t.Parallel()
 
@@ -1060,7 +1017,49 @@
 			t.Fatalf("Expected dev-app-2 to be an object type, got %s", objVal.Type().FriendlyName())
 		}
 	}
->>>>>>> 3ff0ab86
+}
+
+func TestStackUnitValidation(t *testing.T) {
+	t.Parallel()
+
+	helpers.CleanupTerraformFolder(t, testFixtureStackValidationUnitPath)
+	tmpEnvPath := helpers.CopyEnvironment(t, testFixtureStackValidationUnitPath)
+	gitPath := util.JoinPath(tmpEnvPath, testFixtureStackValidationUnitPath)
+	helpers.CreateGitRepo(t, gitPath)
+	rootPath := util.JoinPath(gitPath, "live")
+
+	_, _, err := helpers.RunTerragruntCommandWithOutput(t, "terragrunt stack generate --experiment stacks --no-stack-validate --working-dir "+rootPath)
+	require.NoError(t, err)
+
+	liveStack := util.JoinPath(rootPath, ".terragrunt-stack")
+	validateStackDir(t, liveStack)
+
+	_, _, err = helpers.RunTerragruntCommandWithOutput(t, "terragrunt stack generate --experiment stacks --working-dir "+rootPath)
+	require.Error(t, err)
+	assert.Contains(t, err.Error(), "Validation failed for unit v1")
+	assert.Contains(t, err.Error(), "expected unit to generate with terragrunt.hcl file at root of generated directory")
+}
+
+func TestStackValidation(t *testing.T) {
+	t.Parallel()
+
+	helpers.CleanupTerraformFolder(t, testFixtureStackValidationStackPath)
+	tmpEnvPath := helpers.CopyEnvironment(t, testFixtureStackValidationStackPath)
+	gitPath := util.JoinPath(tmpEnvPath, testFixtureStackValidationStackPath)
+	helpers.CreateGitRepo(t, gitPath)
+	rootPath := util.JoinPath(gitPath, "live")
+
+	_, _, err := helpers.RunTerragruntCommandWithOutput(t, "terragrunt stack generate --experiment stacks --no-stack-validate --working-dir "+rootPath)
+	require.NoError(t, err)
+
+	liveStack := util.JoinPath(rootPath, ".terragrunt-stack")
+	validateStackDir(t, liveStack)
+
+	_, _, err = helpers.RunTerragruntCommandWithOutput(t, "terragrunt stack generate --experiment stacks --working-dir "+rootPath)
+	require.Error(t, err)
+
+	assert.Contains(t, err.Error(), "Validation failed for stack stack-v1")
+	assert.Contains(t, err.Error(), "expected stack to generate with terragrunt.stack.hcl file at root of generated directory")
 }
 
 // validateNoStackDirs check if the directories outside of stack are created and contain test files
