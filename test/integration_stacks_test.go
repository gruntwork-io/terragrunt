package test_test

import (
	"encoding/json"
	"os"
	"path/filepath"
	"strings"
	"testing"

	"github.com/gruntwork-io/terratest/modules/files"

	"github.com/gruntwork-io/terragrunt/config/hclparse"

	"github.com/stretchr/testify/assert"

	"github.com/stretchr/testify/require"

	"github.com/gruntwork-io/terragrunt/test/helpers"
	"github.com/gruntwork-io/terragrunt/util"
)

const (
	testFixtureStacksBasic                     = "fixtures/stacks/basic"
	testFixtureStacksLocals                    = "fixtures/stacks/locals"
	testFixtureStacksRemote                    = "fixtures/stacks/remote"
	testFixtureStacksInputs                    = "fixtures/stacks/inputs"
	testFixtureStacksOutputs                   = "fixtures/stacks/outputs"
	testFixtureStacksUnitValues                = "fixtures/stacks/unit-values"
	testFixtureStacksLocalsError               = "fixtures/stacks/errors/locals-error"
	testFixtureStacksUnitEmptyPath             = "fixtures/stacks/errors/unit-empty-path"
	testFixtureStacksEmptyPath                 = "fixtures/stacks/errors/stack-empty-path"
	testFixtureStackAbsolutePath               = "fixtures/stacks/errors/absolute-path"
	testFixtureStackRelativePathOutsideOfStack = "fixtures/stacks/errors/relative-path-outside-of-stack"
	testFixtureStackNotExist                   = "fixtures/stacks/errors/not-existing-path"
	testFixtureStackValidationUnitPath         = "fixtures/stacks/errors/validation-unit"
	testFixtureStackValidationStackPath        = "fixtures/stacks/errors/validation-stack"
	testFixtureStackIncorrectSource            = "fixtures/stacks/errors/incorrect-source"
	testFixtureNoStack                         = "fixtures/stacks/no-stack"
	testFixtureNestedStacks                    = "fixtures/stacks/nested"
	testFixtureStackValues                     = "fixtures/stacks/stack-values"
	testFixtureStackDependencies               = "fixtures/stacks/dependencies"
	testFixtureStackSourceMap                  = "fixtures/stacks/source-map"
	testFixtureStackCycles                     = "fixtures/stacks/errors/cycles"
	testFixtureNoStackNoDir                    = "fixtures/stacks/no-stack-dir"
	testFixtureMultipleStacks                  = "fixtures/stacks/multiple-stacks"
	testFixtureReadStack                       = "fixtures/stacks/read-stack"
	testFixtureStackSelfInclude                = "fixtures/stacks/self-include"
	testFixtureStackNestedOutputs              = "fixtures/stacks/nested-outputs"
	testFixtureStackNoValidation               = "fixtures/stacks/no-validation"
	testFixtureStackTerragruntDir              = "fixtures/stacks/terragrunt-dir"
<<<<<<< HEAD
	testFixtureStacksAllNoStackDir             = "fixtures/stacks/all-no-stack-dir"
=======
	testFixtureStackNoDotTerragruntStackOutput = "fixtures/stacks/no-dot-terragrunt-stack-output"
>>>>>>> 30ff4c19
)

func TestStacksGenerateBasic(t *testing.T) {
	t.Parallel()

	helpers.CleanupTerraformFolder(t, testFixtureStacksBasic)
	tmpEnvPath := helpers.CopyEnvironment(t, testFixtureStacksBasic)
	rootPath := util.JoinPath(tmpEnvPath, testFixtureStacksBasic, "live")

	helpers.RunTerragrunt(t, "terragrunt stack generate --working-dir "+rootPath)

	path := util.JoinPath(rootPath, ".terragrunt-stack")
	validateStackDir(t, path)
}

func TestNestedStacksGenerate(t *testing.T) {
	t.Parallel()

	helpers.CleanupTerraformFolder(t, testFixtureNestedStacks)
	tmpEnvPath := helpers.CopyEnvironment(t, testFixtureNestedStacks)
	gitPath := util.JoinPath(tmpEnvPath, testFixtureNestedStacks)
	helpers.CreateGitRepo(t, gitPath)
	rootPath := util.JoinPath(gitPath, "live")

	_, stderr, err := helpers.RunTerragruntCommandWithOutput(t, "terragrunt stack generate --working-dir "+rootPath)
	require.NoError(t, err)

	// Check that logs contain stack generation messages
	assert.Contains(t, stderr, "Generating stack from ./terragrunt.stack.hcl")
	assert.Contains(t, stderr, "Generating stack from ./.terragrunt-stack/prod/terragrunt.stack.hcl")
	assert.Contains(t, stderr, "Processing unit prod-api from ./.terragrunt-stack/prod/terragrunt.stack.hcl")
	assert.Contains(t, stderr, "Processing stack prod from ./terragrunt.stack.hcl")

	path := util.JoinPath(rootPath, ".terragrunt-stack")
	validateStackDir(t, path)
}

func TestStacksGenerateLocals(t *testing.T) {
	t.Parallel()

	helpers.CleanupTerraformFolder(t, testFixtureStacksLocals)
	tmpEnvPath := helpers.CopyEnvironment(t, testFixtureStacksLocals)
	helpers.CreateGitRepo(t, tmpEnvPath)
	rootPath := util.JoinPath(tmpEnvPath, testFixtureStacksLocals, "live")

	helpers.RunTerragrunt(t, "terragrunt stack generate --working-dir "+rootPath)
}

func TestStacksGenerateLocalsError(t *testing.T) {
	t.Parallel()

	helpers.CleanupTerraformFolder(t, testFixtureStacksLocalsError)
	tmpEnvPath := helpers.CopyEnvironment(t, testFixtureStacksLocalsError)
	rootPath := util.JoinPath(tmpEnvPath, testFixtureStacksLocalsError)

	_, _, err := helpers.RunTerragruntCommandWithOutput(t, "terragrunt stack generate --working-dir "+rootPath)
	require.Error(t, err)
}

func TestStacksGenerateRemote(t *testing.T) {
	t.Parallel()

	helpers.CleanupTerraformFolder(t, testFixtureStacksRemote)
	tmpEnvPath := helpers.CopyEnvironment(t, testFixtureStacksRemote)
	rootPath := util.JoinPath(tmpEnvPath, testFixtureStacksRemote)

	helpers.RunTerragrunt(t, "terragrunt stack generate --working-dir "+rootPath)

	path := util.JoinPath(rootPath, ".terragrunt-stack")
	validateStackDir(t, path)
}

func TestStacksBasic(t *testing.T) {
	t.Parallel()

	helpers.CleanupTerraformFolder(t, testFixtureStacksBasic)
	tmpEnvPath := helpers.CopyEnvironment(t, testFixtureStacksBasic)
	rootPath := util.JoinPath(tmpEnvPath, testFixtureStacksBasic, "live")

	helpers.RunTerragrunt(t, "terragrunt stack run apply --non-interactive --working-dir "+rootPath)

	path := util.JoinPath(rootPath, ".terragrunt-stack")
	validateStackDir(t, path)

	// check that the stack was applied and .txt files got generated in the stack directory
	var txtFiles []string

	err := filepath.Walk(path, func(filePath string, info os.FileInfo, err error) error {
		if err != nil {
			return err
		}
		if !info.IsDir() && info.Name() == "test.txt" {
			txtFiles = append(txtFiles, filePath)
		}

		return nil
	})

	require.NoError(t, err)
	assert.Len(t, txtFiles, 4)
}

func TestStacksNoGenerate(t *testing.T) {
	t.Parallel()

	helpers.CleanupTerraformFolder(t, testFixtureStacksBasic)
	tmpEnvPath := helpers.CopyEnvironment(t, testFixtureStacksBasic)
	rootPath := util.JoinPath(tmpEnvPath, testFixtureStacksBasic, "live")

	helpers.RunTerragrunt(t, "terragrunt stack generate --working-dir "+rootPath)

	path := util.JoinPath(rootPath, ".terragrunt-stack")
	validateStackDir(t, path)

	// clean .terragrunt-stack contents
	entries, err := os.ReadDir(path)
	require.NoError(t, err)
	for _, entry := range entries {
		err := os.RemoveAll(filepath.Join(path, entry.Name()))
		require.NoError(t, err)
	}

	_, _, err = helpers.RunTerragruntCommandWithOutput(t, "terragrunt stack run apply --no-stack-generate --non-interactive --working-dir "+rootPath)
	require.Error(t, err)
}

func TestStacksInputs(t *testing.T) {
	t.Parallel()

	helpers.CleanupTerraformFolder(t, testFixtureStacksInputs)
	tmpEnvPath := helpers.CopyEnvironment(t, testFixtureStacksInputs)
	rootPath := util.JoinPath(tmpEnvPath, testFixtureStacksInputs, "live")

	helpers.RunTerragrunt(t, "terragrunt stack run plan --non-interactive --working-dir "+rootPath)

	path := util.JoinPath(rootPath, ".terragrunt-stack")
	validateStackDir(t, path)
}

func TestStacksPlan(t *testing.T) {
	t.Parallel()

	helpers.CleanupTerraformFolder(t, testFixtureStacksInputs)
	tmpEnvPath := helpers.CopyEnvironment(t, testFixtureStacksInputs)
	rootPath := util.JoinPath(tmpEnvPath, testFixtureStacksInputs, "live")

	stdout, _, err := helpers.RunTerragruntCommandWithOutput(t, "terragrunt stack run plan --non-interactive --working-dir "+rootPath)
	require.NoError(t, err)

	assert.Contains(t, stdout, "Plan: 1 to add, 0 to change, 0 to destroy")
	assert.Contains(t, stdout, "local_file.file will be created")
}

func TestStacksApply(t *testing.T) {
	t.Parallel()

	helpers.CleanupTerraformFolder(t, testFixtureStacksInputs)
	tmpEnvPath := helpers.CopyEnvironment(t, testFixtureStacksInputs)
	rootPath := util.JoinPath(tmpEnvPath, testFixtureStacksInputs, "live")

	stdout, _, err := helpers.RunTerragruntCommandWithOutput(t, "terragrunt stack run apply --non-interactive --working-dir "+rootPath)
	require.NoError(t, err)

	assert.Contains(t, stdout, "Apply complete! Resources: 1 added, 0 changed, 0 destroyed")
	assert.Contains(t, stdout, "local_file.file: Creation complete")
}

func TestStacksApplyRemote(t *testing.T) {
	t.Parallel()

	helpers.CleanupTerraformFolder(t, testFixtureStacksRemote)
	tmpEnvPath := helpers.CopyEnvironment(t, testFixtureStacksRemote)
	rootPath := util.JoinPath(tmpEnvPath, testFixtureStacksRemote)

	stdout, stderr, err := helpers.RunTerragruntCommandWithOutput(t, "terragrunt stack run apply --log-level debug --non-interactive --working-dir "+rootPath)
	require.NoError(t, err)

	assert.Contains(t, stderr, "app1 (git::https://github.com/gruntwork-io/terragrunt.git//test/fixtures/stacks/basic/units/chick?ref=main&depth=1)")
	assert.Contains(t, stderr, "app2 (git::https://github.com/gruntwork-io/terragrunt.git//test/fixtures/stacks/basic/units/chick?ref=main&depth=1)")
	assert.Contains(t, stdout, "Apply complete! Resources: 1 added, 0 changed, 0 destroyed")
	assert.Contains(t, stdout, "local_file.file: Creation complete")
	path := util.JoinPath(rootPath, ".terragrunt-stack")
	validateStackDir(t, path)
}

func TestStacksApplyClean(t *testing.T) {
	t.Parallel()

	helpers.CleanupTerraformFolder(t, testFixtureStacksInputs)
	tmpEnvPath := helpers.CopyEnvironment(t, testFixtureStacksInputs)
	rootPath := util.JoinPath(tmpEnvPath, testFixtureStacksInputs, "live")

	helpers.RunTerragrunt(t, "terragrunt stack run apply --non-interactive --working-dir "+rootPath)
	path := util.JoinPath(rootPath, ".terragrunt-stack")
	// check that path exists
	assert.DirExists(t, path)

	helpers.RunTerragrunt(t, "terragrunt stack clean --working-dir "+rootPath)
	// check that path don't exist
	assert.NoDirExists(t, path)
}

func TestStackCleanRecursively(t *testing.T) {
	t.Parallel()

	helpers.CleanupTerraformFolder(t, testFixtureNestedStacks)
	tmpEnvPath := helpers.CopyEnvironment(t, testFixtureNestedStacks)
	gitPath := util.JoinPath(tmpEnvPath, testFixtureNestedStacks)
	helpers.CreateGitRepo(t, gitPath)
	live := util.JoinPath(gitPath, "live")

	_, _, err := helpers.RunTerragruntCommandWithOutput(t, "terragrunt stack generate --working-dir "+live)
	require.NoError(t, err)

	liveV2 := util.JoinPath(gitPath, "live-v2")
	_, _, err = helpers.RunTerragruntCommandWithOutput(t, "terragrunt stack generate --working-dir "+liveV2)
	require.NoError(t, err)

	_, stderr, err := helpers.RunTerragruntCommandWithOutput(t, "terragrunt stack clean --working-dir "+gitPath)
	require.NoError(t, err)

	assert.NoDirExists(t, util.JoinPath(live, ".terragrunt-stack"))
	assert.NoDirExists(t, util.JoinPath(liveV2, ".terragrunt-stack"))

	assert.Contains(t, stderr, "Deleting stack directory: live/.terragrunt-stack")
	assert.Contains(t, stderr, "Deleting stack directory: live-v2/.terragrunt-stack")
}

func TestStacksDestroy(t *testing.T) {
	t.Parallel()

	helpers.CleanupTerraformFolder(t, testFixtureStacksInputs)
	tmpEnvPath := helpers.CopyEnvironment(t, testFixtureStacksInputs)
	rootPath := util.JoinPath(tmpEnvPath, testFixtureStacksInputs, "live")

	helpers.RunTerragrunt(t, "terragrunt stack run apply --non-interactive --working-dir "+rootPath)

	stdout, _, err := helpers.RunTerragruntCommandWithOutput(t, "terragrunt stack run destroy --non-interactive --working-dir "+rootPath)
	require.NoError(t, err)

	assert.Contains(t, stdout, "Plan: 0 to add, 0 to change, 1 to destroy")
	assert.Contains(t, stdout, "local_file.file: Destroying...")
}

func TestStackOutputs(t *testing.T) {
	t.Parallel()

	helpers.CleanupTerraformFolder(t, testFixtureStacksOutputs)
	tmpEnvPath := helpers.CopyEnvironment(t, testFixtureStacksOutputs)
	rootPath := util.JoinPath(tmpEnvPath, testFixtureStacksOutputs, "live")

	helpers.RunTerragrunt(t, "terragrunt stack run apply --non-interactive --working-dir "+rootPath)

	stdout, _, err := helpers.RunTerragruntCommandWithOutput(t, "terragrunt stack output --non-interactive --working-dir "+rootPath)

	require.NoError(t, err)
	assert.Contains(t, stdout, "custom_value2 = \"value2\"")
	assert.Contains(t, stdout, "custom_value1 = \"value1\"")
	assert.Contains(t, stdout, "name      = \"name1\"")

	parser := hclparse.NewParser()
	hcl, diags := parser.ParseHCL([]byte(stdout), "test.hcl")
	assert.Nil(t, diags)
	attr, _ := hcl.Body.JustAttributes()
	assert.Len(t, attr, 4)
}

func TestStackOutputsRaw(t *testing.T) {
	t.Parallel()

	helpers.CleanupTerraformFolder(t, testFixtureStacksOutputs)
	tmpEnvPath := helpers.CopyEnvironment(t, testFixtureStacksOutputs)
	rootPath := util.JoinPath(tmpEnvPath, testFixtureStacksOutputs, "live")

	helpers.RunTerragrunt(t, "terragrunt stack run apply --non-interactive --working-dir "+rootPath)

	// Using raw with no specific output key should return an error
	_, _, err := helpers.RunTerragruntCommandWithOutput(t, "terragrunt stack output --format raw --non-interactive --working-dir "+rootPath)
	require.Error(t, err, "Should error when no specific output key is provided with --format raw")
	assert.Contains(t, err.Error(), "requires a single output value")

	// With a specific key, it should work for simple values
	stdout, _, err := helpers.RunTerragruntCommandWithOutput(t, "terragrunt stack output filtered_app1.custom_value1 --format raw --non-interactive --working-dir "+rootPath)
	require.NoError(t, err)
	assert.Equal(t, "value1", strings.TrimSpace(stdout), "Raw output should print only the value without quotes")

	// Complex values should return an error
	_, _, err = helpers.RunTerragruntCommandWithOutput(t, "terragrunt stack output filtered_app1.complex --format raw --non-interactive --working-dir "+rootPath)
	require.Error(t, err)
	assert.Contains(t, err.Error(), "Unsupported value for raw output")
}

func TestStackOutputsIndex(t *testing.T) {
	t.Parallel()

	helpers.CleanupTerraformFolder(t, testFixtureStacksOutputs)
	tmpEnvPath := helpers.CopyEnvironment(t, testFixtureStacksOutputs)
	rootPath := util.JoinPath(tmpEnvPath, testFixtureStacksOutputs, "live")

	helpers.RunTerragrunt(t, "terragrunt stack run apply --non-interactive --working-dir "+rootPath)

	stdout, _, err := helpers.RunTerragruntCommandWithOutput(t, "terragrunt stack output project2_app2 --non-interactive --working-dir "+rootPath)

	require.NoError(t, err)
	assert.NotContains(t, stdout, "filtered_app1 = {")
	assert.Contains(t, stdout, "project2_app2 = {")

	parser := hclparse.NewParser()
	hcl, diags := parser.ParseHCL([]byte(stdout), "test.hcl")
	assert.Nil(t, diags)
	attr, _ := hcl.Body.JustAttributes()
	assert.Len(t, attr, 1)
}

func TestStackOutputsJson(t *testing.T) {
	t.Parallel()

	helpers.CleanupTerraformFolder(t, testFixtureStacksOutputs)
	tmpEnvPath := helpers.CopyEnvironment(t, testFixtureStacksOutputs)
	rootPath := util.JoinPath(tmpEnvPath, testFixtureStacksOutputs, "live")

	helpers.RunTerragrunt(t, "terragrunt stack run apply --non-interactive --working-dir "+rootPath)

	stdout, _, err := helpers.RunTerragruntCommandWithOutput(t, "terragrunt stack output --format json --non-interactive --working-dir "+rootPath)
	require.NoError(t, err)

	var result map[string]any
	err = json.Unmarshal([]byte(stdout), &result)
	require.NoError(t, err)

	assert.Len(t, result, 4)
}

func TestStackOutputsJsonIndex(t *testing.T) {
	t.Parallel()

	helpers.CleanupTerraformFolder(t, testFixtureStacksOutputs)
	tmpEnvPath := helpers.CopyEnvironment(t, testFixtureStacksOutputs)
	rootPath := util.JoinPath(tmpEnvPath, testFixtureStacksOutputs, "live")

	helpers.RunTerragrunt(t, "terragrunt stack run apply --non-interactive --working-dir "+rootPath)

	stdout, _, err := helpers.RunTerragruntCommandWithOutput(t, "terragrunt stack output project2_app1 --format json --non-interactive --working-dir "+rootPath)
	require.NoError(t, err)

	var result map[string]any
	err = json.Unmarshal([]byte(stdout), &result)
	require.NoError(t, err)

	assert.Len(t, result, 1)
	assert.Contains(t, result, "project2_app1")
}

func TestStackOutputsRawIndex(t *testing.T) {
	t.Parallel()

	helpers.CleanupTerraformFolder(t, testFixtureStacksOutputs)
	tmpEnvPath := helpers.CopyEnvironment(t, testFixtureStacksOutputs)
	rootPath := util.JoinPath(tmpEnvPath, testFixtureStacksOutputs, "live")

	helpers.RunTerragrunt(t, "terragrunt stack run apply --non-interactive --working-dir "+rootPath)

	stdout, _, err := helpers.RunTerragruntCommandWithOutput(t, "terragrunt stack output filtered_app1.custom_value1 --format raw --non-interactive --working-dir "+rootPath)
	require.NoError(t, err)

	assert.Contains(t, stdout, "value1")
	assert.NotContains(t, stdout, "filtered_app1 = {")
	assert.NotContains(t, stdout, "project2_app2 = {")
}

func TestStackOutputsRawFlag(t *testing.T) {
	t.Parallel()

	helpers.CleanupTerraformFolder(t, testFixtureStacksOutputs)
	tmpEnvPath := helpers.CopyEnvironment(t, testFixtureStacksOutputs)
	rootPath := util.JoinPath(tmpEnvPath, testFixtureStacksOutputs, "live")

	helpers.RunTerragrunt(t, "terragrunt stack run apply --non-interactive --working-dir "+rootPath)

	stdout, _, err := helpers.RunTerragruntCommandWithOutput(t, "terragrunt stack output -raw filtered_app2.data --non-interactive --working-dir "+rootPath)
	require.NoError(t, err)

	assert.Contains(t, stdout, "app2")
	assert.NotContains(t, stdout, "project2_app1 = {")
	assert.NotContains(t, stdout, "project2_app2 = {")
}

func TestStackOutputsJsonFlag(t *testing.T) {
	t.Parallel()

	helpers.CleanupTerraformFolder(t, testFixtureStacksOutputs)
	tmpEnvPath := helpers.CopyEnvironment(t, testFixtureStacksOutputs)
	rootPath := util.JoinPath(tmpEnvPath, testFixtureStacksOutputs, "live")

	helpers.RunTerragrunt(t, "terragrunt stack run apply --non-interactive --working-dir "+rootPath)

	stdout, _, err := helpers.RunTerragruntCommandWithOutput(t, "terragrunt stack output -json --non-interactive --working-dir "+rootPath)
	require.NoError(t, err)

	var result map[string]any
	err = json.Unmarshal([]byte(stdout), &result)
	require.NoError(t, err)

	assert.Len(t, result, 4)
}

func TestStacksUnitValues(t *testing.T) {
	t.Parallel()

	helpers.CleanupTerraformFolder(t, testFixtureStacksUnitValues)
	tmpEnvPath := helpers.CopyEnvironment(t, testFixtureStacksUnitValues)
	rootPath := util.JoinPath(tmpEnvPath, testFixtureStacksUnitValues, "live")

	stdout, _, err := helpers.RunTerragruntCommandWithOutput(t, "terragrunt stack run apply --non-interactive --working-dir "+rootPath)
	require.NoError(t, err)

	assert.Contains(t, stdout, "deployment = \"app1\"")
	assert.Contains(t, stdout, "deployment = \"app2\"")
	assert.Contains(t, stdout, "project = \"test-project\"")
	assert.Contains(t, stdout, "data = \"payload: app1-test-project\"")
	assert.Contains(t, stdout, "data = \"payload: app2-test-project\"")
}

func TestStacksUnitValuesRunInApp1(t *testing.T) {
	t.Parallel()

	helpers.CleanupTerraformFolder(t, testFixtureStacksUnitValues)
	tmpEnvPath := helpers.CopyEnvironment(t, testFixtureStacksUnitValues)
	rootPath := util.JoinPath(tmpEnvPath, testFixtureStacksUnitValues, "live")

	helpers.RunTerragrunt(t, "terragrunt stack run apply --non-interactive --working-dir "+rootPath)

	// run apply in generated app1 directory
	app1Path := util.JoinPath(rootPath, ".terragrunt-stack", "app1")
	helpers.RunTerragrunt(t, "terragrunt apply --non-interactive --working-dir "+app1Path)

	// Verify the expected outcomes
	valuesPath := filepath.Join(app1Path, "terragrunt.values.hcl")
	assert.FileExists(t, valuesPath)

	// Verify the values file content
	content, err := os.ReadFile(valuesPath)
	require.NoError(t, err)
	assert.Contains(t, string(content), "deployment = \"app1\"")
}

func TestStacksUnitValuesOutput(t *testing.T) {
	t.Parallel()

	helpers.CleanupTerraformFolder(t, testFixtureStacksUnitValues)
	tmpEnvPath := helpers.CopyEnvironment(t, testFixtureStacksUnitValues)
	rootPath := util.JoinPath(tmpEnvPath, testFixtureStacksUnitValues, "live")

	helpers.RunTerragrunt(t, "terragrunt stack run apply --non-interactive --working-dir "+rootPath)

	stdout, _, err := helpers.RunTerragruntCommandWithOutput(t, "terragrunt stack output -json --non-interactive --working-dir "+rootPath)
	require.NoError(t, err)

	var result map[string]any
	err = json.Unmarshal([]byte(stdout), &result)
	require.NoError(t, err)

	assert.Len(t, result, 2)
	// check if app1 and app2 are present in the result
	assert.Contains(t, result, "app1")
	assert.Contains(t, result, "app2")
}

func TestStacksUnitEmptyPathError(t *testing.T) {
	t.Parallel()

	helpers.CleanupTerraformFolder(t, testFixtureStacksUnitEmptyPath)
	tmpEnvPath := helpers.CopyEnvironment(t, testFixtureStacksUnitEmptyPath)
	rootPath := util.JoinPath(tmpEnvPath, testFixtureStacksUnitEmptyPath, "live")

	_, _, err := helpers.RunTerragruntCommandWithOutput(t, "terragrunt stack generate --working-dir "+rootPath)
	require.Error(t, err)

	message := err.Error()
	// check for app1 and app2 empty path error
	assert.Contains(t, message, "unit 'app1_empty_path' has empty path")
	assert.Contains(t, message, "unit 'app2_empty_path' has empty path")
	assert.NotContains(t, message, "unit 'app3_not_empty_path' has empty path")
}

func TestStackStackEmptyPathError(t *testing.T) {
	t.Parallel()

	helpers.CleanupTerraformFolder(t, testFixtureStacksEmptyPath)
	tmpEnvPath := helpers.CopyEnvironment(t, testFixtureStacksEmptyPath)
	rootPath := util.JoinPath(tmpEnvPath, testFixtureStacksEmptyPath)

	_, _, err := helpers.RunTerragruntCommandWithOutput(t, "terragrunt stack generate --working-dir "+rootPath)
	require.Error(t, err)

	message := err.Error()
	assert.Contains(t, message, "stack 'prod' has empty path")
}

func TestNestedStackOutput(t *testing.T) {
	t.Parallel()

	helpers.CleanupTerraformFolder(t, testFixtureNestedStacks)
	tmpEnvPath := helpers.CopyEnvironment(t, testFixtureNestedStacks)
	gitPath := util.JoinPath(tmpEnvPath, testFixtureNestedStacks)
	helpers.CreateGitRepo(t, gitPath)
	rootPath := util.JoinPath(gitPath, "live")
	helpers.RunTerragrunt(t, "terragrunt stack run apply --non-interactive --working-dir "+rootPath)

	stdout, _, err := helpers.RunTerragruntCommandWithOutput(t, "terragrunt stack output -json --non-interactive --working-dir "+rootPath)
	require.NoError(t, err)

	var result map[string]any
	err = json.Unmarshal([]byte(stdout), &result)
	require.NoError(t, err)

	assert.Contains(t, result, "dev")
	assert.Contains(t, result, "prod")

	// Check dev outputs
	devOutputs := result["dev"].(map[string]any)
	assert.Contains(t, devOutputs, "dev-api")
	assert.Contains(t, devOutputs, "dev-db")
	assert.Contains(t, devOutputs, "dev-web")

	assert.Equal(t, "api dev-api 1.0.0", devOutputs["dev-api"].(map[string]any)["data"])
	assert.Equal(t, "db dev-db 1.0.0", devOutputs["dev-db"].(map[string]any)["data"])
	assert.Equal(t, "web dev-web 1.0.0", devOutputs["dev-web"].(map[string]any)["data"])

	// Check prod outputs
	prodOutputs := result["prod"].(map[string]any)
	assert.Contains(t, prodOutputs, "prod-api")
	assert.Contains(t, prodOutputs, "prod-db")
	assert.Contains(t, prodOutputs, "prod-web")

	assert.Equal(t, "api prod-api 1.0.0", prodOutputs["prod-api"].(map[string]any)["data"])
	assert.Equal(t, "db prod-db 1.0.0", prodOutputs["prod-db"].(map[string]any)["data"])
	assert.Equal(t, "web prod-web 1.0.0", prodOutputs["prod-web"].(map[string]any)["data"])
}

func TestNestedStacksApply(t *testing.T) {
	t.Parallel()

	helpers.CleanupTerraformFolder(t, testFixtureNestedStacks)
	tmpEnvPath := helpers.CopyEnvironment(t, testFixtureNestedStacks)
	gitPath := util.JoinPath(tmpEnvPath, testFixtureNestedStacks)
	helpers.CreateGitRepo(t, gitPath)
	rootPath := util.JoinPath(gitPath, "live")
	stdout, _, err := helpers.RunTerragruntCommandWithOutput(t, "terragrunt stack run apply --non-interactive --working-dir "+rootPath)
	require.NoError(t, err)

	assert.Contains(t, stdout, "data = \"web dev-web 1.0.0\"")
	assert.Contains(t, stdout, "data = \"api dev-api 1.0.0\"")
	assert.Contains(t, stdout, "data = \"db dev-db 1.0.0\"")

	assert.Contains(t, stdout, "data = \"web prod-web 1.0.0\"")
	assert.Contains(t, stdout, "data = \"api prod-api 1.0.0\"")
	assert.Contains(t, stdout, "data = \"db prod-db 1.0.0\"")
}

func TestStackValuesGeneration(t *testing.T) {
	t.Parallel()

	helpers.CleanupTerraformFolder(t, testFixtureStackValues)
	tmpEnvPath := helpers.CopyEnvironment(t, testFixtureStackValues)
	gitPath := util.JoinPath(tmpEnvPath, testFixtureStackValues)
	helpers.CreateGitRepo(t, gitPath)
	rootPath := util.JoinPath(gitPath, "live")
	helpers.RunTerragrunt(t, "terragrunt stack generate --working-dir "+rootPath)

	path := util.JoinPath(rootPath, ".terragrunt-stack")
	validateStackDir(t, path)

	// check that is generated terragrunt.values.hcl
	valuesPath := filepath.Join(path, "dev", "terragrunt.values.hcl")
	assert.FileExists(t, valuesPath)
}

func TestStackValuesApply(t *testing.T) {
	t.Parallel()

	helpers.CleanupTerraformFolder(t, testFixtureStackValues)
	tmpEnvPath := helpers.CopyEnvironment(t, testFixtureStackValues)
	gitPath := util.JoinPath(tmpEnvPath, testFixtureStackValues)
	helpers.CreateGitRepo(t, gitPath)
	rootPath := util.JoinPath(gitPath, "live")
	stdout, _, err := helpers.RunTerragruntCommandWithOutput(t, "terragrunt stack run apply --non-interactive --working-dir "+rootPath)
	require.NoError(t, err)

	assert.Contains(t, stdout, "project = \"dev-project\"")
	assert.Contains(t, stdout, "env = \"dev\"")
	assert.Contains(t, stdout, "data = \"dev-app-1\"")

	assert.Contains(t, stdout, "project = \"prod-project\"")
	assert.Contains(t, stdout, "env = \"prod\"")
	assert.Contains(t, stdout, "data = \"prod-app-1\"")

	path := util.JoinPath(rootPath, ".terragrunt-stack")
	validateStackDir(t, path)

	devValuesPath := filepath.Join(path, "dev", "terragrunt.values.hcl")
	assert.FileExists(t, devValuesPath)

	prodValuesPath := filepath.Join(path, "prod", "terragrunt.values.hcl")
	assert.FileExists(t, prodValuesPath)
}

func TestStackValuesOutput(t *testing.T) {
	t.Parallel()

	helpers.CleanupTerraformFolder(t, testFixtureStackValues)
	tmpEnvPath := helpers.CopyEnvironment(t, testFixtureStackValues)
	gitPath := util.JoinPath(tmpEnvPath, testFixtureStackValues)
	helpers.CreateGitRepo(t, gitPath)
	rootPath := util.JoinPath(gitPath, "live")
	helpers.RunTerragrunt(t, "terragrunt stack run apply --non-interactive --working-dir "+rootPath)

	stdout, _, err := helpers.RunTerragruntCommandWithOutput(t, "terragrunt stack output -json --non-interactive --working-dir "+rootPath)
	require.NoError(t, err)

	var result map[string]map[string]map[string]string
	err = json.Unmarshal([]byte(stdout), &result)
	require.NoError(t, err)

	// Check the structure of the JSON
	assert.Contains(t, result, "dev")
	assert.Contains(t, result, "prod")

	// Check dev-app-1
	devApp1 := result["dev"]["dev-app-1"]
	assert.Equal(t, "dev-project dev dev-app-1", devApp1["config"])
	assert.Equal(t, "dev-app-1", devApp1["data"])
	assert.Equal(t, "dev", devApp1["env"])
	assert.Equal(t, "dev-project", devApp1["project"])

	// Check dev-app-2
	devApp2 := result["dev"]["dev-app-2"]
	assert.Equal(t, "dev-project dev dev-app-2", devApp2["config"])
	assert.Equal(t, "dev-app-2", devApp2["data"])
	assert.Equal(t, "dev", devApp2["env"])
	assert.Equal(t, "dev-project", devApp2["project"])

	// Check prod-app-1
	prodApp1 := result["prod"]["prod-app-1"]
	assert.Equal(t, "prod-project prod prod-app-1", prodApp1["config"])
	assert.Equal(t, "prod-app-1", prodApp1["data"])
	assert.Equal(t, "prod", prodApp1["env"])
	assert.Equal(t, "prod-project", prodApp1["project"])

	// Check prod-app-2
	prodApp2 := result["prod"]["prod-app-2"]
	assert.Equal(t, "prod-project prod prod-app-2", prodApp2["config"])
	assert.Equal(t, "prod-app-2", prodApp2["data"])
	assert.Equal(t, "prod", prodApp2["env"])
	assert.Equal(t, "prod-project", prodApp2["project"])
}

func TestStacksGenerateParallelism(t *testing.T) {
	t.Parallel()

	helpers.CleanupTerraformFolder(t, testFixtureStackDependencies)
	tmpEnvPath := helpers.CopyEnvironment(t, testFixtureStackDependencies)
	rootPath := util.JoinPath(tmpEnvPath, testFixtureStackDependencies, "live")

	helpers.RunTerragrunt(t, "terragrunt stack generate --parallelism 10 --working-dir "+rootPath)

	path := util.JoinPath(rootPath, ".terragrunt-stack")
	validateStackDir(t, path)
}

func TestStackApplyWithDependency(t *testing.T) {
	t.Parallel()

	helpers.CleanupTerraformFolder(t, testFixtureStackDependencies)
	tmpEnvPath := helpers.CopyEnvironment(t, testFixtureStackDependencies)
	rootPath := util.JoinPath(tmpEnvPath, testFixtureStackDependencies, "live")

	_, stderr, err := helpers.RunTerragruntCommandWithOutput(t, "terragrunt stack run apply --non-interactive --working-dir "+rootPath)
	require.NoError(t, err)

	assert.Contains(t, stderr, "Unit ./.terragrunt-stack/app-with-dependency")

	// check that test
	dataPath := util.JoinPath(rootPath, ".terragrunt-stack", "app-with-dependency", "data.txt")
	assert.FileExists(t, dataPath)
}

func TestStackApplyWithDependencyParallelism(t *testing.T) {
	t.Parallel()

	helpers.CleanupTerraformFolder(t, testFixtureStackDependencies)
	tmpEnvPath := helpers.CopyEnvironment(t, testFixtureStackDependencies)
	rootPath := util.JoinPath(tmpEnvPath, testFixtureStackDependencies, "live")

	_, stderr, err := helpers.RunTerragruntCommandWithOutput(t, "terragrunt stack run apply --parallelism 10 --non-interactive --working-dir "+rootPath)
	require.NoError(t, err)

	assert.Contains(t, stderr, "Unit ./.terragrunt-stack/app-with-dependency")

	// check that test
	dataPath := util.JoinPath(rootPath, ".terragrunt-stack", "app-with-dependency", "data.txt")
	assert.FileExists(t, dataPath)
}

func TestStackApplyWithDependencyReducedParallelism(t *testing.T) {
	t.Parallel()

	helpers.CleanupTerraformFolder(t, testFixtureStackDependencies)
	tmpEnvPath := helpers.CopyEnvironment(t, testFixtureStackDependencies)
	rootPath := util.JoinPath(tmpEnvPath, testFixtureStackDependencies, "live")

	_, stderr, err := helpers.RunTerragruntCommandWithOutput(t, "terragrunt stack run apply --parallelism 1 --non-interactive --working-dir "+rootPath)
	require.NoError(t, err)

	assert.Contains(t, stderr, "Unit ./.terragrunt-stack/app-with-dependency")

	// check that test
	dataPath := util.JoinPath(rootPath, ".terragrunt-stack", "app-with-dependency", "data.txt")
	assert.FileExists(t, dataPath)
}

func TestStackApplyDestroyWithDependency(t *testing.T) {
	t.Parallel()

	helpers.CleanupTerraformFolder(t, testFixtureStackDependencies)
	tmpEnvPath := helpers.CopyEnvironment(t, testFixtureStackDependencies)
	rootPath := util.JoinPath(tmpEnvPath, testFixtureStackDependencies, "live")

	helpers.RunTerragrunt(t, "terragrunt stack run apply --non-interactive --working-dir "+rootPath)

	_, stderr, err := helpers.RunTerragruntCommandWithOutput(t, "terragrunt stack run destroy --non-interactive --working-dir "+rootPath)
	require.NoError(t, err)
	assert.Contains(t, stderr, "Unit ./.terragrunt-stack/app-with-dependency")

	// check that the data.txt file was deleted
	dataPath := util.JoinPath(rootPath, ".terragrunt-stack", "app-with-dependency", "data.txt")
	assert.True(t, util.FileNotExists(dataPath))
}

func TestStackOutputWithDependency(t *testing.T) {
	t.Parallel()

	helpers.CleanupTerraformFolder(t, testFixtureStackDependencies)
	tmpEnvPath := helpers.CopyEnvironment(t, testFixtureStackDependencies)
	rootPath := util.JoinPath(tmpEnvPath, testFixtureStackDependencies, "live")

	helpers.RunTerragrunt(t, "terragrunt stack run apply --non-interactive --working-dir "+rootPath)

	stdout, _, err := helpers.RunTerragruntCommandWithOutput(t, "terragrunt stack output -json --non-interactive --working-dir "+rootPath)
	require.NoError(t, err)

	var result map[string]any
	err = json.Unmarshal([]byte(stdout), &result)
	require.NoError(t, err)

	assert.Len(t, result, 4)

	assert.Contains(t, result, "app-with-dependency")
	assert.Contains(t, result, "app1")
	assert.Contains(t, result, "app2")
	assert.Contains(t, result, "app3")

	// check that result map under app-with-dependency contains result key with value "app1"
	if appWithDependency, ok := result["app-with-dependency"].(map[string]any); ok {
		assert.Contains(t, appWithDependency, "result")
		assert.Equal(t, "app1", appWithDependency["result"])
	} else {
		t.Errorf("Expected result[\"app-with-dependency\"] to be a map, but it was not.")
	}
}

func TestStackApplyStrictInclude(t *testing.T) {
	t.Parallel()

	helpers.CleanupTerraformFolder(t, testFixtureStackDependencies)
	tmpEnvPath := helpers.CopyEnvironment(t, testFixtureStackDependencies)
	rootPath := util.JoinPath(tmpEnvPath, testFixtureStackDependencies, "live")

	helpers.RunTerragrunt(t, "terragrunt stack generate --non-interactive --working-dir "+rootPath)

	_, stderr, err := helpers.RunTerragruntCommandWithOutput(t, "terragrunt stack run apply --queue-strict-include --queue-include-dir=./.terragrunt-stack/app1 --non-interactive --working-dir "+rootPath)
	require.NoError(t, err)

	assert.Contains(t, stderr, "Unit ./.terragrunt-stack/app1")
	assert.NotContains(t, stderr, "Unit ./.terragrunt-stack/app2")
	assert.NotContains(t, stderr, "Unit ./.terragrunt-stack/app-with-dependency")

	// check that test file wasn't created
	dataPath := util.JoinPath(rootPath, ".terragrunt-stack", "app-with-dependency", "data.txt")
	assert.True(t, util.FileNotExists(dataPath))
}

func TestStacksSourceMap(t *testing.T) {
	t.Parallel()

	// prepare local path to do override of source url
	helpers.CleanupTerraformFolder(t, testFixtureStacksBasic)
	localTmpEnvPath := helpers.CopyEnvironment(t, testFixtureStacksBasic)
	localTmpTest := filepath.Join(localTmpEnvPath, "test", "fixtures")
	if err := os.MkdirAll(localTmpTest, 0755); err != nil {
		assert.NoError(t, err)
	}

	if err := files.CopyFolderContentsWithFilter(filepath.Join(localTmpEnvPath, "fixtures"), localTmpTest, func(path string) bool {
		return true
	}); err != nil {
		assert.NoError(t, err)
	}

	// prepare local environment with remote to use source map to replace
	helpers.CleanupTerraformFolder(t, testFixtureStacksRemote)
	tmpEnvPath := helpers.CopyEnvironment(t, testFixtureStacksRemote)
	rootPath := util.JoinPath(tmpEnvPath, testFixtureStacksRemote)

	// generate path with replacement of local source with local path
	_, stderr, err := helpers.RunTerragruntCommandWithOutput(t, "terragrunt stack generate --source-map git::https://github.com/gruntwork-io/terragrunt.git="+localTmpEnvPath+" --working-dir "+rootPath)
	require.NoError(t, err)

	assert.Contains(t, stderr, "Processing unit app1")
	assert.Contains(t, stderr, "Processing unit app2")

	path := util.JoinPath(rootPath, ".terragrunt-stack")
	validateStackDir(t, path)

	_, stderr, err = helpers.RunTerragruntCommandWithOutput(t, "terragrunt stack run apply --log-level debug --source-map git::https://github.com/gruntwork-io/terragrunt.git="+localTmpEnvPath+" --non-interactive --working-dir "+rootPath)
	require.NoError(t, err)

	// validate that the source map was used to replace the source
	assert.NotContains(t, stderr, "app1 (git::https://github.com/gruntwork-io/terragrunt.git//test/fixtures/stacks/basic/units/chick?ref=main&depth=1)")
	assert.NotContains(t, stderr, "app2 (git::https://github.com/gruntwork-io/terragrunt.git//test/fixtures/stacks/basic/units/chick?ref=main&depth=1)")

	assert.Contains(t, stderr, "Processing unit app1")
	assert.Contains(t, stderr, "Processing unit app2")
}

func TestStacksSourceMapModule(t *testing.T) {
	t.Parallel()
	// prepare local environment with remote to use source map to replace
	helpers.CleanupTerraformFolder(t, testFixtureStackSourceMap)
	tmpEnvPath := helpers.CopyEnvironment(t, testFixtureStackSourceMap)
	rootPath := util.JoinPath(tmpEnvPath, testFixtureStackSourceMap, "live")

	_, stderr, err := helpers.RunTerragruntCommandWithOutput(t, "terragrunt stack generate --source-map git::https://git-host.com/not-existing-repo.git="+tmpEnvPath+" --log-level debug --working-dir "+rootPath)
	require.NoError(t, err)
	assert.NotContains(t, stderr, "git-host.com/not-existing-repo.git")
	path := util.JoinPath(rootPath, ".terragrunt-stack")
	validateStackDir(t, path)

	_, stderr, err = helpers.RunTerragruntCommandWithOutput(t, "terragrunt stack run apply --log-level debug --source-map git::https://git-host.com/not-existing-repo.git="+tmpEnvPath+"  --non-interactive --working-dir "+rootPath)
	require.NoError(t, err)

	assert.NotContains(t, stderr, "git-host.com/not-existing-repo.git")
	assert.Contains(t, stderr, "Unit ./.terragrunt-stack/app1")
	assert.Contains(t, stderr, "Unit ./.terragrunt-stack/app2")
}

func TestStacksGenerateAbsolutePathError(t *testing.T) {
	t.Parallel()

	helpers.CleanupTerraformFolder(t, testFixtureStackAbsolutePath)
	tmpEnvPath := helpers.CopyEnvironment(t, testFixtureStackAbsolutePath)
	rootPath := util.JoinPath(tmpEnvPath, testFixtureStackAbsolutePath, "live")
	helpers.CreateGitRepo(t, rootPath)
	_, _, err := helpers.RunTerragruntCommandWithOutput(t, "terragrunt stack generate --log-level debug --working-dir "+rootPath)

	require.Error(t, err)
}

func TestStacksGenerateIncorrectSource(t *testing.T) {
	t.Parallel()

	helpers.CleanupTerraformFolder(t, testFixtureStackIncorrectSource)
	tmpEnvPath := helpers.CopyEnvironment(t, testFixtureStackIncorrectSource)
	rootPath := util.JoinPath(tmpEnvPath, testFixtureStackIncorrectSource, "live")
	helpers.CreateGitRepo(t, rootPath)
	_, _, err := helpers.RunTerragruntCommandWithOutput(t, "terragrunt stack generate --log-level debug --working-dir "+rootPath)

	require.Error(t, err)
	assert.Contains(t, err.Error(), "Failed to fetch unit api")
}

func TestStacksGenerateRelativePathError(t *testing.T) {
	t.Parallel()

	helpers.CleanupTerraformFolder(t, testFixtureStackRelativePathOutsideOfStack)
	tmpEnvPath := helpers.CopyEnvironment(t, testFixtureStackRelativePathOutsideOfStack)
	rootPath := util.JoinPath(tmpEnvPath, testFixtureStackRelativePathOutsideOfStack, "live")
	helpers.CreateGitRepo(t, rootPath)
	_, _, err := helpers.RunTerragruntCommandWithOutput(t, "terragrunt stack generate --log-level debug --working-dir "+rootPath)

	require.Error(t, err)

	assert.Contains(t, err.Error(), "app1 destination path")
	assert.Contains(t, err.Error(), "is outside of the stack directory")
}

func TestStacksGenerateNoStack(t *testing.T) {
	t.Parallel()

	helpers.CleanupTerraformFolder(t, testFixtureNoStack)
	tmpEnvPath := helpers.CopyEnvironment(t, testFixtureNoStack)
	gitPath := util.JoinPath(tmpEnvPath, testFixtureNoStack)
	helpers.CreateGitRepo(t, gitPath)
	rootPath := util.JoinPath(gitPath, "live")

	helpers.RunTerragrunt(t, "terragrunt stack generate --working-dir "+rootPath)

	validateNoStackDirs(t, rootPath)
}

func TestStacksApplyNoStack(t *testing.T) {
	t.Parallel()

	helpers.CleanupTerraformFolder(t, testFixtureNoStack)
	tmpEnvPath := helpers.CopyEnvironment(t, testFixtureNoStack)
	gitPath := util.JoinPath(tmpEnvPath, testFixtureNoStack)
	helpers.CreateGitRepo(t, gitPath)
	rootPath := util.JoinPath(gitPath, "live")

	helpers.RunTerragrunt(t, "terragrunt stack run apply --log-level debug --non-interactive --working-dir "+rootPath)

	validateNoStackDirs(t, rootPath)
}

func TestStacksCyclesErrors(t *testing.T) {
	t.Parallel()

	helpers.CleanupTerraformFolder(t, testFixtureStackCycles)
	tmpEnvPath := helpers.CopyEnvironment(t, testFixtureStackCycles)
	gitPath := util.JoinPath(tmpEnvPath, testFixtureStackCycles)
	helpers.CreateGitRepo(t, gitPath)
	rootPath := util.JoinPath(gitPath, "live")

	_, _, err := helpers.RunTerragruntCommandWithOutput(t, "terragrunt stack generate --working-dir "+rootPath)
	require.Error(t, err)

	// On macOS, the error that the filename is too long happens before cycles are detected.
	if !strings.Contains(err.Error(), "Cycle detected") {
		assert.Contains(t, err.Error(), "file name too long")

		return
	}

	assert.Contains(t, err.Error(), "Cycle detected")
}

func TestStacksNoStackDirDirectoryCreated(t *testing.T) {
	t.Parallel()

	helpers.CleanupTerraformFolder(t, testFixtureNoStackNoDir)
	tmpEnvPath := helpers.CopyEnvironment(t, testFixtureNoStackNoDir)
	rootPath := util.JoinPath(tmpEnvPath, testFixtureNoStackNoDir, "live")

	helpers.RunTerragrunt(t, "terragrunt stack generate --working-dir "+rootPath)

	path := util.JoinPath(rootPath, ".terragrunt-stack")
	// validate that the stack directory is not created
	assert.NoDirExists(t, path)
}

func TestStacksGeneratePrintWarning(t *testing.T) {
	t.Parallel()

	rootPath := t.TempDir()
	_, stderr, err := helpers.RunTerragruntCommandWithOutput(t, "terragrunt stack generate --working-dir "+rootPath)
	assert.Contains(t, stderr, "No stack files found")
	require.NoError(t, err)
}

func TestStacksNotExistingPathError(t *testing.T) {
	t.Parallel()

	helpers.CleanupTerraformFolder(t, testFixtureStackNotExist)
	tmpEnvPath := helpers.CopyEnvironment(t, testFixtureStackNotExist)
	rootPath := util.JoinPath(tmpEnvPath, testFixtureStackNotExist)

	_, _, err := helpers.RunTerragruntCommandWithOutput(t, "terragrunt stack generate --working-dir "+rootPath)
	require.Error(t, err)
}

func TestStacksGenerateMultipleStacks(t *testing.T) {
	t.Parallel()

	helpers.CleanupTerraformFolder(t, testFixtureMultipleStacks)
	tmpEnvPath := helpers.CopyEnvironment(t, testFixtureMultipleStacks)
	rootPath := util.JoinPath(tmpEnvPath, testFixtureMultipleStacks)

	helpers.RunTerragrunt(t, "terragrunt stack generate --working-dir "+rootPath)

	devStack := util.JoinPath(rootPath, "dev", ".terragrunt-stack")
	validateStackDir(t, devStack)

	liveStack := util.JoinPath(rootPath, "live", ".terragrunt-stack")
	validateStackDir(t, liveStack)
}

func TestStacksReadFiles(t *testing.T) {
	t.Parallel()

	helpers.CleanupTerraformFolder(t, testFixtureReadStack)
	tmpEnvPath := helpers.CopyEnvironment(t, testFixtureReadStack)
	gitPath := util.JoinPath(tmpEnvPath, testFixtureReadStack)
	helpers.CreateGitRepo(t, gitPath)
	rootPath := util.JoinPath(gitPath, "live")

	helpers.RunTerragrunt(t, "terragrunt stack run apply --log-level debug --non-interactive --working-dir "+rootPath)

	stdout, _, err := helpers.RunTerragruntCommandWithOutput(t, "terragrunt stack output --non-interactive --working-dir "+rootPath)
	require.NoError(t, err)

	assert.Contains(t, stdout, "stack_local_project = \"test-project\"")
	assert.Contains(t, stdout, "unit_value_version  = \"6.6.6\"")

	parser := hclparse.NewParser()
	hcl, diags := parser.ParseHCL([]byte(stdout), "test.hcl")
	assert.Nil(t, diags)
	attr, _ := hcl.Body.JustAttributes()
	assert.Len(t, attr, 3)

	// fetch for dev-app-2 output
	stdout, _, err = helpers.RunTerragruntCommandWithOutput(t, "terragrunt stack output dev --non-interactive --working-dir "+rootPath)
	require.NoError(t, err)

	hcl, diags = parser.ParseHCL([]byte(stdout), "dev.hcl")
	require.Nil(t, diags, diags.Error())

	topLevelAttrs, _ := hcl.Body.JustAttributes()
	assert.Len(t, topLevelAttrs, 1, "Expected one top-level attribute (dev)")

	devAttr, exists := topLevelAttrs["dev"]
	assert.True(t, exists, "dev block should exist")

	if exists {
		devObjVal, diags := devAttr.Expr.Value(nil)
		assert.Nil(t, diags)

		if devObjVal.Type().IsObjectType() {
			devApp2Attr := devObjVal.GetAttr("dev-app-2")
			assert.False(t, devApp2Attr.IsNull(), "dev-app-2 block should exist in dev")

			if !devApp2Attr.IsNull() {
				objVal := devApp2Attr
				assert.False(t, objVal.IsNull(), "dev-app-2 block should exist in dev")

				if !objVal.IsNull() {
					expectedValues := map[string]string{
						"config":              "dev-project dev dev-app-2",
						"data":                "dev-app-2",
						"env":                 "dev",
						"project":             "dev-project",
						"stack_local_project": "test-project",
						"stack_value_env":     "dev",
						"unit_name":           "test_app",
						"unit_source":         "../units/app",
						"unit_value_version":  "6.6.6",
					}

					if objVal.Type().IsObjectType() {
						for field, expectedValue := range expectedValues {
							attrVal := objVal.GetAttr(field)
							assert.False(t, attrVal.IsNull(), "Field %s should exist in output", field)
							if !attrVal.IsNull() {
								assert.Equal(t, expectedValue, attrVal.AsString(), "Field %s should have value %s", field, expectedValue)
							}
						}

						stackSource := objVal.GetAttr("stack_source")
						assert.False(t, stackSource.IsNull(), "Field stack_source should exist in output")
						if !stackSource.IsNull() {
							assert.Contains(t, stackSource.AsString(), "/fixtures/stacks/read-stack/stacks/dev")
						}

						// Verify expected fields count (including stack_source)
						valueMap := objVal.AsValueMap()
						assert.Len(t, valueMap, len(expectedValues)+1, "Expected %d fields in dev-app-2", len(expectedValues)+1)
					} else {
						t.Fatalf("Expected dev-app-2 to be an object type, got %s", objVal.Type().FriendlyName())
					}
				}
			}
		} else {
			t.Fatalf("Expected dev to be an object type, got %s", devObjVal.Type().FriendlyName())
		}
	}
}

func TestStackUnitValidation(t *testing.T) {
	t.Parallel()

	helpers.CleanupTerraformFolder(t, testFixtureStackValidationUnitPath)
	tmpEnvPath := helpers.CopyEnvironment(t, testFixtureStackValidationUnitPath)
	gitPath := util.JoinPath(tmpEnvPath, testFixtureStackValidationUnitPath)
	helpers.CreateGitRepo(t, gitPath)
	rootPath := util.JoinPath(gitPath, "live")

	_, _, err := helpers.RunTerragruntCommandWithOutput(t, "terragrunt stack generate --no-stack-validate --working-dir "+rootPath)
	require.NoError(t, err)

	liveStack := util.JoinPath(rootPath, ".terragrunt-stack")
	validateStackDir(t, liveStack)

	_, _, err = helpers.RunTerragruntCommandWithOutput(t, "terragrunt stack generate --working-dir "+rootPath)
	require.Error(t, err)
	assert.Contains(t, err.Error(), "Validation failed for unit v1")
	assert.Contains(t, err.Error(), "expected unit to generate with terragrunt.hcl file at root of generated directory")
}

func TestStackValidation(t *testing.T) {
	t.Parallel()

	helpers.CleanupTerraformFolder(t, testFixtureStackValidationStackPath)
	tmpEnvPath := helpers.CopyEnvironment(t, testFixtureStackValidationStackPath)
	gitPath := util.JoinPath(tmpEnvPath, testFixtureStackValidationStackPath)
	helpers.CreateGitRepo(t, gitPath)
	rootPath := util.JoinPath(gitPath, "live")

	_, _, err := helpers.RunTerragruntCommandWithOutput(t, "terragrunt stack generate --no-stack-validate --working-dir "+rootPath)
	require.NoError(t, err)

	liveStack := util.JoinPath(rootPath, ".terragrunt-stack")
	validateStackDir(t, liveStack)

	_, _, err = helpers.RunTerragruntCommandWithOutput(t, "terragrunt stack generate --working-dir "+rootPath)
	require.Error(t, err)

	assert.Contains(t, err.Error(), "Validation failed for stack stack-v1")
	assert.Contains(t, err.Error(), "expected stack to generate with terragrunt.stack.hcl file at root of generated directory")
}

// validateNoStackDirs check if the directories outside of stack are created and contain test files
func validateNoStackDirs(t *testing.T, rootPath string) {
	t.Helper()
	stackConfig := util.JoinPath(rootPath, "stack-config")
	assert.DirExists(t, stackConfig)

	unitConfig := util.JoinPath(rootPath, "unit-config")
	assert.DirExists(t, unitConfig)

	configPath := util.JoinPath(stackConfig, "config.txt")
	assert.FileExists(t, configPath)

	configPath = util.JoinPath(unitConfig, "config.txt")
	assert.FileExists(t, configPath)

	secondStackUnitConfigDir := util.JoinPath(rootPath, ".terragrunt-stack", "dev", "second-stack-unit-config")
	secondStackUnitConfig := util.JoinPath(secondStackUnitConfigDir, "config.txt")

	assert.DirExists(t, secondStackUnitConfigDir)
	assert.FileExists(t, secondStackUnitConfig)
}

func TestStacksSelfInclude(t *testing.T) {
	t.Parallel()

	helpers.CleanupTerraformFolder(t, testFixtureStackSelfInclude)
	tmpEnvPath := helpers.CopyEnvironment(t, testFixtureStackSelfInclude)
	rootPath := util.JoinPath(tmpEnvPath, testFixtureStackSelfInclude, "live")

	helpers.RunTerragrunt(t, "terragrunt stack run apply --non-interactive --working-dir "+rootPath)

	path := util.JoinPath(rootPath, ".terragrunt-stack")
	validateStackDir(t, path)

	// validate that subsequent runs don't fail
	helpers.RunTerragrunt(t, "terragrunt stack run apply --non-interactive --working-dir "+rootPath)
}

func TestStackNestedOutputs(t *testing.T) {
	t.Parallel()

	helpers.CleanupTerraformFolder(t, testFixtureStackNestedOutputs)
	tmpEnvPath := helpers.CopyEnvironment(t, testFixtureStackNestedOutputs)
	gitPath := util.JoinPath(tmpEnvPath, testFixtureStackNestedOutputs)
	helpers.CreateGitRepo(t, gitPath)
	rootPath := util.JoinPath(gitPath, "live")

	helpers.RunTerragrunt(t, "terragrunt stack run apply --non-interactive --working-dir "+rootPath)

	stdout, _, err := helpers.RunTerragruntCommandWithOutput(t, "terragrunt stack output --non-interactive --working-dir "+rootPath)
	require.NoError(t, err)

	// Parse the HCL output
	parser := hclparse.NewParser()
	hclFile, diags := parser.ParseHCL([]byte(stdout), "test.hcl")
	require.False(t, diags.HasErrors(), "Failed to parse HCL: %s", diags.Error())

	require.Nil(t, diags)
	require.NotNil(t, hclFile)

	topLevelAttrs, _ := hclFile.Body.JustAttributes()
	_, app1Exists := topLevelAttrs["app_1"]
	assert.True(t, app1Exists, "app_1 block should exist")

	_, app2Exists := topLevelAttrs["app_2"]
	assert.True(t, app2Exists, "app_2 block should exist")

	_, stackV2Exists := topLevelAttrs["stack_v2"]
	assert.True(t, stackV2Exists, "stack_v2 block should exist")
}

func TestStacksNoValidation(t *testing.T) {
	t.Parallel()

	helpers.CleanupTerraformFolder(t, testFixtureStackNoValidation)
	tmpEnvPath := helpers.CopyEnvironment(t, testFixtureStackNoValidation)
	rootPath := util.JoinPath(tmpEnvPath, testFixtureStackNoValidation, "live")

	stdout, stderr, err := helpers.RunTerragruntCommandWithOutput(t, "terragrunt stack run plan --non-interactive --working-dir "+rootPath)
	require.NoError(t, err)

	assert.Contains(t, stderr, "Unit ./.terragrunt-stack/stack1/stack1/.terragrunt-stack/unit2/app1/code")
	assert.Contains(t, stderr, "Unit ./.terragrunt-stack/unit1/app1/code")

	assert.Contains(t, stdout, "Plan: 1 to add, 0 to change, 0 to destroy")
	assert.Contains(t, stdout, "local_file.file will be created")
}

// check if the stack directory is created and contains files.
func validateStackDir(t *testing.T, path string) {
	t.Helper()
	assert.DirExists(t, path)

	// check that path is not empty directory
	entries, err := os.ReadDir(path)
	require.NoError(t, err, "Failed to read directory contents")

	hasSubdirectories := false
	for _, entry := range entries {
		if entry.IsDir() {
			hasSubdirectories = true

			break
		}
	}

	assert.True(t, hasSubdirectories, "The .terragrunt-stack directory should contain at least one subdirectory")
}

func TestStackTerragruntDir(t *testing.T) {
	t.Parallel()

	helpers.CleanupTerraformFolder(t, testFixtureStackTerragruntDir)
	tmpEnvPath := helpers.CopyEnvironment(t, testFixtureStackTerragruntDir)
	gitPath := util.JoinPath(tmpEnvPath, testFixtureStackTerragruntDir)
	helpers.CreateGitRepo(t, gitPath)
	rootPath := util.JoinPath(gitPath, "live")

	_, _, err := helpers.RunTerragruntCommandWithOutput(t, "terragrunt stack generate --no-stack-validate --working-dir "+rootPath)
	require.NoError(t, err)

	out, _, err := helpers.RunTerragruntCommandWithOutput(t, "terragrunt apply --all --non-interactive --working-dir "+rootPath)
	require.NoError(t, err)
	assert.Contains(t, out, `terragrunt_dir = "./tennant_1"`)
}

<<<<<<< HEAD
func TestStackRunAllNoStackDir(t *testing.T) {
	t.Parallel()

	helpers.CleanupTerraformFolder(t, testFixtureStacksAllNoStackDir)
	tmpEnvPath := helpers.CopyEnvironment(t, testFixtureStacksAllNoStackDir)

	rootPath := util.JoinPath(tmpEnvPath, testFixtureStacksAllNoStackDir, "live")

	helpers.RunTerragrunt(t, "terragrunt stack generate --working-dir "+rootPath)

	// Verify that no .terragrunt-stack directory was created since all units have no_dot_terragrunt_stack = true
	stackDir := util.JoinPath(rootPath, ".terragrunt-stack")
	stackDirExists := util.FileExists(stackDir)
	t.Logf("Stack directory exists: %v", stackDirExists)

	// Verify that units were generated in the same directory as terragrunt.stack.hcl
	expectedUnits := []string{"foo", "bar"}
	for _, unit := range expectedUnits {
		unitPath := util.JoinPath(rootPath, unit)
		assert.True(t, util.FileExists(unitPath), "Expected unit %s to exist in root directory", unit)
		assert.True(t, util.FileExists(util.JoinPath(unitPath, "terragrunt.hcl")), "Expected terragrunt.hcl to exist in unit %s", unit)
	}

	stdout, _, err := helpers.RunTerragruntCommandWithOutput(t, "terragrunt stack run plan --non-interactive --working-dir "+rootPath)
	require.NoError(t, err, "Expected stack run to succeed when all units have no_dot_terragrunt_stack = true")

	assert.Contains(t, stdout, "Changes to Outputs:")
	assert.Contains(t, stdout, "+ test = \"value\"")
=======
func TestStackOutputWithNoDotTerragruntStack(t *testing.T) {
	t.Parallel()

	helpers.CleanupTerraformFolder(t, testFixtureStackNoDotTerragruntStackOutput)
	tmpEnvPath := helpers.CopyEnvironment(t, testFixtureStackNoDotTerragruntStackOutput)
	rootPath := util.JoinPath(tmpEnvPath, testFixtureStackNoDotTerragruntStackOutput, "live")

	helpers.RunTerragrunt(t, "terragrunt stack generate --working-dir "+rootPath)

	unitPath := util.JoinPath(rootPath, "app1")
	helpers.RunTerragrunt(t, "terragrunt apply -auto-approve --non-interactive --working-dir "+unitPath)

	stdout, _, err := helpers.RunTerragruntCommandWithOutput(
		t,
		"terragrunt stack output --non-interactive --working-dir "+rootPath,
	)
	require.NoError(t, err)

	assert.Contains(t, stdout, "name = \"app1\"")
>>>>>>> 30ff4c19
}<|MERGE_RESOLUTION|>--- conflicted
+++ resolved
@@ -48,11 +48,8 @@
 	testFixtureStackNestedOutputs              = "fixtures/stacks/nested-outputs"
 	testFixtureStackNoValidation               = "fixtures/stacks/no-validation"
 	testFixtureStackTerragruntDir              = "fixtures/stacks/terragrunt-dir"
-<<<<<<< HEAD
 	testFixtureStacksAllNoStackDir             = "fixtures/stacks/all-no-stack-dir"
-=======
 	testFixtureStackNoDotTerragruntStackOutput = "fixtures/stacks/no-dot-terragrunt-stack-output"
->>>>>>> 30ff4c19
 )
 
 func TestStacksGenerateBasic(t *testing.T) {
@@ -1308,7 +1305,6 @@
 	assert.Contains(t, out, `terragrunt_dir = "./tennant_1"`)
 }
 
-<<<<<<< HEAD
 func TestStackRunAllNoStackDir(t *testing.T) {
 	t.Parallel()
 
@@ -1337,7 +1333,8 @@
 
 	assert.Contains(t, stdout, "Changes to Outputs:")
 	assert.Contains(t, stdout, "+ test = \"value\"")
-=======
+}
+
 func TestStackOutputWithNoDotTerragruntStack(t *testing.T) {
 	t.Parallel()
 
@@ -1357,5 +1354,4 @@
 	require.NoError(t, err)
 
 	assert.Contains(t, stdout, "name = \"app1\"")
->>>>>>> 30ff4c19
 }