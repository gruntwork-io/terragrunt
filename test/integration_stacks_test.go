--- conflicted
+++ resolved
@@ -143,7 +143,22 @@
 	assert.Contains(t, stdout, "local_file.file: Creation complete")
 }
 
-<<<<<<< HEAD
+func TestStacksApplyRemote(t *testing.T) {
+	t.Parallel()
+
+	helpers.CleanupTerraformFolder(t, testFixtureStacksRemote)
+	tmpEnvPath := helpers.CopyEnvironment(t, testFixtureStacksRemote)
+	rootPath := util.JoinPath(tmpEnvPath, testFixtureStacksRemote)
+
+	stdout, _, err := helpers.RunTerragruntCommandWithOutput(t, "terragrunt stack run apply --experiment stacks --terragrunt-non-interactive --terragrunt-working-dir "+rootPath)
+	require.NoError(t, err)
+
+	assert.Contains(t, stdout, "Apply complete! Resources: 1 added, 0 changed, 0 destroyed")
+	assert.Contains(t, stdout, "local_file.file: Creation complete")
+	path := util.JoinPath(rootPath, ".terragrunt-stack")
+	validateStackDir(t, path)
+}
+
 func TestStacksApplyClean(t *testing.T) {
 	t.Parallel()
 
@@ -159,22 +174,6 @@
 	helpers.RunTerragrunt(t, "terragrunt stack clean --experiment stacks --terragrunt-working-dir "+rootPath)
 	// check that path don't exist
 	assert.NoDirExists(t, path)
-=======
-func TestStacksApplyRemote(t *testing.T) {
-	t.Parallel()
-
-	helpers.CleanupTerraformFolder(t, testFixtureStacksRemote)
-	tmpEnvPath := helpers.CopyEnvironment(t, testFixtureStacksRemote)
-	rootPath := util.JoinPath(tmpEnvPath, testFixtureStacksRemote)
-
-	stdout, _, err := helpers.RunTerragruntCommandWithOutput(t, "terragrunt stack run apply --experiment stacks --terragrunt-non-interactive --terragrunt-working-dir "+rootPath)
-	require.NoError(t, err)
-
-	assert.Contains(t, stdout, "Apply complete! Resources: 1 added, 0 changed, 0 destroyed")
-	assert.Contains(t, stdout, "local_file.file: Creation complete")
-	path := util.JoinPath(rootPath, ".terragrunt-stack")
-	validateStackDir(t, path)
->>>>>>> cfdc2300
 }
 
 func TestStacksDestroy(t *testing.T) {
