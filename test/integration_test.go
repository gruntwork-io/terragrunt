package test

import (
	"bytes"
	"context"
	"encoding/json"
	"fmt"
	"io"
	"math/rand"
	"net/url"
	"os"
	"os/exec"
	"path"
	"path/filepath"
	"reflect"
	"regexp"
	"runtime"
	"sort"
	"strconv"
	"strings"
	"testing"
	"time"

	"cloud.google.com/go/storage"
	"github.com/aws/aws-sdk-go/aws"
	"github.com/aws/aws-sdk-go/aws/session"
	"github.com/aws/aws-sdk-go/service/dynamodb"
	"github.com/aws/aws-sdk-go/service/s3"
	"github.com/aws/aws-sdk-go/service/sts"
	"github.com/gruntwork-io/go-commons/files"
	"github.com/gruntwork-io/go-commons/version"
	terraws "github.com/gruntwork-io/terratest/modules/aws"
	"github.com/gruntwork-io/terratest/modules/git"
	"github.com/hashicorp/go-multierror"
	"github.com/hashicorp/hcl/v2"
	"github.com/hashicorp/hcl/v2/hclwrite"
	"github.com/stretchr/testify/assert"
	"github.com/stretchr/testify/require"
	"google.golang.org/api/iterator"

	"github.com/gruntwork-io/go-commons/errors"
	"github.com/gruntwork-io/terragrunt/aws_helper"
	"github.com/gruntwork-io/terragrunt/cli"
	"github.com/gruntwork-io/terragrunt/cli/commands"
	runall "github.com/gruntwork-io/terragrunt/cli/commands/run-all"
	"github.com/gruntwork-io/terragrunt/cli/commands/terraform"
	terragruntinfo "github.com/gruntwork-io/terragrunt/cli/commands/terragrunt-info"
	"github.com/gruntwork-io/terragrunt/codegen"
	"github.com/gruntwork-io/terragrunt/config"
	terragruntDynamoDb "github.com/gruntwork-io/terragrunt/dynamodb"
	"github.com/gruntwork-io/terragrunt/internal/view/diagnostic"
	"github.com/gruntwork-io/terragrunt/options"
	"github.com/gruntwork-io/terragrunt/remote"
	"github.com/gruntwork-io/terragrunt/shell"
	"github.com/gruntwork-io/terragrunt/util"
)

// hard-code this to match the test fixture for now
const (
	TERRAFORM_REMOTE_STATE_S3_REGION                                         = "us-west-2"
	TERRAFORM_REMOTE_STATE_GCP_REGION                                        = "eu"
	TEST_FIXTURE_PATH                                                        = "fixture/"
<<<<<<< HEAD
	TEST_FIXTURE_HCLVALIDATE                                                 = "fixture-hclvalidate"
=======
	TEST_FIXTURE_EXCLUDES_FILE                                               = "fixutre-excludes-file"
>>>>>>> e47fa39e
	TEST_FIXTURE_INIT_ONCE                                                   = "fixture-init-once"
	TEST_FIXTURE_PROVIDER_CACHE_MULTIPLE_PLATFORMS                           = "fixture-provider-cache/multiple-platforms"
	TEST_FIXTURE_PROVIDER_CACHE_DIRECT                                       = "fixture-provider-cache/direct"
	TEST_FIXTURE_PROVIDER_CACHE_MIRROR                                       = "fixture-provider-cache/mirror"
	TEST_FIXTURE_DESTROY_ORDER                                               = "fixture-destroy-order"
	TEST_FIXTURE_CODEGEN_PATH                                                = "fixture-codegen"
	TEST_FIXTURE_GCS_PATH                                                    = "fixture-gcs/"
	TEST_FIXTURE_GCS_BYO_BUCKET_PATH                                         = "fixture-gcs-byo-bucket/"
	TEST_FIXTURE_STACK                                                       = "fixture-stack/"
	TEST_FIXTURE_GRAPH_DEPENDENCIES                                          = "fixture-graph-dependencies"
	TEST_FIXTURE_OUTPUT_ALL                                                  = "fixture-output-all"
	TEST_FIXTURE_OUTPUT_FROM_REMOTE_STATE                                    = "fixture-output-from-remote-state"
	TEST_FIXTURE_OUTPUT_FROM_DEPENDENCY                                      = "fixture-output-from-dependency"
	TEST_FIXTURE_INPUTS_FROM_DEPENDENCY                                      = "fixture-inputs-from-dependency"
	TEST_FIXTURE_STDOUT                                                      = "fixture-download/stdout-test"
	TEST_FIXTURE_EXTRA_ARGS_PATH                                             = "fixture-extra-args/"
	TEST_FIXTURE_ENV_VARS_BLOCK_PATH                                         = "fixture-env-vars-block/"
	TEST_FIXTURE_SKIP                                                        = "fixture-skip/"
	TEST_FIXTURE_CONFIG_SINGLE_JSON_PATH                                     = "fixture-config-files/single-json-config"
	TEST_FIXTURE_CONFIG_WITH_NON_DEFAULT_NAMES                               = "fixture-config-files/with-non-default-names"
	TEST_FIXTURE_PREVENT_DESTROY_OVERRIDE                                    = "fixture-prevent-destroy-override/child"
	TEST_FIXTURE_PREVENT_DESTROY_NOT_SET                                     = "fixture-prevent-destroy-not-set/child"
	TEST_FIXTURE_LOCAL_PREVENT_DESTROY                                       = "fixture-download/local-with-prevent-destroy"
	TEST_FIXTURE_LOCAL_PREVENT_DESTROY_DEPENDENCIES                          = "fixture-download/local-with-prevent-destroy-dependencies"
	TEST_FIXTURE_LOCAL_INCLUDE_PREVENT_DESTROY_DEPENDENCIES                  = "fixture-download/local-include-with-prevent-destroy-dependencies"
	TEST_FIXTURE_NOT_EXISTING_SOURCE                                         = "fixture-download/invalid-path"
	TEST_FIXTURE_EXTERNAL_DEPENDENCE                                         = "fixture-external-dependencies"
	TEST_FIXTURE_MISSING_DEPENDENCE                                          = "fixture-missing-dependencies/main"
	TEST_FIXTURE_GET_OUTPUT                                                  = "fixture-get-output"
	TEST_FIXTURE_HOOKS_BEFORE_ONLY_PATH                                      = "fixture-hooks/before-only"
	TEST_FIXTURE_HOOKS_ALL_PATH                                              = "fixture-hooks/all"
	TEST_FIXTURE_HOOKS_AFTER_ONLY_PATH                                       = "fixture-hooks/after-only"
	TEST_FIXTURE_HOOKS_BEFORE_AND_AFTER_PATH                                 = "fixture-hooks/before-and-after"
	TEST_FIXTURE_HOOKS_BEFORE_AFTER_AND_ERROR_MERGE_PATH                     = "fixture-hooks/before-after-and-error-merge"
	TEST_FIXTURE_HOOKS_SKIP_ON_ERROR_PATH                                    = "fixture-hooks/skip-on-error"
	TEST_FIXTURE_ERROR_HOOKS_PATH                                            = "fixture-hooks/error-hooks"
	TEST_FIXTURE_HOOKS_ONE_ARG_ACTION_PATH                                   = "fixture-hooks/one-arg-action"
	TEST_FIXTURE_HOOKS_EMPTY_STRING_COMMAND_PATH                             = "fixture-hooks/bad-arg-action/empty-string-command"
	TEST_FIXTURE_HOOKS_EMPTY_COMMAND_LIST_PATH                               = "fixture-hooks/bad-arg-action/empty-command-list"
	TEST_FIXTURE_HOOKS_INTERPOLATIONS_PATH                                   = "fixture-hooks/interpolations"
	TEST_FIXTURE_HOOKS_INIT_ONCE_NO_SOURCE_NO_BACKEND                        = "fixture-hooks/init-once/no-source-no-backend"
	TEST_FIXTURE_HOOKS_INIT_ONCE_NO_SOURCE_WITH_BACKEND                      = "fixture-hooks/init-once/no-source-with-backend"
	TEST_FIXTURE_HOOKS_INIT_ONCE_WITH_SOURCE_NO_BACKEND                      = "fixture-hooks/init-once/with-source-no-backend"
	TEST_FIXTURE_HOOKS_INIT_ONCE_WITH_SOURCE_NO_BACKEND_SUPPRESS_HOOK_STDOUT = "fixture-hooks/init-once/with-source-no-backend-suppress-hook-stdout"
	TEST_FIXTURE_HOOKS_INIT_ONCE_WITH_SOURCE_WITH_BACKEND                    = "fixture-hooks/init-once/with-source-with-backend"
	TEST_FIXTURE_FAILED_TERRAFORM                                            = "fixture-failure"
	TEST_FIXTURE_EXIT_CODE                                                   = "fixture-exit-code"
	TEST_FIXTURE_AUTO_RETRY_RERUN                                            = "fixture-auto-retry/re-run"
	TEST_FIXTURE_AUTO_RETRY_EXHAUST                                          = "fixture-auto-retry/exhaust"
	TEST_FIXTURE_AUTO_RETRY_GET_DEFAULT_ERRORS                               = "fixture-auto-retry/get-default-errors"
	TEST_FIXTURE_AUTO_RETRY_CUSTOM_ERRORS                                    = "fixture-auto-retry/custom-errors"
	TEST_FIXTURE_AUTO_RETRY_CUSTOM_ERRORS_NOT_SET                            = "fixture-auto-retry/custom-errors-not-set"
	TEST_FIXTURE_AUTO_RETRY_APPLY_ALL_RETRIES                                = "fixture-auto-retry/apply-all"
	TEST_FIXTURE_AUTO_RETRY_CONFIGURABLE_RETRIES                             = "fixture-auto-retry/configurable-retries"
	TEST_FIXTURE_AUTO_RETRY_CONFIGURABLE_RETRIES_ERROR_1                     = "fixture-auto-retry/configurable-retries-incorrect-retry-attempts"
	TEST_FIXTURE_AUTO_RETRY_CONFIGURABLE_RETRIES_ERROR_2                     = "fixture-auto-retry/configurable-retries-incorrect-sleep-interval"
	TEST_FIXTURE_AWS_PROVIDER_PATCH                                          = "fixture-aws-provider-patch"
	TEST_FIXTURE_INPUTS                                                      = "fixture-inputs"
	TEST_FIXTURE_LOCALS_ERROR_UNDEFINED_LOCAL                                = "fixture-locals-errors/undefined-local"
	TEST_FIXTURE_LOCALS_ERROR_UNDEFINED_LOCAL_BUT_INPUT                      = "fixture-locals-errors/undefined-local-but-input"
	TEST_FIXTURE_LOCALS_CANONICAL                                            = "fixture-locals/canonical"
	TEST_FIXTURE_LOCALS_IN_INCLUDE                                           = "fixture-locals/local-in-include"
	TEST_FIXTURE_LOCAL_RUN_ONCE                                              = "fixture-locals/run-once"
	TEST_FIXTURE_LOCAL_RUN_MULTIPLE                                          = "fixture-locals/run-multiple"
	TEST_FIXTURE_LOCALS_IN_INCLUDE_CHILD_REL_PATH                            = "qa/my-app"
	TEST_FIXTURE_NO_COLOR                                                    = "fixture-no-color"
	TEST_FIXTURE_READ_CONFIG                                                 = "fixture-read-config"
	TEST_FIXTURE_READ_IAM_ROLE                                               = "fixture-read-config/iam_role_in_file"
	TEST_FIXTURE_IAM_ROLES_MULTIPLE_MODULES                                  = "fixture-read-config/iam_roles_multiple_modules"
	TEST_FIXTURE_RELATIVE_INCLUDE_CMD                                        = "fixture-relative-include-cmd"
	TEST_FIXTURE_AWS_GET_CALLER_IDENTITY                                     = "fixture-get-aws-caller-identity"
	TEST_FIXTURE_GET_REPO_ROOT                                               = "fixture-get-repo-root"
	TEST_FIXTURE_GET_WORKING_DIR                                             = "fixture-get-working-dir"
	TEST_FIXTURE_PATH_RELATIVE_FROM_INCLUDE                                  = "fixture-get-path/fixture-path_relative_from_include"
	TEST_FIXTURE_GET_PATH_FROM_REPO_ROOT                                     = "fixture-get-path/fixture-get-path-from-repo-root"
	TEST_FIXTURE_GET_PATH_TO_REPO_ROOT                                       = "fixture-get-path/fixture-get-path-to-repo-root"
	TEST_FIXTURE_GET_PLATFORM                                                = "fixture-get-platform"
	TEST_FIXTURE_GET_TERRAGRUNT_SOURCE_HCL                                   = "fixture-get-terragrunt-source-hcl"
	TEST_FIXTURE_GET_TERRAGRUNT_SOURCE_CLI                                   = "fixture-get-terragrunt-source-cli"
	TEST_FIXTURE_REGRESSIONS                                                 = "fixture-regressions"
	TEST_FIXTURE_PLANFILE_ORDER                                              = "fixture-planfile-order-test"
	TEST_FIXTURE_DIRS_PATH                                                   = "fixture-dirs"
	TEST_FIXTURE_PARALLELISM                                                 = "fixture-parallelism"
	TEST_FIXTURE_SOPS                                                        = "fixture-sops"
	TEST_FIXTURE_DESTROY_WARNING                                             = "fixture-destroy-warning"
	TEST_FIXTURE_INCLUDE_PARENT                                              = "fixture-include-parent"
	TEST_FIXTURE_AUTO_INIT                                                   = "fixture-download/init-on-source-change"
	TEST_FIXTURE_DISJOINT                                                    = "fixture-stack/disjoint"
	TEST_FIXTURE_BROKEN_LOCALS                                               = "fixture-broken-locals"
	TEST_FIXTURE_BROKEN_DEPENDENCY                                           = "fixture-broken-dependency"
	TEST_FIXTURE_RENDER_JSON_METADATA                                        = "fixture-render-json-metadata"
	TEST_FIXTURE_RENDER_JSON_MOCK_OUTPUTS                                    = "fixture-render-json-mock-outputs"
	TEST_FIXTURE_RENDER_JSON_INPUTS                                          = "fixture-render-json-inputs"
	TEST_FIXTURE_OUTPUT_MODULE_GROUPS                                        = "fixture-output-module-groups"
	TEST_FIXTURE_STARTSWITH                                                  = "fixture-startswith"
	TEST_FIXTURE_TIMECMP                                                     = "fixture-timecmp"
	TEST_FIXTURE_TIMECMP_INVALID_TIMESTAMP                                   = "fixture-timecmp-errors/invalid-timestamp"
	TEST_FIXTURE_ENDSWITH                                                    = "fixture-endswith"
	TEST_FIXTURE_TFLINT_NO_ISSUES_FOUND                                      = "fixture-tflint/no-issues-found"
	TEST_FIXTURE_TFLINT_ISSUES_FOUND                                         = "fixture-tflint/issues-found"
	TEST_FIXTURE_TFLINT_NO_CONFIG_FILE                                       = "fixture-tflint/no-config-file"
	TEST_FIXTURE_TFLINT_MODULE_FOUND                                         = "fixture-tflint/module-found"
	TEST_FIXTURE_TFLINT_NO_TF_SOURCE_PATH                                    = "fixture-tflint/no-tf-source"
	TEST_FIXTURE_TFLINT_EXTERNAL_TFLINT                                      = "fixture-tflint/external-tflint"
	TEST_FIXTURE_TFLINT_TFVAR_PASSING                                        = "fixture-tflint/tfvar-passing"
	TEST_FIXTURE_TFLINT_ARGS                                                 = "fixture-tflint/tflint-args"
	TEST_FIXTURE_TFLINT_CUSTOM_CONFIG                                        = "fixture-tflint/custom-tflint-config"
	TEST_FIXTURE_PARALLEL_RUN                                                = "fixture-parallel-run"
	TEST_FIXTURE_INIT_ERROR                                                  = "fixture-init-error"
	TEST_FIXTURE_MODULE_PATH_ERROR                                           = "fixture-module-path-in-error"
	TEST_FIXTURE_HCLFMT_DIFF                                                 = "fixture-hclfmt-diff"
	TEST_FIXTURE_DESTROY_DEPENDENT_MODULE                                    = "fixture-destroy-dependent-module"
	TEST_FIXTURE_REF_SOURCE                                                  = "fixture-download/remote-ref"
	TEST_FIXTURE_SOURCE_MAP_SLASHES                                          = "fixture-source-map/slashes-in-ref"
	TEST_FIXTURE_STRCONTAINS                                                 = "fixture-strcontains"
	TEST_FIXTURE_INIT_CACHE                                                  = "fixture-init-cache"
	TEST_FIXTURE_NULL_VALUE                                                  = "fixture-null-values"
	TEST_FIXTURE_GCS_IMPERSONATE_PATH                                        = "fixture-gcs-impersonate/"
	TEST_FIXTURE_S3_ERRORS                                                   = "fixture-s3-errors/"
	TEST_FIXTURE_GCS_NO_BUCKET                                               = "fixture-gcs-no-bucket/"
	TEST_FIXTURE_GCS_NO_PREFIX                                               = "fixture-gcs-no-prefix/"
	TEST_FIXTURE_DISABLED_PATH                                               = "fixture-disabled-path/"
	TEST_FIXTURE_NO_SUBMODULES                                               = "fixture-no-submodules/"
	TEST_FIXTURE_DISABLED_MODULE                                             = "fixture-disabled/"
	TEST_FIXTURE_EMPTY_STATE                                                 = "fixture-empty-state/"
	TEST_FIXTURE_EXTERNAL_DEPENDENCY                                         = "fixture-external-dependency/"
	TEST_FIXTURE_TF_TEST                                                     = "fixture-tftest/"
	TEST_COMMANDS_THAT_NEED_INPUT                                            = "fixture-commands-that-need-input"
	TEST_FIXTURE_PARALLEL_STATE_INIT                                         = "fixture-parallel-state-init"
	TEST_FIXTURE_GCS_PARALLEL_STATE_INIT                                     = "fixture-gcs-parallel-state-init"
	TEST_FIXTURE_ASSUME_ROLE                                                 = "fixture-assume-role/external-id"
	TEST_FIXTURE_ASSUME_ROLE_DURATION                                        = "fixture-assume-role/duration"
	TEST_FIXTURE_ASSUME_ROLE_WEB_IDENTITY_ENV                                = "fixture-assume-role-web-identity/env-var"
	TEST_FIXTURE_ASSUME_ROLE_WEB_IDENTITY_FILE                               = "fixture-assume-role-web-identity/file-path"
	TEST_FIXTURE_GRAPH                                                       = "fixture-graph"
	TEST_FIXTURE_SKIP_DEPENDENCIES                                           = "fixture-skip-dependencies"
	TEST_FIXTURE_INFO_ERROR                                                  = "fixture-terragrunt-info-error"
	TEST_FIXTURE_DEPENDENCY_OUTPUT                                           = "fixture-dependency-output"
	TEST_FIXTURE_OUT_DIR                                                     = "fixture-out-dir"
	TEST_FIXTURE_SOPS_ERRORS                                                 = "fixture-sops-errors"
	TEST_FIXTURE_AUTH_PROVIDER_CMD                                           = "fixture-auth-provider-cmd"
	TERRAFORM_BINARY                                                         = "terraform"
	TOFU_BINARY                                                              = "tofu"
	TERRAFORM_FOLDER                                                         = ".terraform"
	TERRAFORM_STATE                                                          = "terraform.tfstate"
	TERRAFORM_STATE_BACKUP                                                   = "terraform.tfstate.backup"
	TERRAGRUNT_CACHE                                                         = ".terragrunt-cache"

	qaMyAppRelPath  = "qa/my-app"
	fixtureDownload = "fixture-download"
)

<<<<<<< HEAD
func TestHclvalidateDiagnostic(t *testing.T) {
	t.Parallel()

	cleanupTerraformFolder(t, TEST_FIXTURE_HCLVALIDATE)
	tmpEnvPath := copyEnvironment(t, TEST_FIXTURE_HCLVALIDATE)
	rootPath := util.JoinPath(tmpEnvPath, TEST_FIXTURE_HCLVALIDATE)

	expectedDiags := diagnostic.Diagnostics{
		&diagnostic.Diagnostic{
			Severity: diagnostic.DiagnosticSeverity(hcl.DiagError),
			Summary:  "Invalid expression",
			Detail:   "Expected the start of an expression, but found an invalid expression token.",
			Range: &diagnostic.Range{
				Filename: filepath.Join(rootPath, "second/a/terragrunt.hcl"),
				Start:    diagnostic.Pos{Line: 2, Column: 6, Byte: 14},
				End:      diagnostic.Pos{Line: 3, Column: 1, Byte: 15},
			},
			Snippet: &diagnostic.Snippet{
				Context:              "locals",
				Code:                 "  t =\n}",
				StartLine:            2,
				HighlightStartOffset: 5,
				HighlightEndOffset:   6,
			},
		},
		&diagnostic.Diagnostic{
			Severity: diagnostic.DiagnosticSeverity(hcl.DiagError),
			Summary:  "Can't evaluate expression",
			Detail:   "You can only reference to other local variables here, but it looks like you're referencing something else (\"dependency\" is not defined)",
			Range: &diagnostic.Range{
				Filename: filepath.Join(rootPath, "second/c/terragrunt.hcl"),
				Start:    diagnostic.Pos{Line: 10, Column: 9, Byte: 117},
				End:      diagnostic.Pos{Line: 10, Column: 31, Byte: 139},
			},
			Snippet: &diagnostic.Snippet{
				Context:              "locals",
				Code:                 "  vvv = dependency.a.outputs.z",
				StartLine:            10,
				HighlightStartOffset: 8,
				HighlightEndOffset:   30,
			},
		},
		&diagnostic.Diagnostic{
			Severity: diagnostic.DiagnosticSeverity(hcl.DiagError),
			Summary:  "Can't evaluate expression",
			Detail:   "You can only reference to other local variables here, but it looks like you're referencing something else (\"dependency\" is not defined)",
			Range: &diagnostic.Range{
				Filename: filepath.Join(rootPath, "second/c/terragrunt.hcl"),
				Start:    diagnostic.Pos{Line: 12, Column: 9, Byte: 149},
				End:      diagnostic.Pos{Line: 12, Column: 21, Byte: 161},
			},
			Snippet: &diagnostic.Snippet{
				Context:              "locals",
				Code:                 "  ddd = dependency.d",
				StartLine:            12,
				HighlightStartOffset: 8,
				HighlightEndOffset:   20,
			},
		},
		&diagnostic.Diagnostic{
			Severity: diagnostic.DiagnosticSeverity(hcl.DiagError),
			Summary:  "Unsupported attribute",
			Detail:   "This object does not have an attribute named \"outputs\".",
			Range: &diagnostic.Range{
				Filename: filepath.Join(rootPath, "second/c/terragrunt.hcl"),
				Start:    diagnostic.Pos{Line: 6, Column: 19, Byte: 86},
				End:      diagnostic.Pos{Line: 6, Column: 27, Byte: 94},
			},
			Snippet: &diagnostic.Snippet{
				Context:              "",
				Code:                 "  c = dependency.a.outputs.z",
				StartLine:            6,
				HighlightStartOffset: 18,
				HighlightEndOffset:   26,
				Values:               []diagnostic.ExpressionValue{diagnostic.ExpressionValue{Traversal: "dependency.a", Statement: "is object with no attributes"}},
			},
		},
	}

	stdout, _, err := runTerragruntCommandWithOutput(t, fmt.Sprintf("terragrunt hclvalidate --terragrunt-working-dir %s --terragrunt-hclvalidate-json", rootPath))
	require.NoError(t, err)

	var actualDiags diagnostic.Diagnostics

	err = json.Unmarshal([]byte(strings.TrimSpace(stdout)), &actualDiags)
	require.NoError(t, err)

	assert.ElementsMatch(t, expectedDiags, actualDiags)
}

func TestHclvalidateInvalidConfigPath(t *testing.T) {
	cleanupTerraformFolder(t, TEST_FIXTURE_HCLVALIDATE)
	tmpEnvPath := copyEnvironment(t, TEST_FIXTURE_HCLVALIDATE)
	rootPath := util.JoinPath(tmpEnvPath, TEST_FIXTURE_HCLVALIDATE)

	expectedPaths := []string{
		filepath.Join(rootPath, "second/a/terragrunt.hcl"),
		filepath.Join(rootPath, "second/c/terragrunt.hcl"),
	}

	stdout, _, err := runTerragruntCommandWithOutput(t, fmt.Sprintf("terragrunt hclvalidate --terragrunt-working-dir %s --terragrunt-hclvalidate-json --terragrunt-hclvalidate-invalid", rootPath))
	require.NoError(t, err)

	var actualPaths []string

	err = json.Unmarshal([]byte(strings.TrimSpace(stdout)), &actualPaths)
	require.NoError(t, err)

	assert.ElementsMatch(t, expectedPaths, actualPaths)
=======
func TestTerragruntExcludesFile(t *testing.T) {
	t.Parallel()

	tmpEnvPath := copyEnvironment(t, TEST_FIXTURE_EXCLUDES_FILE, ".terragrunt-excludes")
	rootPath := util.JoinPath(tmpEnvPath, TEST_FIXTURE_EXCLUDES_FILE)

	testCases := []struct {
		flags          string
		expectedOutput []string
	}{
		{
			"",
			[]string{`value = "b"`, `value = "d"`},
		},
		{
			"--terragrunt-excludes-file ./excludes-file-pass-as-flag",
			[]string{`value = "a"`, `value = "c"`},
		},
	}

	for i, testCase := range testCases {
		testCase := testCase

		t.Run(fmt.Sprintf("testCase-%d", i), func(t *testing.T) {
			cleanupTerraformFolder(t, TEST_FIXTURE_EXCLUDES_FILE)

			runTerragrunt(t, fmt.Sprintf("terragrunt run-all apply -auto-approve --terragrunt-non-interactive --terragrunt-working-dir %s %s", rootPath, testCase.flags))

			stdout, _, err := runTerragruntCommandWithOutput(t, fmt.Sprintf("terragrunt run-all output --terragrunt-non-interactive --terragrunt-working-dir %s %s", rootPath, testCase.flags))
			require.NoError(t, err)

			actualOutput := strings.Split(strings.TrimSpace(stdout), "\n")
			assert.ElementsMatch(t, testCase.expectedOutput, actualOutput)
		})
	}
>>>>>>> e47fa39e
}

func TestTerragruntProviderCacheMultiplePlatforms(t *testing.T) {
	t.Parallel()

	cleanupTerraformFolder(t, TEST_FIXTURE_PROVIDER_CACHE_MULTIPLE_PLATFORMS)
	tmpEnvPath := copyEnvironment(t, TEST_FIXTURE_PROVIDER_CACHE_MULTIPLE_PLATFORMS)
	rootPath := util.JoinPath(tmpEnvPath, TEST_FIXTURE_PROVIDER_CACHE_MULTIPLE_PLATFORMS)

	cacheDir, err := util.GetCacheDir()
	require.NoError(t, err)
	providerCacheDir := filepath.Join(cacheDir, "provider-cache-multiple-platforms")

	var (
		platforms     = []string{"linux_amd64", "darwin_arm64"}
		platformsArgs []string
	)

	for _, platform := range platforms {
		platformsArgs = append(platformsArgs, fmt.Sprintf("-platform=%s", platform))
	}

	runTerragrunt(t, fmt.Sprintf("terragrunt run-all providers lock %s  --terragrunt-no-auto-init --terragrunt-provider-cache --terragrunt-provider-cache-dir %s --terragrunt-log-level trace --terragrunt-non-interactive --terragrunt-working-dir %s", strings.Join(platformsArgs, " "), providerCacheDir, rootPath))

	providers := []string{
		"hashicorp/aws/5.36.0",
		"hashicorp/azurerm/3.95.0",
	}

	registryName := "registry.opentofu.org"
	if isTerraform() {
		registryName = "registry.terraform.io"
	}

	for _, appName := range []string{"app1", "app2", "app3"} {
		appPath := filepath.Join(rootPath, appName)
		assert.True(t, util.FileExists(appPath))

		lockfilePath := filepath.Join(appPath, ".terraform.lock.hcl")
		lockfileContent, err := os.ReadFile(lockfilePath)
		require.NoError(t, err)

		lockfile, diags := hclwrite.ParseConfig(lockfileContent, lockfilePath, hcl.Pos{Line: 1, Column: 1})
		require.False(t, diags.HasErrors())
		require.NotNil(t, lockfile)

		for _, provider := range providers {
			provider := path.Join(registryName, provider)

			providerBlock := lockfile.Body().FirstMatchingBlock("provider", []string{filepath.Dir(provider)})
			assert.NotNil(t, providerBlock)

			providerPath := filepath.Join(providerCacheDir, provider)
			assert.True(t, util.FileExists(providerPath))

			for _, platform := range platforms {
				platformPath := filepath.Join(providerPath, platform)
				assert.True(t, util.FileExists(platformPath))
			}
		}
	}
}

func TestTerragruntInitOnce(t *testing.T) {
	t.Parallel()

	tmpEnvPath := copyEnvironment(t, TEST_FIXTURE_INIT_ONCE)
	rootPath := util.JoinPath(tmpEnvPath, TEST_FIXTURE_INIT_ONCE)

	stdout, _, err := runTerragruntCommandWithOutput(t, fmt.Sprintf("terragrunt plan --terragrunt-non-interactive --terragrunt-working-dir %s", rootPath))
	require.NoError(t, err)
	assert.Contains(t, stdout, "Initializing modules")

	// update the config creation time without changing content
	cfgPath := filepath.Join(rootPath, "terragrunt.hcl")
	bytes, err := os.ReadFile(cfgPath)
	require.NoError(t, err)
	err = os.WriteFile(cfgPath, bytes, 0644)
	require.NoError(t, err)

	stdout, _, err = runTerragruntCommandWithOutput(t, fmt.Sprintf("terragrunt plan --terragrunt-non-interactive --terragrunt-working-dir %s", rootPath))
	require.NoError(t, err)
	assert.NotContains(t, stdout, "Initializing modules", "init command executed more than once")
}

func TestTerragruntDestroyOrder(t *testing.T) {
	t.Parallel()

	cleanupTerraformFolder(t, TEST_FIXTURE_DESTROY_ORDER)
	tmpEnvPath := copyEnvironment(t, TEST_FIXTURE_DESTROY_ORDER)
	rootPath := util.JoinPath(tmpEnvPath, TEST_FIXTURE_DESTROY_ORDER, "app")

	runTerragrunt(t, fmt.Sprintf("terragrunt run-all apply --terragrunt-non-interactive --terragrunt-working-dir %s", rootPath))

	stdout, _, err := runTerragruntCommandWithOutput(t, fmt.Sprintf("terragrunt run-all destroy --terragrunt-non-interactive --terragrunt-working-dir %s", rootPath))
	assert.NoError(t, err)
	assert.Regexp(t, regexp.MustCompile(`(?smi)(?:(Module E|Module D|Module B).*){3}(?:(Module A|Module C).*){2}`), stdout)
}

func TestTerragruntApplyDestroyOrder(t *testing.T) {
	t.Parallel()

	cleanupTerraformFolder(t, TEST_FIXTURE_DESTROY_ORDER)
	tmpEnvPath := copyEnvironment(t, TEST_FIXTURE_DESTROY_ORDER)
	rootPath := util.JoinPath(tmpEnvPath, TEST_FIXTURE_DESTROY_ORDER, "app")

	runTerragrunt(t, fmt.Sprintf("terragrunt run-all apply --terragrunt-non-interactive --terragrunt-working-dir %s", rootPath))

	stdout, _, err := runTerragruntCommandWithOutput(t, fmt.Sprintf("terragrunt run-all apply -destroy --terragrunt-non-interactive --terragrunt-working-dir %s", rootPath))
	assert.NoError(t, err)
	assert.Regexp(t, regexp.MustCompile(`(?smi)(?:(Module E|Module D|Module B).*){3}(?:(Module A|Module C).*){2}`), stdout)
}

func TestTerragruntInitHookNoSourceNoBackend(t *testing.T) {
	t.Parallel()

	cleanupTerraformFolder(t, TEST_FIXTURE_HOOKS_INIT_ONCE_NO_SOURCE_NO_BACKEND)
	tmpEnvPath := copyEnvironment(t, "fixture-hooks/init-once")
	rootPath := util.JoinPath(tmpEnvPath, TEST_FIXTURE_HOOKS_INIT_ONCE_NO_SOURCE_NO_BACKEND)

	var (
		stdout bytes.Buffer
		stderr bytes.Buffer
	)

	err := runTerragruntCommand(t, fmt.Sprintf("terragrunt apply -auto-approve --terragrunt-non-interactive --terragrunt-working-dir %s", rootPath), &stdout, &stderr)
	output := stdout.String()

	if err != nil {
		t.Errorf("Did not expect to get error: %s", err.Error())
	}

	assert.Equal(t, 1, strings.Count(output, "AFTER_INIT_ONLY_ONCE"), "Hooks on init command executed more than once")
	// With no source, `init-from-module` should not execute
	assert.NotContains(t, output, "AFTER_INIT_FROM_MODULE_ONLY_ONCE", "Hooks on init-from-module command executed when no source was specified")
}

func TestTerragruntInitHookNoSourceWithBackend(t *testing.T) {
	t.Parallel()

	s3BucketName := fmt.Sprintf("terragrunt-test-bucket-%s", strings.ToLower(uniqueId()))

	cleanupTerraformFolder(t, TEST_FIXTURE_HOOKS_INIT_ONCE_NO_SOURCE_WITH_BACKEND)
	tmpEnvPath := copyEnvironment(t, "fixture-hooks/init-once")
	rootPath := util.JoinPath(tmpEnvPath, TEST_FIXTURE_HOOKS_INIT_ONCE_NO_SOURCE_WITH_BACKEND)

	defer deleteS3Bucket(t, TERRAFORM_REMOTE_STATE_S3_REGION, s3BucketName)

	rootTerragruntConfigPath := util.JoinPath(rootPath, config.DefaultTerragruntConfigPath)
	copyTerragruntConfigAndFillPlaceholders(t, rootTerragruntConfigPath, rootTerragruntConfigPath, s3BucketName, "not-used", TERRAFORM_REMOTE_STATE_S3_REGION)

	var (
		stdout bytes.Buffer
		stderr bytes.Buffer
	)

	err := runTerragruntCommand(t, fmt.Sprintf("terragrunt apply -auto-approve --terragrunt-non-interactive --terragrunt-working-dir %s", rootPath), &stdout, &stderr)
	output := stdout.String()
	if err != nil {
		t.Errorf("Did not expect to get error: %s", err.Error())
	}

	assert.Equal(t, 1, strings.Count(output, "AFTER_INIT_ONLY_ONCE"), "Hooks on init command executed more than once")
	// With no source, `init-from-module` should not execute
	assert.NotContains(t, output, "AFTER_INIT_FROM_MODULE_ONLY_ONCE", "Hooks on init-from-module command executed when no source was specified")
}

func TestTerragruntInitHookWithSourceNoBackend(t *testing.T) {
	t.Parallel()

	cleanupTerraformFolder(t, TEST_FIXTURE_HOOKS_INIT_ONCE_WITH_SOURCE_NO_BACKEND)
	tmpEnvPath := copyEnvironment(t, "fixture-hooks/init-once")
	rootPath := util.JoinPath(tmpEnvPath, TEST_FIXTURE_HOOKS_INIT_ONCE_WITH_SOURCE_NO_BACKEND)

	var (
		stdout bytes.Buffer
		stderr bytes.Buffer
	)

	err := runTerragruntCommand(t, fmt.Sprintf("terragrunt apply -auto-approve --terragrunt-non-interactive --terragrunt-working-dir %s --terragrunt-log-level debug", rootPath), &stdout, &stderr)
	logBufferContentsLineByLine(t, stdout, "apply stdout")
	logBufferContentsLineByLine(t, stderr, "apply stderr")
	output := stdout.String()

	if err != nil {
		t.Errorf("Did not expect to get error: %s", err.Error())
	}

	assert.Equal(t, 1, strings.Count(output, "AFTER_INIT_ONLY_ONCE\n"), "Hooks on init command executed more than once")
	assert.Equal(t, 1, strings.Count(output, "AFTER_INIT_FROM_MODULE_ONLY_ONCE\n"), "Hooks on init-from-module command executed more than once")
}

func TestTerragruntInitHookWithSourceWithBackend(t *testing.T) {
	t.Parallel()

	s3BucketName := fmt.Sprintf("terragrunt-test-bucket-%s", strings.ToLower(uniqueId()))

	cleanupTerraformFolder(t, TEST_FIXTURE_HOOKS_INIT_ONCE_WITH_SOURCE_WITH_BACKEND)
	tmpEnvPath := copyEnvironment(t, "fixture-hooks/init-once")
	rootPath := util.JoinPath(tmpEnvPath, TEST_FIXTURE_HOOKS_INIT_ONCE_WITH_SOURCE_WITH_BACKEND)

	defer deleteS3Bucket(t, TERRAFORM_REMOTE_STATE_S3_REGION, s3BucketName)

	rootTerragruntConfigPath := util.JoinPath(rootPath, config.DefaultTerragruntConfigPath)
	copyTerragruntConfigAndFillPlaceholders(t, rootTerragruntConfigPath, rootTerragruntConfigPath, s3BucketName, "not-used", TERRAFORM_REMOTE_STATE_S3_REGION)

	var (
		stdout bytes.Buffer
		stderr bytes.Buffer
	)

	err := runTerragruntCommand(t, fmt.Sprintf("terragrunt apply -auto-approve --terragrunt-non-interactive --terragrunt-working-dir %s", rootPath), &stdout, &stderr)
	output := stdout.String()

	if err != nil {
		t.Errorf("Did not expect to get error: %s", err.Error())
	}

	// `init` hook should execute only once
	assert.Equal(t, 1, strings.Count(output, "AFTER_INIT_ONLY_ONCE"), "Hooks on init command executed more than once")
	// `init-from-module` hook should execute only once
	assert.Equal(t, 1, strings.Count(output, "AFTER_INIT_FROM_MODULE_ONLY_ONCE"), "Hooks on init-from-module command executed more than once")
}

func TestTerragruntHookRunAllApply(t *testing.T) {
	t.Parallel()

	cleanupTerraformFolder(t, TEST_FIXTURE_HOOKS_ALL_PATH)
	tmpEnvPath := copyEnvironment(t, TEST_FIXTURE_HOOKS_ALL_PATH)
	rootPath := util.JoinPath(tmpEnvPath, TEST_FIXTURE_HOOKS_ALL_PATH)
	beforeOnlyPath := util.JoinPath(rootPath, "before-only")
	afterOnlyPath := util.JoinPath(rootPath, "after-only")

	runTerragrunt(t, fmt.Sprintf("terragrunt run-all apply -auto-approve --terragrunt-log-level debug --terragrunt-non-interactive --terragrunt-working-dir %s", rootPath))

	_, beforeErr := os.ReadFile(beforeOnlyPath + "/file.out")
	assert.NoError(t, beforeErr)
	_, afterErr := os.ReadFile(afterOnlyPath + "/file.out")
	assert.NoError(t, afterErr)
}

func TestTerragruntHookApplyAll(t *testing.T) {
	t.Parallel()

	cleanupTerraformFolder(t, TEST_FIXTURE_HOOKS_ALL_PATH)
	tmpEnvPath := copyEnvironment(t, TEST_FIXTURE_HOOKS_ALL_PATH)
	rootPath := util.JoinPath(tmpEnvPath, TEST_FIXTURE_HOOKS_ALL_PATH)
	beforeOnlyPath := util.JoinPath(rootPath, "before-only")
	afterOnlyPath := util.JoinPath(rootPath, "after-only")

	runTerragrunt(t, fmt.Sprintf("terragrunt apply-all -auto-approve --terragrunt-log-level debug --terragrunt-non-interactive --terragrunt-working-dir %s", rootPath))

	_, beforeErr := os.ReadFile(beforeOnlyPath + "/file.out")
	assert.NoError(t, beforeErr)
	_, afterErr := os.ReadFile(afterOnlyPath + "/file.out")
	assert.NoError(t, afterErr)
}

func TestTerragruntBeforeHook(t *testing.T) {
	t.Parallel()

	cleanupTerraformFolder(t, TEST_FIXTURE_HOOKS_BEFORE_ONLY_PATH)
	tmpEnvPath := copyEnvironment(t, TEST_FIXTURE_HOOKS_BEFORE_ONLY_PATH)
	rootPath := util.JoinPath(tmpEnvPath, TEST_FIXTURE_HOOKS_BEFORE_ONLY_PATH)

	runTerragrunt(t, fmt.Sprintf("terragrunt apply -auto-approve --terragrunt-non-interactive --terragrunt-working-dir %s", rootPath))

	_, exception := os.ReadFile(rootPath + "/file.out")

	assert.NoError(t, exception)
}

func TestTerragruntHookWorkingDir(t *testing.T) {
	t.Parallel()

	fixturePath := "fixture-hooks/working_dir"
	cleanupTerraformFolder(t, fixturePath)
	tmpEnvPath := copyEnvironment(t, fixturePath)
	rootPath := util.JoinPath(tmpEnvPath, fixturePath)

	runTerragrunt(t, fmt.Sprintf("terragrunt validate --terragrunt-non-interactive --terragrunt-working-dir %s", rootPath))
}

func TestTerragruntAfterHook(t *testing.T) {
	t.Parallel()

	cleanupTerraformFolder(t, TEST_FIXTURE_HOOKS_AFTER_ONLY_PATH)
	tmpEnvPath := copyEnvironment(t, TEST_FIXTURE_HOOKS_AFTER_ONLY_PATH)
	rootPath := util.JoinPath(tmpEnvPath, TEST_FIXTURE_HOOKS_AFTER_ONLY_PATH)

	runTerragrunt(t, fmt.Sprintf("terragrunt apply -auto-approve --terragrunt-non-interactive --terragrunt-working-dir %s", rootPath))

	_, exception := os.ReadFile(rootPath + "/file.out")

	assert.NoError(t, exception)
}

func TestTerragruntBeforeAndAfterHook(t *testing.T) {
	t.Parallel()

	cleanupTerraformFolder(t, TEST_FIXTURE_HOOKS_BEFORE_AND_AFTER_PATH)
	tmpEnvPath := copyEnvironment(t, TEST_FIXTURE_HOOKS_BEFORE_AND_AFTER_PATH)
	rootPath := util.JoinPath(tmpEnvPath, TEST_FIXTURE_HOOKS_BEFORE_AND_AFTER_PATH)

	stdout := bytes.Buffer{}
	stderr := bytes.Buffer{}
	err := runTerragruntCommand(t, fmt.Sprintf("terragrunt apply -auto-approve --terragrunt-non-interactive --terragrunt-working-dir %s", rootPath), &stdout, &stderr)

	_, beforeException := os.ReadFile(rootPath + "/before.out")
	_, afterException := os.ReadFile(rootPath + "/after.out")

	output := stdout.String()

	if err != nil {
		t.Errorf("Did not expect to get error: %s", err.Error())
	}

	assert.Equal(t, 0, strings.Count(output, "BEFORE_TERRAGRUNT_READ_CONFIG"), "terragrunt-read-config before_hook should not be triggered")
	t.Logf("output: %s", output)

	assert.Equal(t, 1, strings.Count(output, "AFTER_TERRAGRUNT_READ_CONFIG"), "Hooks on terragrunt-read-config command executed more than once")

	assert.NoError(t, beforeException)
	assert.NoError(t, afterException)
}

func TestTerragruntBeforeAfterAndErrorMergeHook(t *testing.T) {
	t.Parallel()

	childPath := util.JoinPath(TEST_FIXTURE_HOOKS_BEFORE_AFTER_AND_ERROR_MERGE_PATH, qaMyAppRelPath)
	cleanupTerraformFolder(t, childPath)

	s3BucketName := fmt.Sprintf("terragrunt-test-bucket-%s", strings.ToLower(uniqueId()))
	t.Logf("bucketName: %s", s3BucketName)
	defer deleteS3Bucket(t, TERRAFORM_REMOTE_STATE_S3_REGION, s3BucketName)

	tmpTerragruntConfigPath := createTmpTerragruntConfigWithParentAndChild(t, TEST_FIXTURE_HOOKS_BEFORE_AFTER_AND_ERROR_MERGE_PATH, qaMyAppRelPath, s3BucketName, config.DefaultTerragruntConfigPath, config.DefaultTerragruntConfigPath)

	stdout := bytes.Buffer{}
	stderr := bytes.Buffer{}
	err := runTerragruntCommand(t, fmt.Sprintf("terragrunt apply -auto-approve --terragrunt-non-interactive --terragrunt-config %s --terragrunt-working-dir %s", tmpTerragruntConfigPath, childPath), &stdout, &stderr)
	assert.ErrorContains(t, err, "executable file not found in $PATH")

	_, beforeException := os.ReadFile(childPath + "/before.out")
	_, beforeChildException := os.ReadFile(childPath + "/before-child.out")
	_, beforeOverriddenParentException := os.ReadFile(childPath + "/before-parent.out")
	_, afterException := os.ReadFile(childPath + "/after.out")
	_, afterParentException := os.ReadFile(childPath + "/after-parent.out")
	_, errorHookParentException := os.ReadFile(childPath + "/error-hook-parent.out")
	_, errorHookChildException := os.ReadFile(childPath + "/error-hook-child.out")
	_, errorHookOverridenParentException := os.ReadFile(childPath + "/error-hook-merge-parent.out")

	assert.NoError(t, beforeException)
	assert.NoError(t, beforeChildException)
	assert.NoError(t, afterException)
	assert.NoError(t, afterParentException)
	assert.NoError(t, errorHookParentException)
	assert.NoError(t, errorHookChildException)

	// PathError because no file found
	assert.Error(t, beforeOverriddenParentException)
	assert.Error(t, errorHookOverridenParentException)
}

func TestTerragruntSkipOnError(t *testing.T) {
	t.Parallel()

	cleanupTerraformFolder(t, TEST_FIXTURE_HOOKS_SKIP_ON_ERROR_PATH)
	tmpEnvPath := copyEnvironment(t, TEST_FIXTURE_HOOKS_SKIP_ON_ERROR_PATH)
	rootPath := util.JoinPath(tmpEnvPath, TEST_FIXTURE_HOOKS_SKIP_ON_ERROR_PATH)

	var (
		stdout bytes.Buffer
		stderr bytes.Buffer
	)

	err := runTerragruntCommand(t, fmt.Sprintf("terragrunt apply -auto-approve --terragrunt-non-interactive --terragrunt-working-dir %s", rootPath), &stdout, &stderr)

	assert.Error(t, err)

	output := stdout.String()

	assert.Contains(t, output, "BEFORE_SHOULD_DISPLAY")
	assert.NotContains(t, output, "BEFORE_NODISPLAY")

	assert.Contains(t, output, "AFTER_SHOULD_DISPLAY")
	assert.NotContains(t, output, "AFTER_NODISPLAY")

	assert.Contains(t, output, "ERROR_HOOK_EXECUTED")
	assert.NotContains(t, output, "NOT_MATCHING_ERROR_HOOK")
	assert.Contains(t, output, "PATTERN_MATCHING_ERROR_HOOK")
}

func TestTerragruntCatchErrorsInTerraformExecution(t *testing.T) {
	t.Parallel()

	cleanupTerraformFolder(t, TEST_FIXTURE_ERROR_HOOKS_PATH)
	tmpEnvPath := copyEnvironment(t, TEST_FIXTURE_ERROR_HOOKS_PATH)
	rootPath := util.JoinPath(tmpEnvPath, TEST_FIXTURE_ERROR_HOOKS_PATH)

	var (
		stdout bytes.Buffer
		stderr bytes.Buffer
	)

	err := runTerragruntCommand(t, fmt.Sprintf("terragrunt apply -auto-approve --terragrunt-non-interactive --terragrunt-working-dir %s", rootPath), &stdout, &stderr)

	assert.Error(t, err)

	output := stderr.String()

	assert.Contains(t, output, "pattern_matching_hook")
	assert.Contains(t, output, "catch_all_matching_hook")
	assert.NotContains(t, output, "not_matching_hook")

}

func TestTerragruntBeforeOneArgAction(t *testing.T) {
	t.Parallel()

	cleanupTerraformFolder(t, TEST_FIXTURE_HOOKS_ONE_ARG_ACTION_PATH)
	tmpEnvPath := copyEnvironment(t, TEST_FIXTURE_HOOKS_ONE_ARG_ACTION_PATH)
	rootPath := util.JoinPath(tmpEnvPath, TEST_FIXTURE_HOOKS_ONE_ARG_ACTION_PATH)

	var (
		stdout bytes.Buffer
		stderr bytes.Buffer
	)

	err := runTerragruntCommand(t, fmt.Sprintf("terragrunt apply -auto-approve --terragrunt-non-interactive --terragrunt-working-dir %s --terragrunt-log-level debug", rootPath), &stdout, &stderr)
	output := stderr.String()

	if err != nil {
		t.Error("Expected successful execution of terragrunt with 1 before hook execution.")
	} else {
		assert.Contains(t, output, "Running command: date")
	}
}

func TestTerragruntEmptyStringCommandHook(t *testing.T) {
	t.Parallel()

	cleanupTerraformFolder(t, TEST_FIXTURE_HOOKS_EMPTY_STRING_COMMAND_PATH)
	tmpEnvPath := copyEnvironment(t, TEST_FIXTURE_HOOKS_EMPTY_STRING_COMMAND_PATH)
	rootPath := util.JoinPath(tmpEnvPath, TEST_FIXTURE_HOOKS_EMPTY_STRING_COMMAND_PATH)

	var (
		stdout bytes.Buffer
		stderr bytes.Buffer
	)

	err := runTerragruntCommand(t, fmt.Sprintf("terragrunt apply -auto-approve --terragrunt-non-interactive --terragrunt-working-dir %s", rootPath), &stdout, &stderr)

	if err != nil {
		assert.Contains(t, err.Error(), "Need at least one non-empty argument in 'execute'.")
	} else {
		t.Error("Expected an Error with message: 'Need at least one argument'")
	}
}

func TestTerragruntEmptyCommandListHook(t *testing.T) {
	t.Parallel()

	cleanupTerraformFolder(t, TEST_FIXTURE_HOOKS_EMPTY_COMMAND_LIST_PATH)
	tmpEnvPath := copyEnvironment(t, TEST_FIXTURE_HOOKS_EMPTY_COMMAND_LIST_PATH)
	rootPath := util.JoinPath(tmpEnvPath, TEST_FIXTURE_HOOKS_EMPTY_COMMAND_LIST_PATH)

	var (
		stdout bytes.Buffer
		stderr bytes.Buffer
	)

	err := runTerragruntCommand(t, fmt.Sprintf("terragrunt apply -auto-approve --terragrunt-non-interactive --terragrunt-working-dir %s", rootPath), &stdout, &stderr)

	if err != nil {
		assert.Contains(t, err.Error(), "Need at least one non-empty argument in 'execute'.")
	} else {
		t.Error("Expected an Error with message: 'Need at least one argument'")
	}
}

func TestTerragruntHookInterpolation(t *testing.T) {
	t.Parallel()

	cleanupTerraformFolder(t, TEST_FIXTURE_HOOKS_INTERPOLATIONS_PATH)
	tmpEnvPath := copyEnvironment(t, TEST_FIXTURE_HOOKS_INTERPOLATIONS_PATH)
	rootPath := util.JoinPath(tmpEnvPath, TEST_FIXTURE_HOOKS_INTERPOLATIONS_PATH)

	var (
		stdout bytes.Buffer
		stderr bytes.Buffer
	)

	err := runTerragruntCommand(t, fmt.Sprintf("terragrunt apply -auto-approve --terragrunt-non-interactive --terragrunt-working-dir %s", rootPath), &stdout, &stderr)
	output := stdout.String()

	homePath := os.Getenv("HOME")
	if homePath == "" {
		homePath = "HelloWorld"
	}

	if err != nil {
		t.Errorf("Did not expect to get error: %s", err.Error())
	}

	assert.Contains(t, output, homePath)

}

func TestTerragruntWorksWithLocalTerraformVersion(t *testing.T) {
	t.Parallel()

	cleanupTerraformFolder(t, TEST_FIXTURE_PATH)

	s3BucketName := fmt.Sprintf("terragrunt-test-bucket-%s", strings.ToLower(uniqueId()))
	lockTableName := fmt.Sprintf("terragrunt-test-locks-%s", strings.ToLower(uniqueId()))

	defer deleteS3Bucket(t, TERRAFORM_REMOTE_STATE_S3_REGION, s3BucketName)
	defer cleanupTableForTest(t, lockTableName, TERRAFORM_REMOTE_STATE_S3_REGION)

	tmpTerragruntConfigPath := createTmpTerragruntConfig(t, TEST_FIXTURE_PATH, s3BucketName, lockTableName, config.DefaultTerragruntConfigPath)

	runTerragrunt(t, fmt.Sprintf("terragrunt apply -auto-approve --terragrunt-non-interactive --terragrunt-config %s --terragrunt-working-dir %s", tmpTerragruntConfigPath, TEST_FIXTURE_PATH))

	var expectedS3Tags = map[string]string{
		"owner": "terragrunt integration test",
		"name":  "Terraform state storage"}
	validateS3BucketExistsAndIsTagged(t, TERRAFORM_REMOTE_STATE_S3_REGION, s3BucketName, expectedS3Tags)

	var expectedDynamoDBTableTags = map[string]string{
		"owner": "terragrunt integration test",
		"name":  "Terraform lock table"}
	validateDynamoDBTableExistsAndIsTagged(t, TERRAFORM_REMOTE_STATE_S3_REGION, lockTableName, expectedDynamoDBTableTags)
}

// Regression test to ensure that `accesslogging_bucket_name` and `accesslogging_target_prefix` are taken into account
// & the TargetLogs bucket is set to a new S3 bucket, different from the origin S3 bucket
// & the logs objects are prefixed with the `accesslogging_target_prefix` value
func TestTerragruntSetsAccessLoggingForTfSTateS3BuckeToADifferentBucketWithGivenTargetPrefix(t *testing.T) {
	t.Parallel()

	examplePath := filepath.Join(TEST_FIXTURE_REGRESSIONS, "accesslogging-bucket/with-target-prefix-input")
	cleanupTerraformFolder(t, examplePath)

	s3BucketName := fmt.Sprintf("terragrunt-test-bucket-%s", strings.ToLower(uniqueId()))
	s3BucketLogsName := fmt.Sprintf("%s-tf-state-logs", s3BucketName)
	s3BucketLogsTargetPrefix := "logs/"
	lockTableName := fmt.Sprintf("terragrunt-test-locks-%s", strings.ToLower(uniqueId()))

	defer deleteS3Bucket(t, TERRAFORM_REMOTE_STATE_S3_REGION, s3BucketName)
	defer cleanupTableForTest(t, lockTableName, TERRAFORM_REMOTE_STATE_S3_REGION)

	tmpTerragruntConfigPath := createTmpTerragruntConfig(
		t,
		examplePath,
		s3BucketName,
		lockTableName,
		"remote_terragrunt.hcl",
	)

	runTerragrunt(t, fmt.Sprintf("terragrunt validate --terragrunt-non-interactive --terragrunt-config %s --terragrunt-working-dir %s", tmpTerragruntConfigPath, examplePath))

	targetLoggingBucket := terraws.GetS3BucketLoggingTarget(t, TERRAFORM_REMOTE_STATE_S3_REGION, s3BucketName)
	targetLoggingBucketPrefix := terraws.GetS3BucketLoggingTargetPrefix(t, TERRAFORM_REMOTE_STATE_S3_REGION, s3BucketName)

	assert.Equal(t, s3BucketLogsName, targetLoggingBucket)
	assert.Equal(t, s3BucketLogsTargetPrefix, targetLoggingBucketPrefix)

	encryptionConfig, err := bucketEncryption(t, TERRAFORM_REMOTE_STATE_S3_REGION, targetLoggingBucket)
	assert.NoError(t, err)
	assert.NotNil(t, encryptionConfig)
	assert.NotNil(t, encryptionConfig.ServerSideEncryptionConfiguration)
	for _, rule := range encryptionConfig.ServerSideEncryptionConfiguration.Rules {
		if rule.ApplyServerSideEncryptionByDefault != nil {
			if rule.ApplyServerSideEncryptionByDefault.SSEAlgorithm != nil {
				assert.Equal(t, s3.ServerSideEncryptionAes256, *rule.ApplyServerSideEncryptionByDefault.SSEAlgorithm)
			}
		}
	}

	policy, err := bucketPolicy(t, TERRAFORM_REMOTE_STATE_S3_REGION, targetLoggingBucket)
	assert.NoError(t, err)
	assert.NotNil(t, policy.Policy)

	policyInBucket, err := aws_helper.UnmarshalPolicy(*policy.Policy)
	assert.NoError(t, err)
	enforceSSE := false
	for _, statement := range policyInBucket.Statement {
		if statement.Sid == remote.SidEnforcedTLSPolicy {
			enforceSSE = true
		}
	}
	assert.True(t, enforceSSE)
}

// Regression test to ensure that `accesslogging_bucket_name` is taken into account
// & when no `accesslogging_target_prefix` provided, then **default** value is used for TargetPrefix
func TestTerragruntSetsAccessLoggingForTfSTateS3BuckeToADifferentBucketWithDefaultTargetPrefix(t *testing.T) {
	t.Parallel()

	examplePath := filepath.Join(TEST_FIXTURE_REGRESSIONS, "accesslogging-bucket/no-target-prefix-input")
	cleanupTerraformFolder(t, examplePath)

	s3BucketName := fmt.Sprintf("terragrunt-test-bucket-%s", strings.ToLower(uniqueId()))
	s3BucketLogsName := fmt.Sprintf("%s-tf-state-logs", s3BucketName)
	lockTableName := fmt.Sprintf("terragrunt-test-locks-%s", strings.ToLower(uniqueId()))

	defer deleteS3Bucket(t, TERRAFORM_REMOTE_STATE_S3_REGION, s3BucketName)
	defer cleanupTableForTest(t, lockTableName, TERRAFORM_REMOTE_STATE_S3_REGION)

	tmpTerragruntConfigPath := createTmpTerragruntConfig(
		t,
		examplePath,
		s3BucketName,
		lockTableName,
		"remote_terragrunt.hcl",
	)

	runTerragrunt(t, fmt.Sprintf("terragrunt validate --terragrunt-non-interactive --terragrunt-config %s --terragrunt-working-dir %s", tmpTerragruntConfigPath, examplePath))

	targetLoggingBucket := terraws.GetS3BucketLoggingTarget(t, TERRAFORM_REMOTE_STATE_S3_REGION, s3BucketName)
	targetLoggingBucketPrefix := terraws.GetS3BucketLoggingTargetPrefix(t, TERRAFORM_REMOTE_STATE_S3_REGION, s3BucketName)

	encryptionConfig, err := bucketEncryption(t, TERRAFORM_REMOTE_STATE_S3_REGION, targetLoggingBucket)
	assert.NoError(t, err)
	assert.NotNil(t, encryptionConfig)
	assert.NotNil(t, encryptionConfig.ServerSideEncryptionConfiguration)
	for _, rule := range encryptionConfig.ServerSideEncryptionConfiguration.Rules {
		if rule.ApplyServerSideEncryptionByDefault != nil {
			if rule.ApplyServerSideEncryptionByDefault.SSEAlgorithm != nil {
				assert.Equal(t, s3.ServerSideEncryptionAes256, *rule.ApplyServerSideEncryptionByDefault.SSEAlgorithm)
			}
		}
	}

	assert.Equal(t, s3BucketLogsName, targetLoggingBucket)
	assert.Equal(t, remote.DefaultS3BucketAccessLoggingTargetPrefix, targetLoggingBucketPrefix)
}

func TestTerragruntWorksWithGCSBackend(t *testing.T) {
	t.Parallel()

	cleanupTerraformFolder(t, TEST_FIXTURE_GCS_PATH)

	// We need a project to create the bucket in, so we pull one from the recommended environment variable.
	project := os.Getenv("GOOGLE_CLOUD_PROJECT")
	gcsBucketName := fmt.Sprintf("terragrunt-test-bucket-%s", strings.ToLower(uniqueId()))

	defer deleteGCSBucket(t, gcsBucketName)

	tmpTerragruntGCSConfigPath := createTmpTerragruntGCSConfig(t, TEST_FIXTURE_GCS_PATH, project, TERRAFORM_REMOTE_STATE_GCP_REGION, gcsBucketName, config.DefaultTerragruntConfigPath)
	runTerragrunt(t, fmt.Sprintf("terragrunt apply -auto-approve --terragrunt-non-interactive --terragrunt-config %s --terragrunt-working-dir %s", tmpTerragruntGCSConfigPath, TEST_FIXTURE_GCS_PATH))

	var expectedGCSLabels = map[string]string{
		"owner": "terragrunt_test",
		"name":  "terraform_state_storage"}
	validateGCSBucketExistsAndIsLabeled(t, TERRAFORM_REMOTE_STATE_GCP_REGION, gcsBucketName, expectedGCSLabels)
}

func TestTerragruntWorksWithExistingGCSBucket(t *testing.T) {
	t.Parallel()

	cleanupTerraformFolder(t, TEST_FIXTURE_GCS_BYO_BUCKET_PATH)

	// We need a project to create the bucket in, so we pull one from the recommended environment variable.
	project := os.Getenv("GOOGLE_CLOUD_PROJECT")
	gcsBucketName := fmt.Sprintf("terragrunt-test-bucket-%s", strings.ToLower(uniqueId()))

	defer deleteGCSBucket(t, gcsBucketName)

	// manually create the GCS bucket outside the US (default) to test Terragrunt works correctly with an existing bucket.
	location := TERRAFORM_REMOTE_STATE_GCP_REGION
	createGCSBucket(t, project, location, gcsBucketName)

	tmpTerragruntGCSConfigPath := createTmpTerragruntGCSConfig(t, TEST_FIXTURE_GCS_BYO_BUCKET_PATH, project, TERRAFORM_REMOTE_STATE_GCP_REGION, gcsBucketName, config.DefaultTerragruntConfigPath)
	runTerragrunt(t, fmt.Sprintf("terragrunt apply -auto-approve --terragrunt-non-interactive --terragrunt-config %s --terragrunt-working-dir %s", tmpTerragruntGCSConfigPath, TEST_FIXTURE_GCS_BYO_BUCKET_PATH))

	validateGCSBucketExistsAndIsLabeled(t, location, gcsBucketName, nil)
}

func TestTerragruntWorksWithSingleJsonConfig(t *testing.T) {
	t.Parallel()

	cleanupTerraformFolder(t, TEST_FIXTURE_CONFIG_SINGLE_JSON_PATH)
	tmpEnvPath := copyEnvironment(t, TEST_FIXTURE_CONFIG_SINGLE_JSON_PATH)

	rootTerragruntConfigPath := util.JoinPath(tmpEnvPath, TEST_FIXTURE_CONFIG_SINGLE_JSON_PATH)

	runTerragrunt(t, fmt.Sprintf("terragrunt plan --terragrunt-non-interactive --terragrunt-working-dir %s", rootTerragruntConfigPath))
}

func TestTerragruntWorksWithNonDefaultConfigNamesAndRunAllCommand(t *testing.T) {
	t.Parallel()

	tmpEnvPath := copyEnvironment(t, TEST_FIXTURE_CONFIG_WITH_NON_DEFAULT_NAMES)
	tmpEnvPath = path.Join(tmpEnvPath, TEST_FIXTURE_CONFIG_WITH_NON_DEFAULT_NAMES)

	stdout := bytes.Buffer{}
	stderr := bytes.Buffer{}

	err := runTerragruntCommand(t, fmt.Sprintf("terragrunt run-all apply --terragrunt-config main.hcl --terragrunt-non-interactive --terragrunt-working-dir %s", tmpEnvPath), &stdout, &stderr)
	require.NoError(t, err)

	out := stdout.String()
	assert.Equal(t, 1, strings.Count(out, "parent_hcl_file"))
	assert.Equal(t, 1, strings.Count(out, "dependency_hcl"))
	assert.Equal(t, 1, strings.Count(out, "common_hcl"))
}

func TestTerragruntWorksWithNonDefaultConfigNames(t *testing.T) {
	t.Parallel()

	tmpEnvPath := copyEnvironment(t, TEST_FIXTURE_CONFIG_WITH_NON_DEFAULT_NAMES)
	tmpEnvPath = path.Join(tmpEnvPath, TEST_FIXTURE_CONFIG_WITH_NON_DEFAULT_NAMES)

	stdout := bytes.Buffer{}
	stderr := bytes.Buffer{}

	err := runTerragruntCommand(t, fmt.Sprintf("terragrunt apply --terragrunt-config main.hcl --terragrunt-non-interactive --terragrunt-working-dir %s", filepath.Join(tmpEnvPath, "app")), &stdout, &stderr)
	require.NoError(t, err)

	out := stdout.String()
	assert.Equal(t, 1, strings.Count(out, "parent_hcl_file"))
	assert.Equal(t, 1, strings.Count(out, "dependency_hcl"))
	assert.Equal(t, 1, strings.Count(out, "common_hcl"))
}

func TestTerragruntReportsTerraformErrorsWithPlanAll(t *testing.T) {

	cleanupTerraformFolder(t, TEST_FIXTURE_FAILED_TERRAFORM)
	tmpEnvPath := copyEnvironment(t, TEST_FIXTURE_FAILED_TERRAFORM)

	rootTerragruntConfigPath := util.JoinPath(tmpEnvPath, "fixture-failure")

	cmd := fmt.Sprintf("terragrunt plan-all --terragrunt-non-interactive --terragrunt-working-dir %s", rootTerragruntConfigPath)
	var (
		stdout bytes.Buffer
		stderr bytes.Buffer
	)
	// Call runTerragruntCommand directly because this command contains failures (which causes runTerragruntRedirectOutput to abort) but we don't care.
	if err := runTerragruntCommand(t, cmd, &stdout, &stderr); err == nil {
		t.Fatalf("Failed to properly fail command: %v. The terraform should be bad", cmd)
	}
	output := stdout.String()
	errOutput := stderr.String()
	fmt.Printf("STDERR is %s.\n STDOUT is %s", errOutput, output)
	assert.True(t, strings.Contains(errOutput, "missingvar1") || strings.Contains(output, "missingvar1"))
	assert.True(t, strings.Contains(errOutput, "missingvar2") || strings.Contains(output, "missingvar2"))
}

func TestTerragruntGraphDependenciesCommand(t *testing.T) {
	t.Parallel()

	// this test doesn't even run plan, it exits right after the stack was created
	s3BucketName := fmt.Sprintf("terragrunt-test-bucket-%s", strings.ToLower(uniqueId()))

	tmpEnvPath := copyEnvironment(t, TEST_FIXTURE_GRAPH_DEPENDENCIES)

	rootTerragruntConfigPath := util.JoinPath(tmpEnvPath, TEST_FIXTURE_GRAPH_DEPENDENCIES, config.DefaultTerragruntConfigPath)
	copyTerragruntConfigAndFillPlaceholders(t, rootTerragruntConfigPath, rootTerragruntConfigPath, s3BucketName, "not-used", "not-used")

	environmentPath := fmt.Sprintf("%s/%s/root", tmpEnvPath, TEST_FIXTURE_GRAPH_DEPENDENCIES)

	var (
		stdout bytes.Buffer
		stderr bytes.Buffer
	)
	runTerragruntRedirectOutput(t, fmt.Sprintf("terragrunt graph-dependencies --terragrunt-working-dir %s", environmentPath), &stdout, &stderr)
	output := stdout.String()
	assert.True(t, strings.Contains(output, strings.TrimSpace(`
digraph {
	"backend-app" ;
	"backend-app" -> "mysql";
	"backend-app" -> "redis";
	"backend-app" -> "vpc";
	"frontend-app" ;
	"frontend-app" -> "backend-app";
	"frontend-app" -> "vpc";
	"mysql" ;
	"mysql" -> "vpc";
	"redis" ;
	"redis" -> "vpc";
	"vpc" ;
}
	`)))
}

func TestTerragruntRunAllCommand(t *testing.T) {
	t.Parallel()

	s3BucketName := fmt.Sprintf("terragrunt-test-bucket-%s", strings.ToLower(uniqueId()))
	defer deleteS3Bucket(t, TERRAFORM_REMOTE_STATE_S3_REGION, s3BucketName)

	tmpEnvPath := copyEnvironment(t, TEST_FIXTURE_OUTPUT_ALL)

	rootTerragruntConfigPath := util.JoinPath(tmpEnvPath, TEST_FIXTURE_OUTPUT_ALL, config.DefaultTerragruntConfigPath)
	copyTerragruntConfigAndFillPlaceholders(t, rootTerragruntConfigPath, rootTerragruntConfigPath, s3BucketName, "not-used", "not-used")

	environmentPath := fmt.Sprintf("%s/%s/env1", tmpEnvPath, TEST_FIXTURE_OUTPUT_ALL)

	runTerragrunt(t, fmt.Sprintf("terragrunt run-all init --terragrunt-non-interactive --terragrunt-working-dir %s", environmentPath))
}

func TestTerragruntOutputAllCommand(t *testing.T) {
	t.Parallel()

	s3BucketName := fmt.Sprintf("terragrunt-test-bucket-%s", strings.ToLower(uniqueId()))
	defer deleteS3Bucket(t, TERRAFORM_REMOTE_STATE_S3_REGION, s3BucketName)

	tmpEnvPath := copyEnvironment(t, TEST_FIXTURE_OUTPUT_ALL)

	rootTerragruntConfigPath := util.JoinPath(tmpEnvPath, TEST_FIXTURE_OUTPUT_ALL, config.DefaultTerragruntConfigPath)
	copyTerragruntConfigAndFillPlaceholders(t, rootTerragruntConfigPath, rootTerragruntConfigPath, s3BucketName, "not-used", "not-used")

	environmentPath := fmt.Sprintf("%s/%s/env1", tmpEnvPath, TEST_FIXTURE_OUTPUT_ALL)

	runTerragrunt(t, fmt.Sprintf("terragrunt apply-all --terragrunt-non-interactive --terragrunt-working-dir %s", environmentPath))

	var (
		stdout bytes.Buffer
		stderr bytes.Buffer
	)
	runTerragruntRedirectOutput(t, fmt.Sprintf("terragrunt output-all --terragrunt-non-interactive --terragrunt-working-dir %s", environmentPath), &stdout, &stderr)
	output := stdout.String()

	assert.True(t, strings.Contains(output, "app1 output"))
	assert.True(t, strings.Contains(output, "app2 output"))
	assert.True(t, strings.Contains(output, "app3 output"))

	assert.True(t, (strings.Index(output, "app3 output") < strings.Index(output, "app1 output")) && (strings.Index(output, "app1 output") < strings.Index(output, "app2 output")))
}

func TestTerragruntOutputFromDependency(t *testing.T) {
	// t.Parallel() cannot be used together with t.Setenv()

	s3BucketName := fmt.Sprintf("terragrunt-test-bucket-%s", strings.ToLower(uniqueId()))
	defer deleteS3Bucket(t, TERRAFORM_REMOTE_STATE_S3_REGION, s3BucketName)

	tmpEnvPath := copyEnvironment(t, TEST_FIXTURE_OUTPUT_FROM_DEPENDENCY)

	rootTerragruntPath := util.JoinPath(tmpEnvPath, TEST_FIXTURE_OUTPUT_FROM_DEPENDENCY)
	depTerragruntConfigPath := util.JoinPath(rootTerragruntPath, "dependency", config.DefaultTerragruntConfigPath)

	copyTerragruntConfigAndFillPlaceholders(t, depTerragruntConfigPath, depTerragruntConfigPath, s3BucketName, "not-used", TERRAFORM_REMOTE_STATE_S3_REGION)

	var (
		stdout bytes.Buffer
		stderr bytes.Buffer
	)

	t.Setenv("AWS_CSM_ENABLED", "true")

	err := runTerragruntCommand(t, fmt.Sprintf("terragrunt run-all apply -auto-approve --terragrunt-non-interactive --terragrunt-working-dir %s --terragrunt-log-level debug", rootTerragruntPath), &stdout, &stderr)
	assert.NoError(t, err)

	output := stderr.String()
	assert.NotContains(t, output, "invalid character")
}

func TestTerragruntValidateAllCommand(t *testing.T) {
	t.Parallel()

	s3BucketName := fmt.Sprintf("terragrunt-test-bucket-%s", strings.ToLower(uniqueId()))
	defer deleteS3Bucket(t, TERRAFORM_REMOTE_STATE_S3_REGION, s3BucketName)

	tmpEnvPath := copyEnvironment(t, TEST_FIXTURE_OUTPUT_ALL)

	rootTerragruntConfigPath := util.JoinPath(tmpEnvPath, TEST_FIXTURE_OUTPUT_ALL, config.DefaultTerragruntConfigPath)
	copyTerragruntConfigAndFillPlaceholders(t, rootTerragruntConfigPath, rootTerragruntConfigPath, s3BucketName, "not-used", "not-used")

	environmentPath := fmt.Sprintf("%s/%s/env1", tmpEnvPath, TEST_FIXTURE_OUTPUT_ALL)

	runTerragrunt(t, fmt.Sprintf("terragrunt validate-all --terragrunt-non-interactive --terragrunt-working-dir %s", environmentPath))
}

// Check that Terragrunt does not pollute stdout with anything
func TestTerragruntStdOut(t *testing.T) {
	t.Parallel()

	var (
		stdout bytes.Buffer
		stderr bytes.Buffer
	)

	runTerragrunt(t, fmt.Sprintf("terragrunt apply -auto-approve --terragrunt-non-interactive --terragrunt-working-dir %s", TEST_FIXTURE_STDOUT))
	runTerragruntRedirectOutput(t, fmt.Sprintf("terragrunt output foo --terragrunt-non-interactive --terragrunt-working-dir %s", TEST_FIXTURE_STDOUT), &stdout, &stderr)

	output := stdout.String()
	assert.Equal(t, "\"foo\"\n", output)
}

func TestTerragruntOutputAllCommandSpecificVariableIgnoreDependencyErrors(t *testing.T) {
	t.Parallel()

	s3BucketName := fmt.Sprintf("terragrunt-test-bucket-%s", strings.ToLower(uniqueId()))
	defer deleteS3Bucket(t, TERRAFORM_REMOTE_STATE_S3_REGION, s3BucketName)

	tmpEnvPath := copyEnvironment(t, TEST_FIXTURE_OUTPUT_ALL)

	rootTerragruntConfigPath := util.JoinPath(tmpEnvPath, TEST_FIXTURE_OUTPUT_ALL, config.DefaultTerragruntConfigPath)
	copyTerragruntConfigAndFillPlaceholders(t, rootTerragruntConfigPath, rootTerragruntConfigPath, s3BucketName, "not-used", "not-used")

	environmentPath := fmt.Sprintf("%s/%s/env1", tmpEnvPath, TEST_FIXTURE_OUTPUT_ALL)

	runTerragrunt(t, fmt.Sprintf("terragrunt apply-all --terragrunt-non-interactive --terragrunt-working-dir %s", environmentPath))

	var (
		stdout bytes.Buffer
		stderr bytes.Buffer
	)
	// Call runTerragruntCommand directly because this command contains failures (which causes runTerragruntRedirectOutput to abort) but we don't care.
	runTerragruntCommand(t, fmt.Sprintf("terragrunt output-all app2_text --terragrunt-ignore-dependency-errors --terragrunt-non-interactive --terragrunt-working-dir %s", environmentPath), &stdout, &stderr)
	output := stdout.String()

	logBufferContentsLineByLine(t, stdout, "output-all stdout")
	logBufferContentsLineByLine(t, stderr, "output-all stderr")

	// Without --terragrunt-ignore-dependency-errors, app2 never runs because its dependencies have "errors" since they don't have the output "app2_text".
	assert.True(t, strings.Contains(output, "app2 output"))
}

func testRemoteFixtureParallelism(t *testing.T, parallelism int, numberOfModules int, timeToDeployEachModule time.Duration) (string, int, error) {
	s3BucketName := fmt.Sprintf("terragrunt-test-bucket-%s", strings.ToLower(uniqueId()))

	// copy the template `numberOfModules` times into the app
	tmpEnvPath, err := os.MkdirTemp("", "terragrunt-test")
	if err != nil {
		t.Fatalf("Failed to create temp dir due to error: %v", err)
	}
	for i := 0; i < numberOfModules; i++ {
		err := util.CopyFolderContents(TEST_FIXTURE_PARALLELISM, tmpEnvPath, ".terragrunt-test", nil)
		if err != nil {
			return "", 0, err
		}
		err = os.Rename(
			path.Join(tmpEnvPath, "template"),
			path.Join(tmpEnvPath, "app"+strconv.Itoa(i)))
		if err != nil {
			return "", 0, err
		}
	}

	rootTerragruntConfigPath := util.JoinPath(tmpEnvPath, config.DefaultTerragruntConfigPath)
	copyTerragruntConfigAndFillPlaceholders(t, rootTerragruntConfigPath, rootTerragruntConfigPath, s3BucketName, "not-used", "not-used")

	environmentPath := tmpEnvPath

	// forces plugin download & initialization (no parallelism control)
	runTerragrunt(t, fmt.Sprintf("terragrunt plan-all --terragrunt-non-interactive --terragrunt-working-dir %s -var sleep_seconds=%d", environmentPath, timeToDeployEachModule/time.Second))
	// apply all with parallelism set
	// NOTE: we can't run just apply-all and not plan-all because the time to initialize the plugins skews the results of the test
	testStart := int(time.Now().Unix())
	t.Logf("apply-all start time = %d, %s", testStart, time.Now().Format(time.RFC3339))
	runTerragrunt(t, fmt.Sprintf("terragrunt apply-all --terragrunt-parallelism %d --terragrunt-non-interactive --terragrunt-working-dir %s -var sleep_seconds=%d", parallelism, environmentPath, timeToDeployEachModule/time.Second))

	// read the output of all modules 1 by 1 sequence, parallel reads mix outputs and make output complicated to parse
	outputParallelism := 1
	// Call runTerragruntCommandWithOutput directly because this command contains failures (which causes runTerragruntRedirectOutput to abort) but we don't care.
	stdout, _, err := runTerragruntCommandWithOutput(t, fmt.Sprintf("terragrunt output-all -no-color --terragrunt-include-module-prefix --terragrunt-non-interactive --terragrunt-working-dir %s --terragrunt-parallelism %d", environmentPath, outputParallelism))
	if err != nil {
		return "", 0, err
	}

	return stdout, testStart, nil
}

func TestTerragruntStackCommands(t *testing.T) {
	// It seems that disabling parallel test execution helps avoid the CircleCi error: “NoSuchBucket Policy: The bucket policy does not exist.”
	// t.Parallel()

	s3BucketName := fmt.Sprintf("terragrunt-test-bucket-%s", strings.ToLower(uniqueId()))
	lockTableName := fmt.Sprintf("terragrunt-test-locks-%s", strings.ToLower(uniqueId()))

	defer deleteS3Bucket(t, TERRAFORM_REMOTE_STATE_S3_REGION, s3BucketName)
	defer cleanupTableForTest(t, lockTableName, TERRAFORM_REMOTE_STATE_S3_REGION)

	cleanupTerraformFolder(t, TEST_FIXTURE_STACK)
	cleanupTerragruntFolder(t, TEST_FIXTURE_STACK)

	tmpEnvPath := copyEnvironment(t, TEST_FIXTURE_STACK)

	rootTerragruntConfigPath := util.JoinPath(tmpEnvPath, TEST_FIXTURE_STACK, config.DefaultTerragruntConfigPath)
	copyTerragruntConfigAndFillPlaceholders(t, rootTerragruntConfigPath, rootTerragruntConfigPath, s3BucketName, lockTableName, "not-used")

	mgmtEnvironmentPath := util.JoinPath(tmpEnvPath, TEST_FIXTURE_STACK, "mgmt")
	stageEnvironmentPath := util.JoinPath(tmpEnvPath, TEST_FIXTURE_STACK, "stage")

	runTerragrunt(t, fmt.Sprintf("terragrunt apply-all --terragrunt-non-interactive --terragrunt-working-dir %s", mgmtEnvironmentPath))
	runTerragrunt(t, fmt.Sprintf("terragrunt apply-all --terragrunt-non-interactive --terragrunt-working-dir %s", stageEnvironmentPath))

	runTerragrunt(t, fmt.Sprintf("terragrunt output-all --terragrunt-non-interactive --terragrunt-working-dir %s", mgmtEnvironmentPath))
	runTerragrunt(t, fmt.Sprintf("terragrunt output-all --terragrunt-non-interactive --terragrunt-working-dir %s", stageEnvironmentPath))

	runTerragrunt(t, fmt.Sprintf("terragrunt destroy-all --terragrunt-non-interactive --terragrunt-working-dir %s", stageEnvironmentPath))
	runTerragrunt(t, fmt.Sprintf("terragrunt destroy-all --terragrunt-non-interactive --terragrunt-working-dir %s", mgmtEnvironmentPath))
}

func TestTerragruntStackCommandsWithPlanFile(t *testing.T) {
	t.Parallel()

	tmpEnvPath, err := filepath.EvalSymlinks(copyEnvironment(t, TEST_FIXTURE_DISJOINT))
	assert.NoError(t, err)
	disjointEnvironmentPath := util.JoinPath(tmpEnvPath, TEST_FIXTURE_DISJOINT)

	cleanupTerraformFolder(t, disjointEnvironmentPath)
	runTerragrunt(t, fmt.Sprintf("terragrunt plan-all -out=plan.tfplan --terragrunt-log-level info --terragrunt-non-interactive --terragrunt-working-dir %s", disjointEnvironmentPath))
	runTerragrunt(t, fmt.Sprintf("terragrunt apply-all plan.tfplan --terragrunt-log-level info --terragrunt-non-interactive --terragrunt-working-dir %s", disjointEnvironmentPath))
}

func TestInvalidSource(t *testing.T) {
	t.Parallel()

	generateTestCase := TEST_FIXTURE_NOT_EXISTING_SOURCE
	cleanupTerraformFolder(t, generateTestCase)
	cleanupTerragruntFolder(t, generateTestCase)

	stdout := bytes.Buffer{}
	stderr := bytes.Buffer{}
	err := runTerragruntCommand(t, fmt.Sprintf("terragrunt init --terragrunt-working-dir %s", generateTestCase), &stdout, &stderr)
	require.Error(t, err)
	_, ok := errors.Unwrap(err).(terraform.WorkingDirNotFound)
	assert.True(t, ok)
}

// Run terragrunt plan -detailed-exitcode on a folder with some uncreated resources and make sure that you get an exit
// code of "2", which means there are changes to apply.
func TestExitCode(t *testing.T) {
	t.Parallel()

	rootPath := copyEnvironment(t, TEST_FIXTURE_EXIT_CODE)
	modulePath := util.JoinPath(rootPath, TEST_FIXTURE_EXIT_CODE)
	err := runTerragruntCommand(t, fmt.Sprintf("terragrunt plan -detailed-exitcode --terragrunt-non-interactive --terragrunt-working-dir %s", modulePath), os.Stdout, os.Stderr)

	exitCode, exitCodeErr := shell.GetExitCode(err)
	assert.NoError(t, exitCodeErr)
	assert.Equal(t, 2, exitCode)
}

func TestAutoRetryBasicRerun(t *testing.T) {
	t.Parallel()

	out := new(bytes.Buffer)
	rootPath := copyEnvironment(t, TEST_FIXTURE_AUTO_RETRY_RERUN)
	modulePath := util.JoinPath(rootPath, TEST_FIXTURE_AUTO_RETRY_RERUN)
	err := runTerragruntCommand(t, fmt.Sprintf("terragrunt apply -auto-approve --terragrunt-non-interactive --terragrunt-working-dir %s", modulePath), out, os.Stderr)

	assert.NoError(t, err)
	assert.Contains(t, out.String(), "Apply complete!")
}

func TestAutoRetrySkip(t *testing.T) {
	t.Parallel()

	out := new(bytes.Buffer)
	rootPath := copyEnvironment(t, TEST_FIXTURE_AUTO_RETRY_RERUN)
	modulePath := util.JoinPath(rootPath, TEST_FIXTURE_AUTO_RETRY_RERUN)
	err := runTerragruntCommand(t, fmt.Sprintf("terragrunt apply -auto-approve --terragrunt-no-auto-retry --terragrunt-non-interactive --terragrunt-working-dir %s", modulePath), out, os.Stderr)

	assert.Error(t, err)
	assert.NotContains(t, out.String(), "Apply complete!")
}

func TestPlanfileOrder(t *testing.T) {
	t.Parallel()

	rootPath := copyEnvironment(t, TEST_FIXTURE_PLANFILE_ORDER)
	modulePath := util.JoinPath(rootPath, TEST_FIXTURE_PLANFILE_ORDER)

	err := runTerragruntCommand(t, fmt.Sprintf("terragrunt plan --terragrunt-working-dir %s", modulePath), os.Stdout, os.Stderr)
	assert.NoError(t, err)

	err = runTerragruntCommand(t, fmt.Sprintf("terragrunt apply -auto-approve --terragrunt-working-dir %s", modulePath), os.Stdout, os.Stderr)
	assert.NoError(t, err)
}

func TestAutoRetryExhaustRetries(t *testing.T) {
	t.Parallel()

	out := new(bytes.Buffer)
	rootPath := copyEnvironment(t, TEST_FIXTURE_AUTO_RETRY_EXHAUST)
	modulePath := util.JoinPath(rootPath, TEST_FIXTURE_AUTO_RETRY_EXHAUST)
	err := runTerragruntCommand(t, fmt.Sprintf("terragrunt apply -auto-approve --terragrunt-non-interactive --terragrunt-working-dir %s", modulePath), out, os.Stderr)

	assert.Error(t, err)
	assert.Contains(t, out.String(), "Failed to load backend")
	assert.NotContains(t, out.String(), "Apply complete!")
}

func TestAutoRetryCustomRetryableErrors(t *testing.T) {
	t.Parallel()

	out := new(bytes.Buffer)
	rootPath := copyEnvironment(t, TEST_FIXTURE_AUTO_RETRY_CUSTOM_ERRORS)
	modulePath := util.JoinPath(rootPath, TEST_FIXTURE_AUTO_RETRY_CUSTOM_ERRORS)
	err := runTerragruntCommand(t, fmt.Sprintf("terragrunt apply --auto-approve --terragrunt-non-interactive --terragrunt-working-dir %s", modulePath), out, os.Stderr)

	assert.NoError(t, err)
	assert.Contains(t, out.String(), "My own little error")
	assert.Contains(t, out.String(), "Apply complete!")
}

func TestAutoRetryGetDefaultErrors(t *testing.T) {
	t.Parallel()

	rootPath := copyEnvironment(t, TEST_FIXTURE_AUTO_RETRY_GET_DEFAULT_ERRORS)
	modulePath := util.JoinPath(rootPath, TEST_FIXTURE_AUTO_RETRY_GET_DEFAULT_ERRORS)

	runTerragrunt(t, fmt.Sprintf("terragrunt apply -auto-approve --terragrunt-non-interactive --terragrunt-working-dir %s", modulePath))

	stdout := bytes.Buffer{}
	err := runTerragruntCommand(t, fmt.Sprintf("terragrunt output -no-color -json --terragrunt-non-interactive --terragrunt-working-dir %s", modulePath), &stdout, os.Stderr)
	require.NoError(t, err)

	outputs := map[string]TerraformOutput{}
	require.NoError(t, json.Unmarshal(stdout.Bytes(), &outputs))

	list, hasVal := outputs["retryable_errors"]
	require.True(t, hasVal)
	require.ElementsMatch(t, list.Value, append(options.DEFAULT_RETRYABLE_ERRORS, "my special snowflake"))
}

func TestAutoRetryCustomRetryableErrorsFailsWhenRetryableErrorsNotSet(t *testing.T) {
	t.Parallel()

	out := new(bytes.Buffer)
	rootPath := copyEnvironment(t, TEST_FIXTURE_AUTO_RETRY_CUSTOM_ERRORS_NOT_SET)
	modulePath := util.JoinPath(rootPath, TEST_FIXTURE_AUTO_RETRY_CUSTOM_ERRORS_NOT_SET)
	err := runTerragruntCommand(t, fmt.Sprintf("terragrunt apply --auto-approve --terragrunt-non-interactive --terragrunt-working-dir %s", modulePath), out, os.Stderr)

	assert.Error(t, err)
	assert.Contains(t, out.String(), "My own little error")
	assert.NotContains(t, out.String(), "Apply complete!")
}

func TestAutoRetryFlagWithRecoverableError(t *testing.T) {
	t.Parallel()

	out := new(bytes.Buffer)
	rootPath := copyEnvironment(t, TEST_FIXTURE_AUTO_RETRY_RERUN)
	modulePath := util.JoinPath(rootPath, TEST_FIXTURE_AUTO_RETRY_RERUN)
	err := runTerragruntCommand(t, fmt.Sprintf("terragrunt apply -auto-approve --terragrunt-no-auto-retry --terragrunt-non-interactive --terragrunt-working-dir %s", modulePath), out, os.Stderr)

	assert.Error(t, err)
	assert.NotContains(t, out.String(), "Apply complete!")
}

func TestAutoRetryEnvVarWithRecoverableError(t *testing.T) {
	t.Setenv("TERRAGRUNT_NO_AUTO_RETRY", "true")
	out := new(bytes.Buffer)
	rootPath := copyEnvironment(t, TEST_FIXTURE_AUTO_RETRY_RERUN)
	modulePath := util.JoinPath(rootPath, TEST_FIXTURE_AUTO_RETRY_RERUN)
	err := runTerragruntCommand(t, fmt.Sprintf("terragrunt apply -auto-approve --terragrunt-non-interactive --terragrunt-working-dir %s", modulePath), out, os.Stderr)

	assert.Error(t, err)
	assert.NotContains(t, out.String(), "Apply complete!")
}

func TestAutoRetryApplyAllDependentModuleRetries(t *testing.T) {
	t.Parallel()

	out := new(bytes.Buffer)
	rootPath := copyEnvironment(t, TEST_FIXTURE_AUTO_RETRY_APPLY_ALL_RETRIES)
	modulePath := util.JoinPath(rootPath, TEST_FIXTURE_AUTO_RETRY_APPLY_ALL_RETRIES)
	err := runTerragruntCommand(t, fmt.Sprintf("terragrunt apply-all -auto-approve --terragrunt-non-interactive --terragrunt-working-dir %s", modulePath), out, os.Stderr)

	assert.NoError(t, err)
	s := out.String()
	assert.Contains(t, s, "app1 output")
	assert.Contains(t, s, "app2 output")
	assert.Contains(t, s, "app3 output")
	assert.Contains(t, s, "Apply complete!")
}

func TestAutoRetryConfigurableRetries(t *testing.T) {
	t.Parallel()

	stdout := new(bytes.Buffer)
	stderr := new(bytes.Buffer)
	rootPath := copyEnvironment(t, TEST_FIXTURE_AUTO_RETRY_CONFIGURABLE_RETRIES)
	modulePath := util.JoinPath(rootPath, TEST_FIXTURE_AUTO_RETRY_CONFIGURABLE_RETRIES)
	err := runTerragruntCommand(t, fmt.Sprintf("terragrunt apply -auto-approve --terragrunt-non-interactive --terragrunt-working-dir %s", modulePath), stdout, stderr)
	sleeps := regexp.MustCompile("Sleeping 0s before retrying.").FindAllStringIndex(stderr.String(), -1)

	assert.NoError(t, err)
	assert.Equal(t, 4, len(sleeps)) // 5 retries, so 4 sleeps
	assert.Contains(t, stdout.String(), "Apply complete!")
}

func TestAutoRetryConfigurableRetriesErrors(t *testing.T) {
	t.Parallel()

	testCases := []struct {
		fixture      string
		errorMessage string
	}{
		{TEST_FIXTURE_AUTO_RETRY_CONFIGURABLE_RETRIES_ERROR_1, "Cannot have less than 1 max retry"},
		{TEST_FIXTURE_AUTO_RETRY_CONFIGURABLE_RETRIES_ERROR_2, "Cannot sleep for less than 0 seconds"},
	}
	for _, tc := range testCases {
		tc := tc
		t.Run(tc.fixture, func(t *testing.T) {
			t.Parallel()

			stdout := new(bytes.Buffer)
			stderr := new(bytes.Buffer)
			rootPath := copyEnvironment(t, tc.fixture)
			modulePath := util.JoinPath(rootPath, tc.fixture)

			err := runTerragruntCommand(t, fmt.Sprintf("terragrunt apply -auto-approve --terragrunt-non-interactive --terragrunt-working-dir %s", modulePath), stdout, stderr)
			assert.Error(t, err)
			assert.NotContains(t, stdout.String(), "Apply complete!")
			assert.Contains(t, err.Error(), tc.errorMessage)
		})
	}
}

func TestAwsProviderPatch(t *testing.T) {
	t.Parallel()

	stderr := new(bytes.Buffer)
	rootPath := copyEnvironment(t, TEST_FIXTURE_AWS_PROVIDER_PATCH)
	modulePath := util.JoinPath(rootPath, TEST_FIXTURE_AWS_PROVIDER_PATCH)
	mainTFFile := filepath.Join(modulePath, "main.tf")

	// fill in branch so we can test against updates to the test case file
	mainContents, err := util.ReadFileAsString(mainTFFile)
	require.NoError(t, err)
	branchName := git.GetCurrentBranchName(t)
	// https://www.terraform.io/docs/language/modules/sources.html#modules-in-package-sub-directories
	// https://github.com/gruntwork-io/terragrunt/issues/1778
	branchName = url.QueryEscape(branchName)
	mainContents = strings.ReplaceAll(mainContents, "__BRANCH_NAME__", branchName)
	require.NoError(t, os.WriteFile(mainTFFile, []byte(mainContents), 0444))

	assert.NoError(
		t,
		runTerragruntCommand(t, fmt.Sprintf("terragrunt aws-provider-patch --terragrunt-override-attr region=\"eu-west-1\" --terragrunt-override-attr allowed_account_ids=[\"00000000000\"] --terragrunt-working-dir %s --terragrunt-log-level debug", modulePath), os.Stdout, stderr),
	)
	t.Log(stderr.String())

	assert.Regexp(t, "Patching AWS provider in .+test/fixture-aws-provider-patch/example-module/main.tf", stderr.String())

	// Make sure the resulting terraform code is still valid
	assert.NoError(
		t,
		runTerragruntCommand(t, fmt.Sprintf("terragrunt validate --terragrunt-working-dir %s", modulePath), os.Stdout, os.Stderr),
	)
}

// This tests terragrunt properly passes through terraform commands and any number of specified args
func TestTerraformCommandCliArgs(t *testing.T) {
	t.Parallel()

	testCases := []struct {
		command     []string
		expected    string
		expectedErr error
	}{
		{
			[]string{"version"},
			wrappedBinary() + " version",
			nil,
		},
		{
			[]string{"version", "foo"},
			wrappedBinary() + " version foo",
			nil,
		},
		{
			[]string{"version", "foo", "bar", "baz"},
			wrappedBinary() + " version foo bar baz",
			nil,
		},
		{
			[]string{"version", "foo", "bar", "baz", "foobar"},
			wrappedBinary() + " version foo bar baz foobar",
			nil,
		},
		{
			[]string{"paln"},
			"",
			terraform.WrongTerraformCommand("paln"),
		},
		{
			[]string{"paln", "--terragrunt-disable-command-validation"},
			wrappedBinary() + " invocation failed", // error caused by running terraform with the wrong command
			nil,
		},
	}

	for _, testCase := range testCases {
		cmd := fmt.Sprintf("terragrunt %s --terragrunt-non-interactive --terragrunt-log-level debug --terragrunt-working-dir %s", strings.Join(testCase.command, " "), TEST_FIXTURE_EXTRA_ARGS_PATH)

		var (
			stdout bytes.Buffer
			stderr bytes.Buffer
		)

		err := runTerragruntCommand(t, cmd, &stdout, &stderr)
		if testCase.expectedErr != nil {
			assert.ErrorIs(t, err, testCase.expectedErr)
		}

		output := stdout.String()
		errOutput := stderr.String()
		assert.True(t, strings.Contains(errOutput, testCase.expected) || strings.Contains(output, testCase.expected))
	}
}

// This tests terragrunt properly passes through terraform commands with sub commands
// and any number of specified args
func TestTerraformSubcommandCliArgs(t *testing.T) {
	t.Parallel()

	testCases := []struct {
		command  []string
		expected string
	}{
		{
			[]string{"force-unlock"},
			wrappedBinary() + " force-unlock",
		},
		{
			[]string{"force-unlock", "foo"},
			wrappedBinary() + " force-unlock foo",
		},
		{
			[]string{"force-unlock", "foo", "bar", "baz"},
			wrappedBinary() + " force-unlock foo bar baz",
		},
		{
			[]string{"force-unlock", "foo", "bar", "baz", "foobar"},
			wrappedBinary() + " force-unlock foo bar baz foobar",
		},
	}

	for _, testCase := range testCases {
		cmd := fmt.Sprintf("terragrunt %s --terragrunt-non-interactive --terragrunt-log-level debug --terragrunt-working-dir %s", strings.Join(testCase.command, " "), TEST_FIXTURE_EXTRA_ARGS_PATH)

		var (
			stdout bytes.Buffer
			stderr bytes.Buffer
		)
		// Call runTerragruntCommand directly because this command contains failures (which causes runTerragruntRedirectOutput to abort) but we don't care.
		if err := runTerragruntCommand(t, cmd, &stdout, &stderr); err == nil {
			t.Fatalf("Failed to properly fail command: %v.", cmd)
		}
		output := stdout.String()
		errOutput := stderr.String()
		assert.True(t, strings.Contains(errOutput, testCase.expected) || strings.Contains(output, testCase.expected))
	}
}

func TestPreventDestroyOverride(t *testing.T) {
	t.Parallel()

	cleanupTerraformFolder(t, TEST_FIXTURE_PREVENT_DESTROY_OVERRIDE)

	assert.NoError(t, runTerragruntCommand(t, fmt.Sprintf("terragrunt apply -auto-approve --terragrunt-working-dir %s", TEST_FIXTURE_PREVENT_DESTROY_OVERRIDE), os.Stdout, os.Stderr))
	assert.NoError(t, runTerragruntCommand(t, fmt.Sprintf("terragrunt destroy -auto-approve --terragrunt-working-dir %s", TEST_FIXTURE_PREVENT_DESTROY_OVERRIDE), os.Stdout, os.Stderr))
}

func TestPreventDestroyNotSet(t *testing.T) {
	t.Parallel()

	cleanupTerraformFolder(t, TEST_FIXTURE_PREVENT_DESTROY_NOT_SET)

	assert.NoError(t, runTerragruntCommand(t, fmt.Sprintf("terragrunt apply -auto-approve --terragrunt-working-dir %s", TEST_FIXTURE_PREVENT_DESTROY_NOT_SET), os.Stdout, os.Stderr))
	err := runTerragruntCommand(t, fmt.Sprintf("terragrunt destroy -auto-approve --terragrunt-working-dir %s", TEST_FIXTURE_PREVENT_DESTROY_NOT_SET), os.Stdout, os.Stderr)

	if assert.Error(t, err) {
		underlying := errors.Unwrap(err)
		assert.IsType(t, terraform.ModuleIsProtected{}, underlying)
	}
}

func TestPreventDestroy(t *testing.T) {
	t.Parallel()

	tmpEnvPath := copyEnvironment(t, "fixture-download")
	fixtureRoot := util.JoinPath(tmpEnvPath, TEST_FIXTURE_LOCAL_PREVENT_DESTROY)

	runTerragrunt(t, fmt.Sprintf("terragrunt apply -auto-approve --terragrunt-non-interactive --terragrunt-working-dir %s", fixtureRoot))

	err := runTerragruntCommand(t, fmt.Sprintf("terragrunt destroy -auto-approve --terragrunt-non-interactive --terragrunt-working-dir %s", fixtureRoot), os.Stdout, os.Stderr)

	if assert.Error(t, err) {
		underlying := errors.Unwrap(err)
		assert.IsType(t, terraform.ModuleIsProtected{}, underlying)
	}
}

func TestPreventDestroyApply(t *testing.T) {
	t.Parallel()

	tmpEnvPath := copyEnvironment(t, "fixture-download")

	fixtureRoot := util.JoinPath(tmpEnvPath, TEST_FIXTURE_LOCAL_PREVENT_DESTROY)
	runTerragrunt(t, fmt.Sprintf("terragrunt apply -auto-approve --terragrunt-non-interactive --terragrunt-working-dir %s", fixtureRoot))

	err := runTerragruntCommand(t, fmt.Sprintf("terragrunt apply -destroy -auto-approve --terragrunt-non-interactive --terragrunt-working-dir %s", fixtureRoot), os.Stdout, os.Stderr)

	if assert.Error(t, err) {
		underlying := errors.Unwrap(err)
		assert.IsType(t, terraform.ModuleIsProtected{}, underlying)
	}
}

func TestPreventDestroyDependencies(t *testing.T) {
	t.Parallel()

	// Populate module paths.
	moduleNames := []string{
		"module-a",
		"module-b",
		"module-c",
		"module-d",
		"module-e",
	}
	modulePaths := make(map[string]string, len(moduleNames))
	for _, moduleName := range moduleNames {
		modulePaths[moduleName] = util.JoinPath(TEST_FIXTURE_LOCAL_PREVENT_DESTROY_DEPENDENCIES, moduleName)
	}

	// Cleanup all modules directories.
	cleanupTerraformFolder(t, TEST_FIXTURE_LOCAL_PREVENT_DESTROY_DEPENDENCIES)
	for _, modulePath := range modulePaths {
		cleanupTerraformFolder(t, modulePath)
	}

	var (
		applyAllStdout bytes.Buffer
		applyAllStderr bytes.Buffer
	)

	// Apply and destroy all modules.
	err := runTerragruntCommand(t, fmt.Sprintf("terragrunt apply-all --terragrunt-non-interactive --terragrunt-working-dir %s", TEST_FIXTURE_LOCAL_PREVENT_DESTROY_DEPENDENCIES), &applyAllStdout, &applyAllStderr)
	logBufferContentsLineByLine(t, applyAllStdout, "apply-all stdout")
	logBufferContentsLineByLine(t, applyAllStderr, "apply-all stderr")

	if err != nil {
		t.Fatalf("apply-all in TestPreventDestroyDependencies failed with error: %v. Full std", err)
	}

	var (
		destroyAllStdout bytes.Buffer
		destroyAllStderr bytes.Buffer
	)

	err = runTerragruntCommand(t, fmt.Sprintf("terragrunt destroy-all --terragrunt-non-interactive --terragrunt-working-dir %s", TEST_FIXTURE_LOCAL_PREVENT_DESTROY_DEPENDENCIES), &destroyAllStdout, &destroyAllStderr)
	logBufferContentsLineByLine(t, destroyAllStdout, "destroy-all stdout")
	logBufferContentsLineByLine(t, destroyAllStderr, "destroy-all stderr")

	if assert.Error(t, err) {
		underlying := errors.Unwrap(err)
		assert.IsType(t, &multierror.Error{}, underlying)
	}

	// Check that modules C, D and E were deleted and modules A and B weren't.
	for moduleName, modulePath := range modulePaths {
		var (
			showStdout bytes.Buffer
			showStderr bytes.Buffer
		)

		err = runTerragruntCommand(t, fmt.Sprintf("terragrunt show --terragrunt-non-interactive --terragrunt-working-dir %s", modulePath), &showStdout, &showStderr)
		logBufferContentsLineByLine(t, showStdout, fmt.Sprintf("show stdout for %s", modulePath))
		logBufferContentsLineByLine(t, showStderr, fmt.Sprintf("show stderr for %s", modulePath))

		assert.NoError(t, err)
		output := showStdout.String()
		switch moduleName {
		case "module-a":
			assert.Contains(t, output, "Hello, Module A")
		case "module-b":
			assert.Contains(t, output, "Hello, Module B")
		case "module-c":
			assert.NotContains(t, output, "Hello, Module C")
		case "module-d":
			assert.NotContains(t, output, "Hello, Module D")
		case "module-e":
			assert.NotContains(t, output, "Hello, Module E")
		}
	}
}

func validateInputs(t *testing.T, outputs map[string]TerraformOutput) {
	assert.Equal(t, outputs["bool"].Value, true)
	assert.Equal(t, outputs["list_bool"].Value, []interface{}{true, false})
	assert.Equal(t, outputs["list_number"].Value, []interface{}{1.0, 2.0, 3.0})
	assert.Equal(t, outputs["list_string"].Value, []interface{}{"a", "b", "c"})
	assert.Equal(t, outputs["map_bool"].Value, map[string]interface{}{"foo": true, "bar": false, "baz": true})
	assert.Equal(t, outputs["map_number"].Value, map[string]interface{}{"foo": 42.0, "bar": 12345.0})
	assert.Equal(t, outputs["map_string"].Value, map[string]interface{}{"foo": "bar"})
	assert.Equal(t, outputs["number"].Value, 42.0)
	assert.Equal(t, outputs["object"].Value, map[string]interface{}{"list": []interface{}{1.0, 2.0, 3.0}, "map": map[string]interface{}{"foo": "bar"}, "num": 42.0, "str": "string"})
	assert.Equal(t, outputs["string"].Value, "string")
	assert.Equal(t, outputs["from_env"].Value, "default")
}

func TestInputsPassedThroughCorrectly(t *testing.T) {
	t.Parallel()

	cleanupTerraformFolder(t, TEST_FIXTURE_INPUTS)
	tmpEnvPath := copyEnvironment(t, TEST_FIXTURE_INPUTS)
	rootPath := util.JoinPath(tmpEnvPath, TEST_FIXTURE_INPUTS)

	runTerragrunt(t, fmt.Sprintf("terragrunt apply -auto-approve --terragrunt-non-interactive --terragrunt-working-dir %s", rootPath))

	stdout := bytes.Buffer{}
	stderr := bytes.Buffer{}
	err := runTerragruntCommand(t, fmt.Sprintf("terragrunt output -no-color -json --terragrunt-non-interactive --terragrunt-working-dir %s", rootPath), &stdout, &stderr)
	require.NoError(t, err)

	outputs := map[string]TerraformOutput{}
	require.NoError(t, json.Unmarshal(stdout.Bytes(), &outputs))
	validateInputs(t, outputs)
}

func TestNoAutoInit(t *testing.T) {
	t.Parallel()

	cleanupTerraformFolder(t, TEST_FIXTURE_REGRESSIONS)
	tmpEnvPath := copyEnvironment(t, TEST_FIXTURE_REGRESSIONS)
	rootPath := util.JoinPath(tmpEnvPath, TEST_FIXTURE_REGRESSIONS, "skip-init")

	stdout := bytes.Buffer{}
	stderr := bytes.Buffer{}
	err := runTerragruntCommand(t, fmt.Sprintf("terragrunt apply --terragrunt-no-auto-init --terragrunt-log-level debug --terragrunt-non-interactive --terragrunt-working-dir %s", rootPath), &stdout, &stderr)
	logBufferContentsLineByLine(t, stdout, "no force apply stdout")
	logBufferContentsLineByLine(t, stderr, "no force apply stderr")
	require.Error(t, err)
	require.Contains(t, stderr.String(), "This module is not yet installed.")
}

func TestLocalsParsing(t *testing.T) {
	t.Parallel()

	cleanupTerraformFolder(t, TEST_FIXTURE_LOCALS_CANONICAL)

	runTerragrunt(t, fmt.Sprintf("terragrunt apply -auto-approve --terragrunt-non-interactive --terragrunt-working-dir %s", TEST_FIXTURE_LOCALS_CANONICAL))

	stdout := bytes.Buffer{}
	stderr := bytes.Buffer{}

	err := runTerragruntCommand(t, fmt.Sprintf("terragrunt output -no-color -json --terragrunt-non-interactive --terragrunt-working-dir %s", TEST_FIXTURE_LOCALS_CANONICAL), &stdout, &stderr)
	require.NoError(t, err)

	outputs := map[string]TerraformOutput{}
	require.NoError(t, json.Unmarshal(stdout.Bytes(), &outputs))

	assert.Equal(t, outputs["data"].Value, "Hello world\n")
	assert.Equal(t, outputs["answer"].Value, float64(42))
}

func TestLocalsInInclude(t *testing.T) {
	t.Parallel()

	cleanupTerraformFolder(t, TEST_FIXTURE_LOCALS_IN_INCLUDE)
	tmpEnvPath := copyEnvironment(t, TEST_FIXTURE_LOCALS_IN_INCLUDE)
	childPath := filepath.Join(tmpEnvPath, TEST_FIXTURE_LOCALS_IN_INCLUDE, TEST_FIXTURE_LOCALS_IN_INCLUDE_CHILD_REL_PATH)
	runTerragrunt(t, fmt.Sprintf("terragrunt apply -auto-approve -no-color --terragrunt-non-interactive --terragrunt-working-dir %s", childPath))

	// Check the outputs of the dir functions referenced in locals to make sure they return what is expected
	stdout := bytes.Buffer{}
	stderr := bytes.Buffer{}

	require.NoError(
		t,
		runTerragruntCommand(t, fmt.Sprintf("terragrunt output -no-color -json --terragrunt-non-interactive --terragrunt-working-dir %s", childPath), &stdout, &stderr),
	)

	outputs := map[string]TerraformOutput{}
	require.NoError(t, json.Unmarshal(stdout.Bytes(), &outputs))

	assert.Equal(
		t,
		filepath.Join(tmpEnvPath, TEST_FIXTURE_LOCALS_IN_INCLUDE),
		outputs["parent_terragrunt_dir"].Value,
	)
	assert.Equal(
		t,
		childPath,
		outputs["terragrunt_dir"].Value,
	)
	assert.Equal(
		t,
		"apply",
		outputs["terraform_command"].Value,
	)
	assert.Equal(
		t,
		"[\"apply\",\"-auto-approve\",\"-no-color\"]",
		outputs["terraform_cli_args"].Value,
	)
}

func TestUndefinedLocalsReferenceBreaks(t *testing.T) {
	t.Parallel()

	cleanupTerraformFolder(t, TEST_FIXTURE_LOCALS_ERROR_UNDEFINED_LOCAL)
	err := runTerragruntCommand(t, fmt.Sprintf("terragrunt apply -auto-approve --terragrunt-non-interactive --terragrunt-working-dir %s", TEST_FIXTURE_LOCALS_ERROR_UNDEFINED_LOCAL), os.Stdout, os.Stderr)
	assert.Error(t, err)
}

func TestUndefinedLocalsReferenceToInputsBreaks(t *testing.T) {
	t.Parallel()

	cleanupTerraformFolder(t, TEST_FIXTURE_LOCALS_ERROR_UNDEFINED_LOCAL_BUT_INPUT)
	err := runTerragruntCommand(t, fmt.Sprintf("terragrunt apply -auto-approve --terragrunt-non-interactive --terragrunt-working-dir %s", TEST_FIXTURE_LOCALS_ERROR_UNDEFINED_LOCAL_BUT_INPUT), os.Stdout, os.Stderr)
	assert.Error(t, err)
}

type TerraformOutput struct {
	Sensitive bool
	Type      interface{}
	Value     interface{}
}

func TestPreventDestroyDependenciesIncludedConfig(t *testing.T) {
	t.Parallel()

	// Populate module paths.
	moduleNames := []string{
		"module-a",
		"module-b",
		"module-c",
	}
	modulePaths := make(map[string]string, len(moduleNames))
	for _, moduleName := range moduleNames {
		modulePaths[moduleName] = util.JoinPath(TEST_FIXTURE_LOCAL_INCLUDE_PREVENT_DESTROY_DEPENDENCIES, moduleName)
	}

	// Cleanup all modules directories.
	cleanupTerraformFolder(t, TEST_FIXTURE_LOCAL_INCLUDE_PREVENT_DESTROY_DEPENDENCIES)
	for _, modulePath := range modulePaths {
		cleanupTerraformFolder(t, modulePath)
	}

	var (
		applyAllStdout bytes.Buffer
		applyAllStderr bytes.Buffer
	)

	// Apply and destroy all modules.
	err := runTerragruntCommand(t, fmt.Sprintf("terragrunt apply-all --terragrunt-non-interactive --terragrunt-working-dir %s", TEST_FIXTURE_LOCAL_INCLUDE_PREVENT_DESTROY_DEPENDENCIES), &applyAllStdout, &applyAllStderr)
	logBufferContentsLineByLine(t, applyAllStdout, "apply-all stdout")
	logBufferContentsLineByLine(t, applyAllStderr, "apply-all stderr")

	if err != nil {
		t.Fatalf("apply-all in TestPreventDestroyDependenciesIncludedConfig failed with error: %v. Full std", err)
	}

	var (
		destroyAllStdout bytes.Buffer
		destroyAllStderr bytes.Buffer
	)

	err = runTerragruntCommand(t, fmt.Sprintf("terragrunt destroy-all --terragrunt-non-interactive --terragrunt-working-dir %s", TEST_FIXTURE_LOCAL_INCLUDE_PREVENT_DESTROY_DEPENDENCIES), &destroyAllStdout, &destroyAllStderr)
	logBufferContentsLineByLine(t, destroyAllStdout, "destroy-all stdout")
	logBufferContentsLineByLine(t, destroyAllStderr, "destroy-all stderr")

	if assert.Error(t, err) {
		underlying := errors.Unwrap(err)
		assert.IsType(t, &multierror.Error{}, underlying)
	}

	// Check that modules C, D and E were deleted and modules A and B weren't.
	for moduleName, modulePath := range modulePaths {
		var (
			showStdout bytes.Buffer
			showStderr bytes.Buffer
		)

		err = runTerragruntCommand(t, fmt.Sprintf("terragrunt show --terragrunt-non-interactive --terragrunt-working-dir %s", modulePath), &showStdout, &showStderr)
		logBufferContentsLineByLine(t, showStdout, fmt.Sprintf("show stdout for %s", modulePath))
		logBufferContentsLineByLine(t, showStderr, fmt.Sprintf("show stderr for %s", modulePath))

		assert.NoError(t, err)
		output := showStdout.String()
		switch moduleName {
		case "module-a":
			assert.Contains(t, output, "Hello, Module A")
		case "module-b":
			assert.Contains(t, output, "Hello, Module B")
		case "module-c":
			assert.NotContains(t, output, "Hello, Module C")
		}
	}
}

func TestTerragruntMissingDependenciesFail(t *testing.T) {
	t.Parallel()

	generateTestCase := TEST_FIXTURE_MISSING_DEPENDENCE
	cleanupTerraformFolder(t, generateTestCase)
	cleanupTerragruntFolder(t, generateTestCase)

	stdout := bytes.Buffer{}
	stderr := bytes.Buffer{}
	err := runTerragruntCommand(t, fmt.Sprintf("terragrunt init --terragrunt-working-dir %s", generateTestCase), &stdout, &stderr)
	require.Error(t, err)
	parsedError, ok := errors.Unwrap(err).(config.DependencyDirNotFoundError)
	assert.True(t, ok)
	assert.True(t, len(parsedError.Dir) == 1)
	assert.Contains(t, parsedError.Dir[0], "hl3-release")
}

func TestTerragruntExcludeExternalDependencies(t *testing.T) {
	t.Parallel()

	excludedModule := "module-a"
	includedModule := "module-b"

	modules := []string{
		excludedModule,
		includedModule,
	}

	cleanupTerraformFolder(t, TEST_FIXTURE_EXTERNAL_DEPENDENCE)
	for _, module := range modules {
		cleanupTerraformFolder(t, util.JoinPath(TEST_FIXTURE_EXTERNAL_DEPENDENCE, module))
	}

	var (
		applyAllStdout bytes.Buffer
		applyAllStderr bytes.Buffer
	)

	rootPath := copyEnvironment(t, TEST_FIXTURE_EXTERNAL_DEPENDENCE)
	modulePath := util.JoinPath(rootPath, TEST_FIXTURE_EXTERNAL_DEPENDENCE, includedModule)

	err := runTerragruntCommand(t, fmt.Sprintf("terragrunt apply-all --terragrunt-non-interactive --terragrunt-ignore-external-dependencies --terragrunt-working-dir %s", modulePath), &applyAllStdout, &applyAllStderr)
	logBufferContentsLineByLine(t, applyAllStdout, "apply-all stdout")
	logBufferContentsLineByLine(t, applyAllStderr, "apply-all stderr")
	applyAllStdoutString := applyAllStdout.String()

	if err != nil {
		t.Errorf("Did not expect to get error: %s", err.Error())
	}

	assert.Contains(t, applyAllStdoutString, fmt.Sprintf("Hello World, %s", includedModule))
	assert.NotContains(t, applyAllStdoutString, fmt.Sprintf("Hello World, %s", excludedModule))
}

func TestApplySkipTrue(t *testing.T) {
	t.Parallel()

	rootPath := copyEnvironment(t, TEST_FIXTURE_SKIP)
	rootPath = util.JoinPath(rootPath, TEST_FIXTURE_SKIP, "skip-true")

	showStdout := bytes.Buffer{}
	showStderr := bytes.Buffer{}

	err := runTerragruntCommand(t, fmt.Sprintf("terragrunt apply -auto-approve --terragrunt-log-level info --terragrunt-non-interactive --terragrunt-working-dir %s --var person=Hobbs", rootPath), &showStdout, &showStderr)
	logBufferContentsLineByLine(t, showStdout, "show stdout")
	logBufferContentsLineByLine(t, showStderr, "show stderr")

	stdout := showStdout.String()
	stderr := showStderr.String()

	assert.NoError(t, err)
	assert.Regexp(t, regexp.MustCompile("Skipping terragrunt module .*fixture-skip/skip-true/terragrunt.hcl due to skip = true."), stderr)
	assert.NotContains(t, stdout, "hello, Hobbs")
}

func TestApplySkipFalse(t *testing.T) {
	t.Parallel()

	rootPath := copyEnvironment(t, TEST_FIXTURE_SKIP)
	rootPath = util.JoinPath(rootPath, TEST_FIXTURE_SKIP, "skip-false")

	showStdout := bytes.Buffer{}
	showStderr := bytes.Buffer{}

	err := runTerragruntCommand(t, fmt.Sprintf("terragrunt apply -auto-approve --terragrunt-non-interactive --terragrunt-working-dir %s", rootPath), &showStdout, &showStderr)
	logBufferContentsLineByLine(t, showStdout, "show stdout")
	logBufferContentsLineByLine(t, showStderr, "show stderr")

	stderr := showStderr.String()
	stdout := showStdout.String()

	assert.NoError(t, err)
	assert.Contains(t, stdout, "hello, Hobbs")
	assert.NotContains(t, stderr, "Skipping terragrunt module")
}

func TestApplyAllSkipTrue(t *testing.T) {
	t.Parallel()

	rootPath := copyEnvironment(t, TEST_FIXTURE_SKIP)
	rootPath = util.JoinPath(rootPath, TEST_FIXTURE_SKIP, "skip-true")

	showStdout := bytes.Buffer{}
	showStderr := bytes.Buffer{}

	err := runTerragruntCommand(t, fmt.Sprintf("terragrunt apply-all --terragrunt-non-interactive --terragrunt-working-dir %s --terragrunt-log-level info", rootPath), &showStdout, &showStderr)
	logBufferContentsLineByLine(t, showStdout, "show stdout")
	logBufferContentsLineByLine(t, showStderr, "show stderr")

	stdout := showStdout.String()
	stderr := showStderr.String()

	assert.NoError(t, err)
	assert.Regexp(t, regexp.MustCompile("Skipping terragrunt module .*fixture-skip/skip-true/terragrunt.hcl due to skip = true."), stderr)
	assert.Contains(t, stdout, "hello, Ernie")
	assert.Contains(t, stdout, "hello, Bert")
}

func TestApplyAllSkipFalse(t *testing.T) {
	t.Parallel()

	rootPath := copyEnvironment(t, TEST_FIXTURE_SKIP)
	rootPath = util.JoinPath(rootPath, TEST_FIXTURE_SKIP, "skip-false")

	showStdout := bytes.Buffer{}
	showStderr := bytes.Buffer{}

	err := runTerragruntCommand(t, fmt.Sprintf("terragrunt apply-all --terragrunt-non-interactive --terragrunt-working-dir %s", rootPath), &showStdout, &showStderr)
	logBufferContentsLineByLine(t, showStdout, "show stdout")
	logBufferContentsLineByLine(t, showStderr, "show stderr")

	stdout := showStdout.String()
	stderr := showStderr.String()

	assert.NoError(t, err)
	assert.Contains(t, stdout, "hello, Hobbs")
	assert.Contains(t, stdout, "hello, Ernie")
	assert.Contains(t, stdout, "hello, Bert")
	assert.NotContains(t, stderr, "Skipping terragrunt module")
}

func TestTerragruntInfo(t *testing.T) {
	t.Parallel()

	cleanupTerraformFolder(t, TEST_FIXTURE_HOOKS_INIT_ONCE_WITH_SOURCE_NO_BACKEND_SUPPRESS_HOOK_STDOUT)
	tmpEnvPath := copyEnvironment(t, "fixture-hooks/init-once")
	rootPath := util.JoinPath(tmpEnvPath, TEST_FIXTURE_HOOKS_INIT_ONCE_WITH_SOURCE_NO_BACKEND_SUPPRESS_HOOK_STDOUT)

	showStdout := bytes.Buffer{}
	showStderr := bytes.Buffer{}

	err := runTerragruntCommand(t, fmt.Sprintf("terragrunt terragrunt-info --terragrunt-non-interactive --terragrunt-working-dir %s", rootPath), &showStdout, &showStderr)
	assert.NoError(t, err)

	logBufferContentsLineByLine(t, showStdout, "show stdout")

	var dat terragruntinfo.TerragruntInfoGroup
	errUnmarshal := json.Unmarshal(showStdout.Bytes(), &dat)
	assert.NoError(t, errUnmarshal)

	assert.Equal(t, dat.DownloadDir, fmt.Sprintf("%s/%s", rootPath, TERRAGRUNT_CACHE))
	assert.Equal(t, dat.TerraformBinary, wrappedBinary())
	assert.Equal(t, dat.IamRole, "")
}

// Test case for yamldecode bug: https://github.com/gruntwork-io/terragrunt/issues/834
func TestYamlDecodeRegressions(t *testing.T) {
	t.Parallel()

	cleanupTerraformFolder(t, TEST_FIXTURE_REGRESSIONS)
	tmpEnvPath := copyEnvironment(t, TEST_FIXTURE_REGRESSIONS)
	rootPath := util.JoinPath(tmpEnvPath, TEST_FIXTURE_REGRESSIONS, "yamldecode")

	runTerragrunt(t, fmt.Sprintf("terragrunt apply -auto-approve --terragrunt-non-interactive --terragrunt-working-dir %s", rootPath))

	// Check the output of yamldecode and make sure it doesn't parse the string incorrectly
	stdout := bytes.Buffer{}
	stderr := bytes.Buffer{}

	require.NoError(
		t,
		runTerragruntCommand(t, fmt.Sprintf("terragrunt output -no-color -json --terragrunt-non-interactive --terragrunt-working-dir %s", rootPath), &stdout, &stderr),
	)

	outputs := map[string]TerraformOutput{}
	require.NoError(t, json.Unmarshal(stdout.Bytes(), &outputs))
	assert.Equal(t, outputs["test1"].Value, "003")
	assert.Equal(t, outputs["test2"].Value, "1.00")
	assert.Equal(t, outputs["test3"].Value, "0ba")
}

// We test the path with remote_state blocks by:
// - Applying all modules initially
// - Deleting the local state of the nested deep dependency
// - Running apply on the root module
// If output optimization is working, we should still get the same correct output even though the state of the upmost
// module has been destroyed.
func TestDependencyOutputOptimization(t *testing.T) {
	expectOutputLogs := []string{
		`Running command: ` + wrappedBinary() + ` init -get=false prefix=\[.*fixture-get-output/nested-optimization/dep\]`,
	}
	dependencyOutputOptimizationTest(t, "nested-optimization", true, expectOutputLogs)
}

func TestDependencyOutputOptimizationSkipInit(t *testing.T) {
	expectOutputLogs := []string{
		`Detected module .*nested-optimization/dep/terragrunt.hcl is already init-ed. Retrieving outputs directly from working directory. prefix=\[.*fixture-get-output/nested-optimization/dep\]`,
	}
	dependencyOutputOptimizationTest(t, "nested-optimization", false, expectOutputLogs)
}

func TestDependencyOutputOptimizationNoGenerate(t *testing.T) {
	expectOutputLogs := []string{
		`Running command: ` + wrappedBinary() + ` init -get=false prefix=\[.*fixture-get-output/nested-optimization-nogen/dep\]`,
	}
	dependencyOutputOptimizationTest(t, "nested-optimization-nogen", true, expectOutputLogs)
}

func dependencyOutputOptimizationTest(t *testing.T, moduleName string, forceInit bool, expectedOutputLogs []string) {
	t.Parallel()

	expectedOutput := `They said, "No, The answer is 42"`
	generatedUniqueId := uniqueId()

	cleanupTerraformFolder(t, TEST_FIXTURE_GET_OUTPUT)
	tmpEnvPath := copyEnvironment(t, TEST_FIXTURE_GET_OUTPUT)
	rootPath := filepath.Join(tmpEnvPath, TEST_FIXTURE_GET_OUTPUT, moduleName)
	rootTerragruntConfigPath := filepath.Join(rootPath, config.DefaultTerragruntConfigPath)
	livePath := filepath.Join(rootPath, "live")
	deepDepPath := filepath.Join(rootPath, "deepdep")
	depPath := filepath.Join(rootPath, "dep")

	s3BucketName := fmt.Sprintf("terragrunt-test-bucket-%s", strings.ToLower(generatedUniqueId))
	lockTableName := fmt.Sprintf("terragrunt-test-locks-%s", strings.ToLower(generatedUniqueId))
	defer deleteS3Bucket(t, TERRAFORM_REMOTE_STATE_S3_REGION, s3BucketName)
	defer cleanupTableForTest(t, lockTableName, TERRAFORM_REMOTE_STATE_S3_REGION)
	copyTerragruntConfigAndFillPlaceholders(t, rootTerragruntConfigPath, rootTerragruntConfigPath, s3BucketName, lockTableName, TERRAFORM_REMOTE_STATE_S3_REGION)

	runTerragrunt(t, fmt.Sprintf("terragrunt apply-all --terragrunt-log-level debug --terragrunt-non-interactive --terragrunt-working-dir %s", rootPath))

	// We need to bust the output cache that stores the dependency outputs so that the second run pulls the outputs.
	// This is only a problem during testing, where the process is shared across terragrunt runs.
	config.ClearOutputCache()

	// verify expected output
	stdout, _, err := runTerragruntCommandWithOutput(t, fmt.Sprintf("terragrunt output -no-color -json --terragrunt-log-level debug --terragrunt-non-interactive --terragrunt-working-dir %s", livePath))
	require.NoError(t, err)

	outputs := map[string]TerraformOutput{}
	require.NoError(t, json.Unmarshal([]byte(stdout), &outputs))
	assert.Equal(t, expectedOutput, outputs["output"].Value)

	// If we want to force reinit, delete the relevant .terraform directories
	if forceInit {
		cleanupTerraformFolder(t, depPath)
	}

	// Now delete the deepdep state and verify still works (note we need to bust the cache again)
	config.ClearOutputCache()
	require.NoError(t, os.Remove(filepath.Join(deepDepPath, "terraform.tfstate")))
	reout, reerr, err := runTerragruntCommandWithOutput(t, fmt.Sprintf("terragrunt output -no-color -json --terragrunt-log-level debug --terragrunt-non-interactive --terragrunt-working-dir %s", livePath))
	require.NoError(t, err)

	require.NoError(t, json.Unmarshal([]byte(reout), &outputs))
	assert.Equal(t, expectedOutput, outputs["output"].Value)

	for _, logRegexp := range expectedOutputLogs {
		re, err := regexp.Compile(logRegexp)
		require.NoError(t, err)
		matches := re.FindAllString(reerr, -1)
		assert.Greater(t, len(matches), 0)
	}
}

func TestDependencyOutputOptimizationDisableTest(t *testing.T) {
	t.Parallel()

	expectedOutput := `They said, "No, The answer is 42"`
	generatedUniqueId := uniqueId()

	cleanupTerraformFolder(t, TEST_FIXTURE_GET_OUTPUT)
	tmpEnvPath := copyEnvironment(t, TEST_FIXTURE_GET_OUTPUT)
	rootPath := filepath.Join(tmpEnvPath, TEST_FIXTURE_GET_OUTPUT, "nested-optimization-disable")
	rootTerragruntConfigPath := filepath.Join(rootPath, config.DefaultTerragruntConfigPath)
	livePath := filepath.Join(rootPath, "live")
	deepDepPath := filepath.Join(rootPath, "deepdep")

	s3BucketName := fmt.Sprintf("terragrunt-test-bucket-%s", strings.ToLower(generatedUniqueId))
	lockTableName := fmt.Sprintf("terragrunt-test-locks-%s", strings.ToLower(generatedUniqueId))
	defer deleteS3Bucket(t, TERRAFORM_REMOTE_STATE_S3_REGION, s3BucketName)
	defer cleanupTableForTest(t, lockTableName, TERRAFORM_REMOTE_STATE_S3_REGION)
	copyTerragruntConfigAndFillPlaceholders(t, rootTerragruntConfigPath, rootTerragruntConfigPath, s3BucketName, lockTableName, TERRAFORM_REMOTE_STATE_S3_REGION)

	runTerragrunt(t, fmt.Sprintf("terragrunt apply-all --terragrunt-non-interactive --terragrunt-working-dir %s", rootPath))

	// We need to bust the output cache that stores the dependency outputs so that the second run pulls the outputs.
	// This is only a problem during testing, where the process is shared across terragrunt runs.
	config.ClearOutputCache()

	// verify expected output
	stdout, _, err := runTerragruntCommandWithOutput(t, fmt.Sprintf("terragrunt output -no-color -json --terragrunt-non-interactive --terragrunt-working-dir %s", livePath))
	require.NoError(t, err)

	outputs := map[string]TerraformOutput{}
	require.NoError(t, json.Unmarshal([]byte(stdout), &outputs))
	assert.Equal(t, expectedOutput, outputs["output"].Value)

	// Now delete the deepdep state and verify it no longer works, because it tries to fetch the deepdep dependency
	config.ClearOutputCache()
	require.NoError(t, os.Remove(filepath.Join(deepDepPath, "terraform.tfstate")))
	require.NoError(t, os.RemoveAll(filepath.Join(deepDepPath, ".terraform")))
	_, _, err = runTerragruntCommandWithOutput(t, fmt.Sprintf("terragrunt output -no-color -json --terragrunt-non-interactive --terragrunt-working-dir %s", livePath))
	require.Error(t, err)
}

func TestDependencyOutput(t *testing.T) {
	t.Parallel()

	cleanupTerraformFolder(t, TEST_FIXTURE_GET_OUTPUT)
	tmpEnvPath := copyEnvironment(t, TEST_FIXTURE_GET_OUTPUT)
	rootPath := util.JoinPath(tmpEnvPath, TEST_FIXTURE_GET_OUTPUT, "integration")

	runTerragrunt(t, fmt.Sprintf("terragrunt apply-all --terragrunt-non-interactive --terragrunt-working-dir %s", rootPath))

	// verify expected output 42
	stdout := bytes.Buffer{}
	stderr := bytes.Buffer{}

	app3Path := util.JoinPath(rootPath, "app3")
	require.NoError(
		t,
		runTerragruntCommand(t, fmt.Sprintf("terragrunt output -no-color -json --terragrunt-non-interactive --terragrunt-working-dir %s", app3Path), &stdout, &stderr),
	)

	outputs := map[string]TerraformOutput{}
	require.NoError(t, json.Unmarshal(stdout.Bytes(), &outputs))
	assert.Equal(t, int(outputs["z"].Value.(float64)), 42)
}

func TestDependencyOutputErrorBeforeApply(t *testing.T) {
	t.Parallel()

	cleanupTerraformFolder(t, TEST_FIXTURE_GET_OUTPUT)
	tmpEnvPath := copyEnvironment(t, TEST_FIXTURE_GET_OUTPUT)
	rootPath := filepath.Join(tmpEnvPath, TEST_FIXTURE_GET_OUTPUT, "integration")
	app3Path := filepath.Join(rootPath, "app3")

	showStdout := bytes.Buffer{}
	showStderr := bytes.Buffer{}

	err := runTerragruntCommand(t, fmt.Sprintf("terragrunt plan --terragrunt-non-interactive --terragrunt-working-dir %s", app3Path), &showStdout, &showStderr)
	assert.Error(t, err)
	// Verify that we fail because the dependency is not applied yet
	assert.Contains(t, err.Error(), "has not been applied yet")

	logBufferContentsLineByLine(t, showStdout, "show stdout")
	logBufferContentsLineByLine(t, showStderr, "show stderr")
}

func TestDependencyOutputSkipOutputs(t *testing.T) {
	t.Parallel()

	cleanupTerraformFolder(t, TEST_FIXTURE_GET_OUTPUT)
	tmpEnvPath := copyEnvironment(t, TEST_FIXTURE_GET_OUTPUT)
	rootPath := filepath.Join(tmpEnvPath, TEST_FIXTURE_GET_OUTPUT, "integration")
	emptyPath := filepath.Join(rootPath, "empty")

	showStdout := bytes.Buffer{}
	showStderr := bytes.Buffer{}

	// Test that even if the dependency (app1) is not applied, using skip_outputs will skip pulling the outputs so there
	// will be no errors.
	err := runTerragruntCommand(t, fmt.Sprintf("terragrunt plan --terragrunt-non-interactive --terragrunt-working-dir %s", emptyPath), &showStdout, &showStderr)
	assert.NoError(t, err)

	logBufferContentsLineByLine(t, showStdout, "show stdout")
	logBufferContentsLineByLine(t, showStderr, "show stderr")
}

func TestDependencyOutputSkipOutputsWithMockOutput(t *testing.T) {
	t.Parallel()

	cleanupTerraformFolder(t, TEST_FIXTURE_GET_OUTPUT)
	tmpEnvPath := copyEnvironment(t, TEST_FIXTURE_GET_OUTPUT)
	rootPath := filepath.Join(tmpEnvPath, TEST_FIXTURE_GET_OUTPUT, "mock-outputs")
	dependent3Path := filepath.Join(rootPath, "dependent3")

	showStdout := bytes.Buffer{}
	showStderr := bytes.Buffer{}

	err := runTerragruntCommand(t, fmt.Sprintf("terragrunt apply -auto-approve --terragrunt-non-interactive --terragrunt-working-dir %s", dependent3Path), &showStdout, &showStderr)
	assert.NoError(t, err)

	logBufferContentsLineByLine(t, showStdout, "show stdout")
	logBufferContentsLineByLine(t, showStderr, "show stderr")

	// verify expected output when mocks are used: The answer is 0
	stdout := bytes.Buffer{}
	stderr := bytes.Buffer{}
	require.NoError(
		t,
		runTerragruntCommand(t, fmt.Sprintf("terragrunt output -no-color -json --terragrunt-non-interactive --terragrunt-working-dir %s", dependent3Path), &stdout, &stderr),
	)
	outputs := map[string]TerraformOutput{}
	require.NoError(t, json.Unmarshal(stdout.Bytes(), &outputs))
	assert.Equal(t, outputs["truth"].Value, "The answer is 0")

	// Now apply-all so that the dependency is applied, and verify it still uses the mock output
	err = runTerragruntCommand(t, fmt.Sprintf("terragrunt apply-all --terragrunt-non-interactive --terragrunt-working-dir %s", rootPath), &showStdout, &showStderr)
	assert.NoError(t, err)

	logBufferContentsLineByLine(t, showStdout, "show stdout")
	logBufferContentsLineByLine(t, showStderr, "show stderr")

	// verify expected output when mocks are used: The answer is 0
	stdout = bytes.Buffer{}
	stderr = bytes.Buffer{}
	require.NoError(
		t,
		runTerragruntCommand(t, fmt.Sprintf("terragrunt output -no-color -json --terragrunt-non-interactive --terragrunt-working-dir %s", dependent3Path), &stdout, &stderr),
	)
	outputs = map[string]TerraformOutput{}
	require.NoError(t, json.Unmarshal(stdout.Bytes(), &outputs))
	assert.Equal(t, outputs["truth"].Value, "The answer is 0")
}

// Test that when you have a mock_output on a dependency, the dependency will use the mock as the output instead
// of erroring out.
func TestDependencyMockOutput(t *testing.T) {
	t.Parallel()

	cleanupTerraformFolder(t, TEST_FIXTURE_GET_OUTPUT)
	tmpEnvPath := copyEnvironment(t, TEST_FIXTURE_GET_OUTPUT)
	rootPath := filepath.Join(tmpEnvPath, TEST_FIXTURE_GET_OUTPUT, "mock-outputs")
	dependent1Path := filepath.Join(rootPath, "dependent1")

	showStdout := bytes.Buffer{}
	showStderr := bytes.Buffer{}

	err := runTerragruntCommand(t, fmt.Sprintf("terragrunt apply -auto-approve --terragrunt-non-interactive --terragrunt-working-dir %s", dependent1Path), &showStdout, &showStderr)
	assert.NoError(t, err)

	logBufferContentsLineByLine(t, showStdout, "show stdout")
	logBufferContentsLineByLine(t, showStderr, "show stderr")

	// verify expected output when mocks are used: The answer is 0
	stdout := bytes.Buffer{}
	stderr := bytes.Buffer{}
	require.NoError(
		t,
		runTerragruntCommand(t, fmt.Sprintf("terragrunt output -no-color -json --terragrunt-non-interactive --terragrunt-working-dir %s", dependent1Path), &stdout, &stderr),
	)
	outputs := map[string]TerraformOutput{}
	require.NoError(t, json.Unmarshal(stdout.Bytes(), &outputs))
	assert.Equal(t, outputs["truth"].Value, "The answer is 0")

	// We need to bust the output cache that stores the dependency outputs so that the second run pulls the outputs.
	// This is only a problem during testing, where the process is shared across terragrunt runs.
	config.ClearOutputCache()

	// Now apply-all so that the dependency is applied, and verify it uses the dependency output
	err = runTerragruntCommand(t, fmt.Sprintf("terragrunt apply-all --terragrunt-non-interactive --terragrunt-working-dir %s", rootPath), &showStdout, &showStderr)
	assert.NoError(t, err)

	logBufferContentsLineByLine(t, showStdout, "show stdout")
	logBufferContentsLineByLine(t, showStderr, "show stderr")

	// verify expected output when mocks are used: The answer is 0
	stdout = bytes.Buffer{}
	stderr = bytes.Buffer{}
	require.NoError(
		t,
		runTerragruntCommand(t, fmt.Sprintf("terragrunt output -no-color -json --terragrunt-non-interactive --terragrunt-working-dir %s", dependent1Path), &stdout, &stderr),
	)
	outputs = map[string]TerraformOutput{}
	require.NoError(t, json.Unmarshal(stdout.Bytes(), &outputs))
	assert.Equal(t, outputs["truth"].Value, "The answer is 42")
}

// Test default behavior when mock_outputs_merge_with_state is not set. It should behave, as before this parameter was added
// It will fail on any command if the parent state is not applied, because the state of the parent exists and it alread has an output
// but not the newly added output.
func TestDependencyMockOutputMergeWithStateDefault(t *testing.T) {
	t.Parallel()

	cleanupTerraformFolder(t, TEST_FIXTURE_GET_OUTPUT)
	tmpEnvPath := copyEnvironment(t, TEST_FIXTURE_GET_OUTPUT)
	rootPath := util.JoinPath(tmpEnvPath, TEST_FIXTURE_GET_OUTPUT, "mock-outputs-merge-with-state", "merge-with-state-default", "live")
	parentPath := filepath.Join(rootPath, "parent")
	childPath := filepath.Join(rootPath, "child")

	stdout := bytes.Buffer{}
	stderr := bytes.Buffer{}
	err := runTerragruntCommand(t, fmt.Sprintf("terragrunt plan --terragrunt-non-interactive --terragrunt-working-dir %s", parentPath), &stdout, &stderr)
	assert.NoError(t, err)
	logBufferContentsLineByLine(t, stdout, "plan stdout")
	logBufferContentsLineByLine(t, stderr, "plan stderr")

	// Verify we have the default behavior if mock_outputs_merge_with_state is not set
	stdout.Reset()
	stderr.Reset()
	err = runTerragruntCommand(t, fmt.Sprintf("terragrunt plan --terragrunt-non-interactive --terragrunt-working-dir %s", childPath), &stdout, &stderr)
	assert.Error(t, err)
	// Verify that we fail because the dependency is not applied yet, and the new attribute is not available and in
	// this case, mocked outputs are not used.
	assert.Contains(t, err.Error(), "This object does not have an attribute named \"test_output2\"")

	logBufferContentsLineByLine(t, stdout, "plan stdout")
	logBufferContentsLineByLine(t, stderr, "plan stderr")

}

// Test when mock_outputs_merge_with_state is explicitly set to false. It should behave, as before this parameter was added
// It will fail on any command if the parent state is not applied, because the state of the parent exists and it alread has an output
// but not the newly added output.
func TestDependencyMockOutputMergeWithStateFalse(t *testing.T) {
	t.Parallel()

	cleanupTerraformFolder(t, TEST_FIXTURE_GET_OUTPUT)
	tmpEnvPath := copyEnvironment(t, TEST_FIXTURE_GET_OUTPUT)
	rootPath := util.JoinPath(tmpEnvPath, TEST_FIXTURE_GET_OUTPUT, "mock-outputs-merge-with-state", "merge-with-state-false", "live")
	parentPath := filepath.Join(rootPath, "parent")
	childPath := filepath.Join(rootPath, "child")

	stdout := bytes.Buffer{}
	stderr := bytes.Buffer{}
	err := runTerragruntCommand(t, fmt.Sprintf("terragrunt plan --terragrunt-non-interactive --terragrunt-working-dir %s", parentPath), &stdout, &stderr)
	assert.NoError(t, err)
	logBufferContentsLineByLine(t, stdout, "plan stdout")
	logBufferContentsLineByLine(t, stderr, "plan stderr")

	// Verify we have the default behavior if mock_outputs_merge_with_state is set to false
	stdout.Reset()
	stderr.Reset()
	err = runTerragruntCommand(t, fmt.Sprintf("terragrunt plan --terragrunt-non-interactive --terragrunt-working-dir %s", childPath), &stdout, &stderr)
	assert.Error(t, err)
	// Verify that we fail because the dependency is not applied yet, and the new attribute is not available and in
	// this case, mocked outputs are not used.
	assert.Contains(t, err.Error(), "This object does not have an attribute named \"test_output2\"")

	logBufferContentsLineByLine(t, stdout, "plan stdout")
	logBufferContentsLineByLine(t, stderr, "plan stderr")
}

// Test when mock_outputs_merge_with_state is explicitly set to true.
// It will mock the newly added output from the parent as it was not already applied to the state.
func TestDependencyMockOutputMergeWithStateTrue(t *testing.T) {
	t.Parallel()

	cleanupTerraformFolder(t, TEST_FIXTURE_GET_OUTPUT)
	tmpEnvPath := copyEnvironment(t, TEST_FIXTURE_GET_OUTPUT)
	rootPath := util.JoinPath(tmpEnvPath, TEST_FIXTURE_GET_OUTPUT, "mock-outputs-merge-with-state", "merge-with-state-true", "live")
	parentPath := filepath.Join(rootPath, "parent")
	childPath := filepath.Join(rootPath, "child")

	stdout := bytes.Buffer{}
	stderr := bytes.Buffer{}
	err := runTerragruntCommand(t, fmt.Sprintf("terragrunt plan --terragrunt-non-interactive --terragrunt-working-dir %s", parentPath), &stdout, &stderr)
	assert.NoError(t, err)
	logBufferContentsLineByLine(t, stdout, "plan stdout")
	logBufferContentsLineByLine(t, stderr, "plan stderr")

	// Verify mocked outputs are used if mock_outputs_merge_with_state is set to true and some output in the parent are not applied yet.
	stdout.Reset()
	stderr.Reset()
	err = runTerragruntCommand(t, fmt.Sprintf("terragrunt apply -auto-approve --terragrunt-non-interactive --terragrunt-working-dir %s", childPath), &stdout, &stderr)
	assert.NoError(t, err)

	logBufferContentsLineByLine(t, stdout, "apply stdout")
	logBufferContentsLineByLine(t, stderr, "apply stderr")
	// Now check the outputs to make sure they are as expected
	stdout.Reset()
	stderr.Reset()

	require.NoError(
		t,
		runTerragruntCommand(t, fmt.Sprintf("terragrunt output -no-color -json --terragrunt-non-interactive --terragrunt-working-dir %s", childPath), &stdout, &stderr),
	)

	outputs := map[string]TerraformOutput{}
	require.NoError(t, json.Unmarshal(stdout.Bytes(), &outputs))

	assert.Equal(t, outputs["test_output1_from_parent"].Value, "value1")
	assert.Equal(t, outputs["test_output2_from_parent"].Value, "fake-data2")

	logBufferContentsLineByLine(t, stdout, "output stdout")
	logBufferContentsLineByLine(t, stderr, "output stderr")
}

// Test when mock_outputs_merge_with_state is explicitly set to true, but using an unallowed command. It should ignore
// the mock output.
func TestDependencyMockOutputMergeWithStateTrueNotAllowed(t *testing.T) {
	t.Parallel()

	cleanupTerraformFolder(t, TEST_FIXTURE_GET_OUTPUT)
	tmpEnvPath := copyEnvironment(t, TEST_FIXTURE_GET_OUTPUT)
	rootPath := util.JoinPath(tmpEnvPath, TEST_FIXTURE_GET_OUTPUT, "mock-outputs-merge-with-state", "merge-with-state-true-validate-only", "live")
	parentPath := filepath.Join(rootPath, "parent")
	childPath := filepath.Join(rootPath, "child")

	stdout := bytes.Buffer{}
	stderr := bytes.Buffer{}
	err := runTerragruntCommand(t, fmt.Sprintf("terragrunt plan --terragrunt-non-interactive --terragrunt-working-dir %s", parentPath), &stdout, &stderr)
	assert.NoError(t, err)
	logBufferContentsLineByLine(t, stdout, "plan stdout")
	logBufferContentsLineByLine(t, stderr, "plan stderr")

	// Verify mocked outputs are used if mock_outputs_merge_with_state is set to true with an allowed command and some
	// output in the parent are not applied yet.
	stdout.Reset()
	stderr.Reset()
	require.NoError(
		t,
		runTerragruntCommand(t, fmt.Sprintf("terragrunt validate --terragrunt-non-interactive --terragrunt-working-dir %s", childPath), &stdout, &stderr),
	)

	// ... but not when an unallowed command is used
	require.Error(
		t,
		runTerragruntCommand(t, fmt.Sprintf("terragrunt output -no-color -json --terragrunt-non-interactive --terragrunt-working-dir %s", childPath), &stdout, &stderr),
	)
}

// Test when mock_outputs_merge_with_state is explicitly set to true.
// Mock should not be used as the parent state was already fully applied.
func TestDependencyMockOutputMergeWithStateNoOverride(t *testing.T) {
	t.Parallel()

	cleanupTerraformFolder(t, TEST_FIXTURE_GET_OUTPUT)
	tmpEnvPath := copyEnvironment(t, TEST_FIXTURE_GET_OUTPUT)
	rootPath := util.JoinPath(tmpEnvPath, TEST_FIXTURE_GET_OUTPUT, "mock-outputs-merge-with-state", "merge-with-state-no-override", "live")
	parentPath := filepath.Join(rootPath, "parent")
	childPath := filepath.Join(rootPath, "child")

	stdout := bytes.Buffer{}
	stderr := bytes.Buffer{}
	err := runTerragruntCommand(t, fmt.Sprintf("terragrunt plan --terragrunt-non-interactive --terragrunt-working-dir %s", parentPath), &stdout, &stderr)
	assert.NoError(t, err)
	logBufferContentsLineByLine(t, stdout, "show stdout")
	logBufferContentsLineByLine(t, stderr, "show stderr")

	// Verify mocked outputs are not used if mock_outputs_merge_with_state is set to true and all outputs in the parent have been applied.
	stdout.Reset()
	stderr.Reset()
	err = runTerragruntCommand(t, fmt.Sprintf("terragrunt apply -auto-approve --terragrunt-non-interactive --terragrunt-working-dir %s", childPath), &stdout, &stderr)
	assert.NoError(t, err)

	// Now check the outputs to make sure they are as expected
	stdout.Reset()
	stderr.Reset()

	require.NoError(
		t,
		runTerragruntCommand(t, fmt.Sprintf("terragrunt output -no-color -json --terragrunt-non-interactive --terragrunt-working-dir %s", childPath), &stdout, &stderr),
	)

	outputs := map[string]TerraformOutput{}
	require.NoError(t, json.Unmarshal(stdout.Bytes(), &outputs))

	assert.Equal(t, outputs["test_output1_from_parent"].Value, "value1")
	assert.Equal(t, outputs["test_output2_from_parent"].Value, "value2")

	logBufferContentsLineByLine(t, stdout, "show stdout")
	logBufferContentsLineByLine(t, stderr, "show stderr")
}

// Test when mock_outputs_merge_strategy_with_state or mock_outputs_merge_with_state is not set, the default is no_merge
func TestDependencyMockOutputMergeStrategyWithStateDefault(t *testing.T) {
	t.Parallel()

	cleanupTerraformFolder(t, TEST_FIXTURE_GET_OUTPUT)
	tmpEnvPath := copyEnvironment(t, TEST_FIXTURE_GET_OUTPUT)
	rootPath := util.JoinPath(tmpEnvPath, TEST_FIXTURE_GET_OUTPUT, "mock-outputs-merge-strategy-with-state", "merge-strategy-with-state-default", "live")
	childPath := filepath.Join(rootPath, "child")

	stdout := bytes.Buffer{}
	stderr := bytes.Buffer{}

	err := runTerragruntCommand(t, fmt.Sprintf("terragrunt apply -auto-approve --terragrunt-non-interactive --terragrunt-working-dir %s", childPath), &stdout, &stderr)
	assert.Error(t, err)
	assert.Contains(t, err.Error(), "This object does not have an attribute named \"test_output_list_string\"")
	logBufferContentsLineByLine(t, stdout, "apply stdout")
	logBufferContentsLineByLine(t, stderr, "apply stderr")
}

// Test when mock_outputs_merge_with_state = "false" that MergeStrategyType is set to no_merge
func TestDependencyMockOutputMergeStrategyWithStateCompatFalse(t *testing.T) {
	t.Parallel()

	cleanupTerraformFolder(t, TEST_FIXTURE_GET_OUTPUT)
	tmpEnvPath := copyEnvironment(t, TEST_FIXTURE_GET_OUTPUT)
	rootPath := util.JoinPath(tmpEnvPath, TEST_FIXTURE_GET_OUTPUT, "mock-outputs-merge-strategy-with-state", "merge-strategy-with-state-compat-false", "live")
	childPath := filepath.Join(rootPath, "child")

	stdout := bytes.Buffer{}
	stderr := bytes.Buffer{}

	err := runTerragruntCommand(t, fmt.Sprintf("terragrunt apply -auto-approve --terragrunt-non-interactive --terragrunt-working-dir %s", childPath), &stdout, &stderr)
	assert.Error(t, err)
	assert.Contains(t, err.Error(), "This object does not have an attribute named \"test_output_list_string\"")
	logBufferContentsLineByLine(t, stdout, "apply stdout")
	logBufferContentsLineByLine(t, stderr, "apply stderr")
}

// Test when mock_outputs_merge_with_state = "true" that MergeStrategyType is set to shallow
func TestDependencyMockOutputMergeStrategyWithStateCompatTrue(t *testing.T) {
	t.Parallel()

	cleanupTerraformFolder(t, TEST_FIXTURE_GET_OUTPUT)
	tmpEnvPath := copyEnvironment(t, TEST_FIXTURE_GET_OUTPUT)
	rootPath := util.JoinPath(tmpEnvPath, TEST_FIXTURE_GET_OUTPUT, "mock-outputs-merge-strategy-with-state", "merge-strategy-with-state-compat-true", "live")
	childPath := filepath.Join(rootPath, "child")

	stdout := bytes.Buffer{}
	stderr := bytes.Buffer{}

	err := runTerragruntCommand(t, fmt.Sprintf("terragrunt apply -auto-approve --terragrunt-non-interactive --terragrunt-working-dir %s", childPath), &stdout, &stderr)
	assert.NoError(t, err)
	logBufferContentsLineByLine(t, stdout, "apply stdout")
	logBufferContentsLineByLine(t, stderr, "apply stderr")

	stdout.Reset()
	stderr.Reset()

	require.NoError(t, runTerragruntCommand(t, fmt.Sprintf("terragrunt output -no-color -json --terragrunt-non-interactive --terragrunt-working-dir %s", childPath), &stdout, &stderr))
	outputs := map[string]TerraformOutput{}
	require.NoError(t, json.Unmarshal(stdout.Bytes(), &outputs))
	logBufferContentsLineByLine(t, stdout, "output stdout")
	logBufferContentsLineByLine(t, stderr, "output stderr")

	assert.Equal(t, "value1", outputs["test_output1_from_parent"].Value)
	assert.Equal(t, "map_root1_sub1_value", util.MustWalkTerraformOutput(outputs["test_output_map_map_string_from_parent"].Value, "map_root1", "map_root1_sub1", "value"))
	assert.Equal(t, nil, util.MustWalkTerraformOutput(outputs["test_output_map_map_string_from_parent"].Value, "not_in_state", "abc", "value"))
	assert.Equal(t, "fake-list-data", util.MustWalkTerraformOutput(outputs["test_output_list_string"].Value, "0"))
	assert.Equal(t, nil, util.MustWalkTerraformOutput(outputs["test_output_list_string"].Value, "1"))
}

// Test when both mock_outputs_merge_with_state and mock_outputs_merge_strategy_with_state are set, mock_outputs_merge_strategy_with_state is used
func TestDependencyMockOutputMergeStrategyWithStateCompatConflict(t *testing.T) {
	t.Parallel()

	cleanupTerraformFolder(t, TEST_FIXTURE_GET_OUTPUT)
	tmpEnvPath := copyEnvironment(t, TEST_FIXTURE_GET_OUTPUT)
	rootPath := util.JoinPath(tmpEnvPath, TEST_FIXTURE_GET_OUTPUT, "mock-outputs-merge-strategy-with-state", "merge-strategy-with-state-compat-true", "live")
	childPath := filepath.Join(rootPath, "child")

	stdout := bytes.Buffer{}
	stderr := bytes.Buffer{}

	err := runTerragruntCommand(t, fmt.Sprintf("terragrunt apply -auto-approve --terragrunt-non-interactive --terragrunt-working-dir %s", childPath), &stdout, &stderr)
	assert.NoError(t, err)
	logBufferContentsLineByLine(t, stdout, "apply stdout")
	logBufferContentsLineByLine(t, stderr, "apply stderr")

	stdout.Reset()
	stderr.Reset()

	require.NoError(t, runTerragruntCommand(t, fmt.Sprintf("terragrunt output -no-color -json --terragrunt-non-interactive --terragrunt-working-dir %s", childPath), &stdout, &stderr))
	outputs := map[string]TerraformOutput{}
	require.NoError(t, json.Unmarshal(stdout.Bytes(), &outputs))
	logBufferContentsLineByLine(t, stdout, "output stdout")
	logBufferContentsLineByLine(t, stderr, "output stderr")

	assert.Equal(t, "value1", outputs["test_output1_from_parent"].Value)
	assert.Equal(t, "map_root1_sub1_value", util.MustWalkTerraformOutput(outputs["test_output_map_map_string_from_parent"].Value, "map_root1", "map_root1_sub1", "value"))
	assert.Equal(t, nil, util.MustWalkTerraformOutput(outputs["test_output_map_map_string_from_parent"].Value, "not_in_state", "abc", "value"))
	assert.Equal(t, "fake-list-data", util.MustWalkTerraformOutput(outputs["test_output_list_string"].Value, "0"))
	assert.Equal(t, nil, util.MustWalkTerraformOutput(outputs["test_output_list_string"].Value, "1"))
}

// Test when mock_outputs_merge_strategy_with_state = "no_merge" that mocks are not merged into the current state
func TestDependencyMockOutputMergeStrategyWithStateNoMerge(t *testing.T) {
	t.Parallel()

	cleanupTerraformFolder(t, TEST_FIXTURE_GET_OUTPUT)
	tmpEnvPath := copyEnvironment(t, TEST_FIXTURE_GET_OUTPUT)
	rootPath := util.JoinPath(tmpEnvPath, TEST_FIXTURE_GET_OUTPUT, "mock-outputs-merge-strategy-with-state", "merge-strategy-with-state-no-merge", "live")
	childPath := filepath.Join(rootPath, "child")

	stdout := bytes.Buffer{}
	stderr := bytes.Buffer{}

	err := runTerragruntCommand(t, fmt.Sprintf("terragrunt apply -auto-approve --terragrunt-non-interactive --terragrunt-working-dir %s", childPath), &stdout, &stderr)
	assert.Error(t, err)
	assert.Contains(t, err.Error(), "This object does not have an attribute named \"test_output_list_string\"")
	logBufferContentsLineByLine(t, stdout, "apply stdout")
	logBufferContentsLineByLine(t, stderr, "apply stderr")
}

// Test when mock_outputs_merge_strategy_with_state = "shallow" that only top level outputs are merged.
// Lists or keys in existing maps will not be merged
func TestDependencyMockOutputMergeStrategyWithStateShallow(t *testing.T) {
	t.Parallel()

	cleanupTerraformFolder(t, TEST_FIXTURE_GET_OUTPUT)
	tmpEnvPath := copyEnvironment(t, TEST_FIXTURE_GET_OUTPUT)
	rootPath := util.JoinPath(tmpEnvPath, TEST_FIXTURE_GET_OUTPUT, "mock-outputs-merge-strategy-with-state", "merge-strategy-with-state-shallow", "live")
	childPath := filepath.Join(rootPath, "child")

	stdout := bytes.Buffer{}
	stderr := bytes.Buffer{}

	err := runTerragruntCommand(t, fmt.Sprintf("terragrunt apply -auto-approve --terragrunt-non-interactive --terragrunt-working-dir %s", childPath), &stdout, &stderr)
	assert.NoError(t, err)
	logBufferContentsLineByLine(t, stdout, "apply stdout")
	logBufferContentsLineByLine(t, stderr, "apply stderr")

	stdout.Reset()
	stderr.Reset()

	require.NoError(t, runTerragruntCommand(t, fmt.Sprintf("terragrunt output -no-color -json --terragrunt-non-interactive --terragrunt-working-dir %s", childPath), &stdout, &stderr))
	outputs := map[string]TerraformOutput{}
	require.NoError(t, json.Unmarshal(stdout.Bytes(), &outputs))
	logBufferContentsLineByLine(t, stdout, "output stdout")
	logBufferContentsLineByLine(t, stderr, "output stderr")

	assert.Equal(t, "value1", outputs["test_output1_from_parent"].Value)
	assert.Equal(t, "map_root1_sub1_value", util.MustWalkTerraformOutput(outputs["test_output_map_map_string_from_parent"].Value, "map_root1", "map_root1_sub1", "value"))
	assert.Equal(t, nil, util.MustWalkTerraformOutput(outputs["test_output_map_map_string_from_parent"].Value, "not_in_state", "abc", "value"))
	assert.Equal(t, "fake-list-data", util.MustWalkTerraformOutput(outputs["test_output_list_string"].Value, "0"))
	assert.Equal(t, nil, util.MustWalkTerraformOutput(outputs["test_output_list_string"].Value, "1"))
}

// Test when mock_outputs_merge_strategy_with_state = "deep" that the existing state is deeply merged into the mocks
// so that the existing state overwrites the mocks. This allows child modules to use new dependency outputs before the
// dependency has been applied
func TestDependencyMockOutputMergeStrategyWithStateDeepMapOnly(t *testing.T) {
	t.Parallel()

	cleanupTerraformFolder(t, TEST_FIXTURE_GET_OUTPUT)
	tmpEnvPath := copyEnvironment(t, TEST_FIXTURE_GET_OUTPUT)
	rootPath := util.JoinPath(tmpEnvPath, TEST_FIXTURE_GET_OUTPUT, "mock-outputs-merge-strategy-with-state", "merge-strategy-with-state-deep-map-only", "live")
	childPath := filepath.Join(rootPath, "child")

	stdout := bytes.Buffer{}
	stderr := bytes.Buffer{}

	err := runTerragruntCommand(t, fmt.Sprintf("terragrunt apply -auto-approve --terragrunt-non-interactive --terragrunt-working-dir %s", childPath), &stdout, &stderr)
	assert.NoError(t, err)
	logBufferContentsLineByLine(t, stdout, "apply stdout")
	logBufferContentsLineByLine(t, stderr, "apply stderr")

	stdout.Reset()
	stderr.Reset()

	require.NoError(t, runTerragruntCommand(t, fmt.Sprintf("terragrunt output -no-color -json --terragrunt-non-interactive --terragrunt-working-dir %s", childPath), &stdout, &stderr))
	outputs := map[string]TerraformOutput{}
	require.NoError(t, json.Unmarshal(stdout.Bytes(), &outputs))
	logBufferContentsLineByLine(t, stdout, "output stdout")
	logBufferContentsLineByLine(t, stderr, "output stderr")

	assert.Equal(t, "value1", outputs["test_output1_from_parent"].Value)
	assert.Equal(t, "fake-abc", outputs["test_output2_from_parent"].Value)
	assert.Equal(t, "map_root1_sub1_value", util.MustWalkTerraformOutput(outputs["test_output_map_map_string_from_parent"].Value, "map_root1", "map_root1_sub1", "value"))
	assert.Equal(t, "fake-abc", util.MustWalkTerraformOutput(outputs["test_output_map_map_string_from_parent"].Value, "not_in_state", "abc", "value"))
	assert.Equal(t, "a", util.MustWalkTerraformOutput(outputs["test_output_list_string"].Value, "0"))
	assert.Equal(t, nil, util.MustWalkTerraformOutput(outputs["test_output_list_string"].Value, "1"))
}

// Test that when you have a mock_output on a dependency, the dependency will use the mock as the output instead
// of erroring out when running an allowed command.
func TestDependencyMockOutputRestricted(t *testing.T) {
	t.Parallel()

	cleanupTerraformFolder(t, TEST_FIXTURE_GET_OUTPUT)
	tmpEnvPath := copyEnvironment(t, TEST_FIXTURE_GET_OUTPUT)
	rootPath := filepath.Join(tmpEnvPath, TEST_FIXTURE_GET_OUTPUT, "mock-outputs")
	dependent2Path := filepath.Join(rootPath, "dependent2")

	showStdout := bytes.Buffer{}
	showStderr := bytes.Buffer{}

	err := runTerragruntCommand(t, fmt.Sprintf("terragrunt apply -auto-approve --terragrunt-non-interactive --terragrunt-working-dir %s", dependent2Path), &showStdout, &showStderr)
	assert.Error(t, err)
	// Verify that we fail because the dependency is not applied yet
	assert.Contains(t, err.Error(), "has not been applied yet")

	logBufferContentsLineByLine(t, showStdout, "show stdout")
	logBufferContentsLineByLine(t, showStderr, "show stderr")

	// Verify we can run when using one of the allowed commands
	showStdout.Reset()
	showStderr.Reset()
	err = runTerragruntCommand(t, fmt.Sprintf("terragrunt validate --terragrunt-non-interactive --terragrunt-working-dir %s", dependent2Path), &showStdout, &showStderr)
	assert.NoError(t, err)

	logBufferContentsLineByLine(t, showStdout, "show stdout")
	logBufferContentsLineByLine(t, showStderr, "show stderr")

	// Verify that validate-all works as well.
	showStdout.Reset()
	showStderr.Reset()
	err = runTerragruntCommand(t, fmt.Sprintf("terragrunt validate-all --terragrunt-non-interactive --terragrunt-working-dir %s", dependent2Path), &showStdout, &showStderr)
	assert.NoError(t, err)

	logBufferContentsLineByLine(t, showStdout, "show stdout")
	logBufferContentsLineByLine(t, showStderr, "show stderr")

	showStdout.Reset()
	showStderr.Reset()
	err = runTerragruntCommand(t, fmt.Sprintf("terragrunt validate-all --terragrunt-non-interactive --terragrunt-working-dir %s", rootPath), &showStdout, &showStderr)
	assert.NoError(t, err)

	logBufferContentsLineByLine(t, showStdout, "show stdout")
	logBufferContentsLineByLine(t, showStderr, "show stderr")
}

func TestDependencyOutputTypeConversion(t *testing.T) {
	t.Parallel()

	cleanupTerraformFolder(t, TEST_FIXTURE_GET_OUTPUT)
	cleanupTerraformFolder(t, TEST_FIXTURE_INPUTS)
	tmpEnvPath := copyEnvironment(t, ".")

	inputsPath := util.JoinPath(tmpEnvPath, TEST_FIXTURE_INPUTS)
	rootPath := util.JoinPath(tmpEnvPath, TEST_FIXTURE_GET_OUTPUT, "type-conversion")

	// First apply the inputs module
	runTerragrunt(t, fmt.Sprintf("terragrunt apply -auto-approve --terragrunt-non-interactive --terragrunt-working-dir %s", inputsPath))

	// Then apply the outputs module
	showStdout := bytes.Buffer{}
	showStderr := bytes.Buffer{}
	assert.NoError(
		t,
		runTerragruntCommand(t, fmt.Sprintf("terragrunt apply -auto-approve --terragrunt-non-interactive --terragrunt-working-dir %s", rootPath), &showStdout, &showStderr),
	)

	logBufferContentsLineByLine(t, showStdout, "show stdout")
	logBufferContentsLineByLine(t, showStderr, "show stderr")

	// Now check the outputs to make sure they are as expected
	stdout := bytes.Buffer{}
	stderr := bytes.Buffer{}

	require.NoError(
		t,
		runTerragruntCommand(t, fmt.Sprintf("terragrunt output -no-color -json --terragrunt-non-interactive --terragrunt-working-dir %s", rootPath), &stdout, &stderr),
	)

	outputs := map[string]TerraformOutput{}
	require.NoError(t, json.Unmarshal(stdout.Bytes(), &outputs))

	assert.Equal(t, outputs["bool"].Value, true)
	assert.Equal(t, outputs["list_bool"].Value, []interface{}{true, false})
	assert.Equal(t, outputs["list_number"].Value, []interface{}{1.0, 2.0, 3.0})
	assert.Equal(t, outputs["list_string"].Value, []interface{}{"a", "b", "c"})
	assert.Equal(t, outputs["map_bool"].Value, map[string]interface{}{"foo": true, "bar": false, "baz": true})
	assert.Equal(t, outputs["map_number"].Value, map[string]interface{}{"foo": 42.0, "bar": 12345.0})
	assert.Equal(t, outputs["map_string"].Value, map[string]interface{}{"foo": "bar"})
	assert.Equal(t, outputs["number"].Value, 42.0)
	assert.Equal(t, outputs["object"].Value, map[string]interface{}{"list": []interface{}{1.0, 2.0, 3.0}, "map": map[string]interface{}{"foo": "bar"}, "num": 42.0, "str": "string"})
	assert.Equal(t, outputs["string"].Value, "string")
	assert.Equal(t, outputs["from_env"].Value, "default")
}

// Regression testing for https://github.com/gruntwork-io/terragrunt/issues/1102: Ordering keys from
// maps to avoid random placements when terraform file is generated.
func TestOrderedMapOutputRegressions1102(t *testing.T) {
	t.Parallel()
	generateTestCase := filepath.Join(TEST_FIXTURE_GET_OUTPUT, "regression-1102")

	cleanupTerraformFolder(t, generateTestCase)
	cleanupTerragruntFolder(t, generateTestCase)

	stdout := bytes.Buffer{}
	stderr := bytes.Buffer{}
	command := fmt.Sprintf("terragrunt apply --terragrunt-non-interactive --terragrunt-working-dir %s", generateTestCase)
	path := filepath.Join(generateTestCase, "backend.tf")

	// runs terragrunt for the first time and checks the output "backend.tf" file.
	require.NoError(
		t,
		runTerragruntCommand(t, command, &stdout, &stderr),
	)
	expected, _ := os.ReadFile(path)
	require.Contains(t, string(expected), "local")

	// runs terragrunt again. All the outputs must be
	// equal to the first run.
	for i := 0; i < 20; i++ {
		require.NoError(
			t,
			runTerragruntCommand(t, command, &stdout, &stderr),
		)
		actual, _ := os.ReadFile(path)
		require.Equal(t, expected, actual)
	}
}

// Test that we get the expected error message about dependency cycles when there is a cycle in the dependency chain
func TestDependencyOutputCycleHandling(t *testing.T) {
	t.Parallel()

	cleanupTerraformFolder(t, TEST_FIXTURE_GET_OUTPUT)

	testCases := []string{
		"aa",
		"aba",
		"abca",
		"abcda",
	}

	for _, testCase := range testCases {
		// Capture range variable into forloop so that the binding is consistent across runs.
		testCase := testCase

		t.Run(testCase, func(t *testing.T) {
			t.Parallel()

			tmpEnvPath := copyEnvironment(t, TEST_FIXTURE_GET_OUTPUT)
			rootPath := util.JoinPath(tmpEnvPath, TEST_FIXTURE_GET_OUTPUT, "cycle", testCase)
			fooPath := util.JoinPath(rootPath, "foo")

			planStdout := bytes.Buffer{}
			planStderr := bytes.Buffer{}
			err := runTerragruntCommand(
				t,
				fmt.Sprintf("terragrunt plan --terragrunt-non-interactive --terragrunt-working-dir %s", fooPath),
				&planStdout,
				&planStderr,
			)
			logBufferContentsLineByLine(t, planStdout, "plan stdout")
			logBufferContentsLineByLine(t, planStderr, "plan stderr")
			assert.Error(t, err)
			assert.True(t, strings.Contains(err.Error(), "Found a dependency cycle between modules"))
		})
	}
}

// Regression testing for https://github.com/gruntwork-io/terragrunt/issues/854: Referencing a dependency that is a
// subdirectory of the current config, which includes an `include` block has problems resolving the correct relative
// path.
func TestDependencyOutputRegression854(t *testing.T) {
	t.Parallel()

	cleanupTerraformFolder(t, TEST_FIXTURE_GET_OUTPUT)
	tmpEnvPath := copyEnvironment(t, TEST_FIXTURE_GET_OUTPUT)
	rootPath := util.JoinPath(tmpEnvPath, TEST_FIXTURE_GET_OUTPUT, "regression-854", "root")

	stdout := bytes.Buffer{}
	stderr := bytes.Buffer{}
	err := runTerragruntCommand(
		t,
		fmt.Sprintf("terragrunt apply-all --terragrunt-non-interactive --terragrunt-working-dir %s", rootPath),
		&stdout,
		&stderr,
	)
	logBufferContentsLineByLine(t, stdout, "stdout")
	logBufferContentsLineByLine(t, stderr, "stderr")
	require.NoError(t, err)
}

// Regression testing for https://github.com/gruntwork-io/terragrunt/issues/906
func TestDependencyOutputSameOutputConcurrencyRegression(t *testing.T) {
	t.Parallel()

	// Use func to isolate each test run to a single s3 bucket that is deleted. We run the test multiple times
	// because the underlying error we are trying to test against is nondeterministic, and thus may not always work
	// the first time.
	testCase := func() {
		cleanupTerraformFolder(t, TEST_FIXTURE_GET_OUTPUT)
		tmpEnvPath := copyEnvironment(t, TEST_FIXTURE_GET_OUTPUT)
		rootPath := util.JoinPath(tmpEnvPath, TEST_FIXTURE_GET_OUTPUT, "regression-906")

		// Make sure to fill in the s3 bucket to the config. Also ensure the bucket is deleted before the next for
		// loop call.
		s3BucketName := fmt.Sprintf("terragrunt-test-bucket-%s%s", strings.ToLower(uniqueId()), strings.ToLower(uniqueId()))
		defer deleteS3BucketWithRetry(t, TERRAFORM_REMOTE_STATE_S3_REGION, s3BucketName)
		commonDepConfigPath := util.JoinPath(rootPath, "common-dep", "terragrunt.hcl")
		copyTerragruntConfigAndFillPlaceholders(t, commonDepConfigPath, commonDepConfigPath, s3BucketName, "not-used", "not-used")

		stdout := bytes.Buffer{}
		stderr := bytes.Buffer{}
		err := runTerragruntCommand(
			t,
			fmt.Sprintf("terragrunt apply-all --terragrunt-source-update --terragrunt-non-interactive --terragrunt-working-dir %s", rootPath),
			&stdout,
			&stderr,
		)
		logBufferContentsLineByLine(t, stdout, "stdout")
		logBufferContentsLineByLine(t, stderr, "stderr")
		require.NoError(t, err)
	}

	for i := 0; i < 3; i++ {
		testCase()
		// We need to bust the output cache that stores the dependency outputs so that the second run pulls the outputs.
		// This is only a problem during testing, where the process is shared across terragrunt runs.
		config.ClearOutputCache()
	}
}

// Regression testing for bug where terragrunt output runs on dependency blocks are done in the terragrunt-cache for the
// child, not the parent.
func TestDependencyOutputCachePathBug(t *testing.T) {
	t.Parallel()

	cleanupTerraformFolder(t, TEST_FIXTURE_GET_OUTPUT)
	tmpEnvPath := copyEnvironment(t, TEST_FIXTURE_GET_OUTPUT)
	rootPath := util.JoinPath(tmpEnvPath, TEST_FIXTURE_GET_OUTPUT, "localstate", "live")

	stdout := bytes.Buffer{}
	stderr := bytes.Buffer{}
	err := runTerragruntCommand(
		t,
		fmt.Sprintf("terragrunt apply-all --terragrunt-non-interactive --terragrunt-working-dir %s", rootPath),
		&stdout,
		&stderr,
	)
	logBufferContentsLineByLine(t, stdout, "stdout")
	logBufferContentsLineByLine(t, stderr, "stderr")
	require.NoError(t, err)
}

func TestDependencyOutputWithTerragruntSource(t *testing.T) {
	t.Parallel()

	cleanupTerraformFolder(t, TEST_FIXTURE_GET_OUTPUT)
	tmpEnvPath := copyEnvironment(t, TEST_FIXTURE_GET_OUTPUT)
	rootPath := util.JoinPath(tmpEnvPath, TEST_FIXTURE_GET_OUTPUT, "regression-1124", "live")
	modulePath := util.JoinPath(tmpEnvPath, TEST_FIXTURE_GET_OUTPUT, "regression-1124", "modules")

	stdout := bytes.Buffer{}
	stderr := bytes.Buffer{}
	err := runTerragruntCommand(
		t,
		fmt.Sprintf("terragrunt apply-all --terragrunt-non-interactive --terragrunt-working-dir %s --terragrunt-source %s", rootPath, modulePath),
		&stdout,
		&stderr,
	)
	logBufferContentsLineByLine(t, stdout, "stdout")
	logBufferContentsLineByLine(t, stderr, "stderr")
	require.NoError(t, err)
}

func TestDependencyOutputWithHooks(t *testing.T) {
	t.Parallel()

	cleanupTerraformFolder(t, TEST_FIXTURE_GET_OUTPUT)
	tmpEnvPath := copyEnvironment(t, TEST_FIXTURE_GET_OUTPUT)
	rootPath := util.JoinPath(tmpEnvPath, TEST_FIXTURE_GET_OUTPUT, "regression-1273")
	depPathFileOut := util.JoinPath(rootPath, "dep", "file.out")
	mainPath := util.JoinPath(rootPath, "main")
	mainPathFileOut := util.JoinPath(mainPath, "file.out")

	runTerragrunt(t, fmt.Sprintf("terragrunt apply-all --terragrunt-non-interactive --terragrunt-working-dir %s", rootPath))
	// We need to bust the output cache that stores the dependency outputs so that the second run pulls the outputs.
	// This is only a problem during testing, where the process is shared across terragrunt runs.
	config.ClearOutputCache()

	// The file should exist in the first run.
	assert.True(t, util.FileExists(depPathFileOut))
	assert.False(t, util.FileExists(mainPathFileOut))

	// Now delete file and run just main again. It should NOT create file.out.
	require.NoError(t, os.Remove(depPathFileOut))
	runTerragrunt(t, fmt.Sprintf("terragrunt plan --terragrunt-non-interactive --terragrunt-working-dir %s", mainPath))
	assert.False(t, util.FileExists(depPathFileOut))
	assert.False(t, util.FileExists(mainPathFileOut))
}

func TestDeepDependencyOutputWithMock(t *testing.T) {
	// Test that the terraform command flows through for mock output retrieval to deeper dependencies. Previously the
	// terraform command was being overwritten, so by the time the deep dependency retrieval runs, it was replaced with
	// "output" instead of the original one.

	t.Parallel()

	cleanupTerraformFolder(t, TEST_FIXTURE_GET_OUTPUT)
	tmpEnvPath := copyEnvironment(t, TEST_FIXTURE_GET_OUTPUT)
	rootPath := filepath.Join(tmpEnvPath, TEST_FIXTURE_GET_OUTPUT, "nested-mocks", "live")

	// Since we haven't applied anything, this should only succeed if mock outputs are used.
	runTerragrunt(t, fmt.Sprintf("terragrunt validate --terragrunt-non-interactive --terragrunt-working-dir %s", rootPath))
}

func TestAWSGetCallerIdentityFunctions(t *testing.T) {
	t.Parallel()

	cleanupTerraformFolder(t, TEST_FIXTURE_AWS_GET_CALLER_IDENTITY)
	tmpEnvPath := copyEnvironment(t, TEST_FIXTURE_AWS_GET_CALLER_IDENTITY)
	rootPath := util.JoinPath(tmpEnvPath, TEST_FIXTURE_AWS_GET_CALLER_IDENTITY)

	runTerragrunt(t, fmt.Sprintf("terragrunt apply-all --terragrunt-non-interactive --terragrunt-working-dir %s", rootPath))

	// verify expected outputs are not empty
	stdout := bytes.Buffer{}
	stderr := bytes.Buffer{}

	require.NoError(
		t,
		runTerragruntCommand(t, fmt.Sprintf("terragrunt output -no-color -json --terragrunt-non-interactive --terragrunt-working-dir %s", rootPath), &stdout, &stderr),
	)

	// Get values from STS
	sess, err := session.NewSession()
	if err != nil {
		t.Fatalf("Error while creating AWS session: %v", err)
	}

	identity, err := sts.New(sess).GetCallerIdentity(nil)
	if err != nil {
		t.Fatalf("Error while getting AWS caller identity: %v", err)
	}

	outputs := map[string]TerraformOutput{}
	require.NoError(t, json.Unmarshal(stdout.Bytes(), &outputs))
	assert.Equal(t, outputs["account"].Value, *identity.Account)
	assert.Equal(t, outputs["arn"].Value, *identity.Arn)
	assert.Equal(t, outputs["user_id"].Value, *identity.UserId)
}

func TestGetRepoRoot(t *testing.T) {
	t.Parallel()

	cleanupTerraformFolder(t, TEST_FIXTURE_GET_REPO_ROOT)
	tmpEnvPath, _ := filepath.EvalSymlinks(copyEnvironment(t, TEST_FIXTURE_GET_REPO_ROOT))
	rootPath := util.JoinPath(tmpEnvPath, TEST_FIXTURE_GET_REPO_ROOT)

	output, err := exec.Command("git", "init", rootPath).CombinedOutput()
	if err != nil {
		t.Fatalf("Error initializing git repo: %v\n%s", err, string(output))
	}
	runTerragrunt(t, fmt.Sprintf("terragrunt apply-all --terragrunt-non-interactive --terragrunt-working-dir %s", rootPath))

	// verify expected outputs are not empty
	stdout := bytes.Buffer{}
	stderr := bytes.Buffer{}

	require.NoError(
		t,
		runTerragruntCommand(t, fmt.Sprintf("terragrunt output -no-color -json --terragrunt-non-interactive --terragrunt-working-dir %s", rootPath), &stdout, &stderr),
	)

	outputs := map[string]TerraformOutput{}

	require.NoError(t, json.Unmarshal(stdout.Bytes(), &outputs))

	repoRoot, ok := outputs["repo_root"]

	require.True(t, ok)
	require.Regexp(t, "/tmp/terragrunt-.*/fixture-get-repo-root", repoRoot.Value)
}

func TestGetWorkingDirBuiltInFunc(t *testing.T) {
	t.Parallel()

	cleanupTerraformFolder(t, TEST_FIXTURE_GET_WORKING_DIR)
	tmpEnvPath, _ := filepath.EvalSymlinks(copyEnvironment(t, TEST_FIXTURE_GET_WORKING_DIR))
	rootPath := util.JoinPath(tmpEnvPath, TEST_FIXTURE_GET_WORKING_DIR)

	output, err := exec.Command("git", "init", rootPath).CombinedOutput()
	if err != nil {
		t.Fatalf("Error initializing git repo: %v\n%s", err, string(output))
	}
	runTerragrunt(t, fmt.Sprintf("terragrunt apply-all --terragrunt-non-interactive --terragrunt-working-dir %s", rootPath))

	// verify expected outputs are not empty
	stdout := bytes.Buffer{}
	stderr := bytes.Buffer{}

	require.NoError(
		t,
		runTerragruntCommand(t, fmt.Sprintf("terragrunt output -no-color -json --terragrunt-non-interactive --terragrunt-working-dir %s", rootPath), &stdout, &stderr),
	)

	outputs := map[string]TerraformOutput{}

	require.NoError(t, json.Unmarshal(stdout.Bytes(), &outputs))

	workingDir, ok := outputs["working_dir"]

	expectedWorkingDir := filepath.Join(rootPath, util.TerragruntCacheDir)
	curWalkStep := 0

	err = filepath.Walk(expectedWorkingDir,
		func(path string, info os.FileInfo, err error) error {
			if err != nil || !info.IsDir() {
				return err
			}

			expectedWorkingDir = path

			if curWalkStep == 2 {
				return filepath.SkipDir
			}
			curWalkStep++

			return nil
		})
	require.NoError(t, err)

	require.True(t, ok)
	require.Equal(t, expectedWorkingDir, workingDir.Value)
}

func TestPathRelativeFromInclude(t *testing.T) {
	t.Parallel()

	cleanupTerraformFolder(t, TEST_FIXTURE_PATH_RELATIVE_FROM_INCLUDE)
	tmpEnvPath, _ := filepath.EvalSymlinks(copyEnvironment(t, TEST_FIXTURE_PATH_RELATIVE_FROM_INCLUDE))
	rootPath := util.JoinPath(tmpEnvPath, TEST_FIXTURE_PATH_RELATIVE_FROM_INCLUDE, "lives/dev")
	basePath := util.JoinPath(rootPath, "base")
	clusterPath := util.JoinPath(rootPath, "cluster")

	output, err := exec.Command("git", "init", tmpEnvPath).CombinedOutput()
	if err != nil {
		t.Fatalf("Error initializing git repo: %v\n%s", err, string(output))
	}

	runTerragrunt(t, fmt.Sprintf("terragrunt run-all apply -auto-approve --terragrunt-non-interactive --terragrunt-working-dir %s", rootPath))

	// verify expected outputs are not empty
	stdout := bytes.Buffer{}
	stderr := bytes.Buffer{}

	err = runTerragruntCommand(t, fmt.Sprintf("terragrunt output -no-color -json --terragrunt-non-interactive --terragrunt-working-dir %s", clusterPath), &stdout, &stderr)
	assert.NoError(t, err)

	outputs := map[string]TerraformOutput{}
	require.NoError(t, json.Unmarshal(stdout.Bytes(), &outputs))

	val, hasVal := outputs["some_output"]
	require.True(t, hasVal)
	require.Equal(t, "something else", val.Value)

	// try to destroy module and check if warning is printed in output, also test `get_parent_terragrunt_dir()` func in the parent terragrunt config.
	stdout = bytes.Buffer{}
	stderr = bytes.Buffer{}

	err = runTerragruntCommand(t, fmt.Sprintf("terragrunt destroy -auto-approve --terragrunt-non-interactive --terragrunt-working-dir %s", basePath), &stdout, &stderr)
	assert.NoError(t, err)

	assert.Contains(t, stderr.String(), fmt.Sprintf("Detected dependent modules:\n%s", clusterPath))
}

func TestGetPathFromRepoRoot(t *testing.T) {
	t.Parallel()

	cleanupTerraformFolder(t, TEST_FIXTURE_GET_PATH_FROM_REPO_ROOT)
	tmpEnvPath, _ := filepath.EvalSymlinks(copyEnvironment(t, TEST_FIXTURE_GET_PATH_FROM_REPO_ROOT))
	rootPath := util.JoinPath(tmpEnvPath, TEST_FIXTURE_GET_PATH_FROM_REPO_ROOT)

	output, err := exec.Command("git", "init", tmpEnvPath).CombinedOutput()
	if err != nil {
		t.Fatalf("Error initializing git repo: %v\n%s", err, string(output))
	}

	runTerragrunt(t, fmt.Sprintf("terragrunt apply-all --terragrunt-non-interactive --terragrunt-working-dir %s", rootPath))

	// verify expected outputs are not empty
	stdout := bytes.Buffer{}
	stderr := bytes.Buffer{}

	require.NoError(
		t,
		runTerragruntCommand(t, fmt.Sprintf("terragrunt output -no-color -json --terragrunt-non-interactive --terragrunt-working-dir %s", rootPath), &stdout, &stderr),
	)

	outputs := map[string]TerraformOutput{}

	require.NoError(t, json.Unmarshal(stdout.Bytes(), &outputs))

	pathFromRoot, hasPathFromRoot := outputs["path_from_root"]

	require.True(t, hasPathFromRoot)
	require.Equal(t, TEST_FIXTURE_GET_PATH_FROM_REPO_ROOT, pathFromRoot.Value)
}

func TestGetPathToRepoRoot(t *testing.T) {
	t.Parallel()

	tmpEnvPath, _ := filepath.EvalSymlinks(copyEnvironment(t, TEST_FIXTURE_GET_PATH_TO_REPO_ROOT))
	rootPath := util.JoinPath(tmpEnvPath, TEST_FIXTURE_GET_PATH_TO_REPO_ROOT)
	cleanupTerraformFolder(t, rootPath)

	output, err := exec.Command("git", "init", tmpEnvPath).CombinedOutput()
	if err != nil {
		t.Fatalf("Error initializing git repo: %v\n%s", err, string(output))
	}
	runTerragrunt(t, fmt.Sprintf("terragrunt apply-all --terragrunt-non-interactive --terragrunt-working-dir %s", rootPath))

	// verify expected outputs are not empty
	stdout := bytes.Buffer{}
	stderr := bytes.Buffer{}

	require.NoError(
		t,
		runTerragruntCommand(t, fmt.Sprintf("terragrunt output -no-color -json --terragrunt-non-interactive --terragrunt-working-dir %s", rootPath), &stdout, &stderr),
	)

	outputs := map[string]TerraformOutput{}

	require.NoError(t, json.Unmarshal(stdout.Bytes(), &outputs))

	expectedToRoot, err := filepath.Rel(rootPath, tmpEnvPath)
	require.NoError(t, err)

	for name, expected := range map[string]string{
		"path_to_root":    expectedToRoot,
		"path_to_modules": filepath.Join(expectedToRoot, "modules"),
	} {
		value, hasValue := outputs[name]

		require.True(t, hasValue)
		require.Equal(t, expected, value.Value)
	}
}

func TestGetPlatform(t *testing.T) {
	t.Parallel()

	cleanupTerraformFolder(t, TEST_FIXTURE_GET_PLATFORM)
	tmpEnvPath := copyEnvironment(t, TEST_FIXTURE_GET_PLATFORM)
	rootPath := util.JoinPath(tmpEnvPath, TEST_FIXTURE_GET_PLATFORM)

	runTerragrunt(t, fmt.Sprintf("terragrunt apply-all --terragrunt-non-interactive --terragrunt-working-dir %s", rootPath))

	// verify expected outputs are not empty
	stdout := bytes.Buffer{}
	stderr := bytes.Buffer{}

	require.NoError(
		t,
		runTerragruntCommand(t, fmt.Sprintf("terragrunt output -no-color -json --terragrunt-non-interactive --terragrunt-working-dir %s", rootPath), &stdout, &stderr),
	)

	outputs := map[string]TerraformOutput{}

	require.NoError(t, json.Unmarshal(stdout.Bytes(), &outputs))
	platform, hasPlatform := outputs["platform"]
	require.True(t, hasPlatform)
	require.Equal(t, platform.Value, runtime.GOOS)
}

func TestDataDir(t *testing.T) {
	// Cannot be run in parallel with other tests as it modifies process' environment.

	cleanupTerraformFolder(t, TEST_FIXTURE_DIRS_PATH)
	tmpEnvPath := copyEnvironment(t, TEST_FIXTURE_DIRS_PATH)
	rootPath := util.JoinPath(tmpEnvPath, TEST_FIXTURE_DIRS_PATH)

	t.Setenv("TF_DATA_DIR", util.JoinPath(tmpEnvPath, "data_dir"))

	var (
		stdout bytes.Buffer
		stderr bytes.Buffer
	)

	err := runTerragruntCommand(t, fmt.Sprintf("terragrunt plan --terragrunt-non-interactive --terragrunt-working-dir %s", rootPath), &stdout, &stderr)
	require.NoError(t, err)
	assert.Contains(t, stdout.String(), "Initializing provider plugins")

	stdout = bytes.Buffer{}
	stderr = bytes.Buffer{}

	err = runTerragruntCommand(t, fmt.Sprintf("terragrunt plan --terragrunt-non-interactive --terragrunt-working-dir %s", rootPath), &stdout, &stderr)
	require.NoError(t, err)
	assert.NotContains(t, stdout.String(), "Initializing provider plugins")
}

func TestReadTerragruntConfigWithDependency(t *testing.T) {
	t.Parallel()

	cleanupTerraformFolder(t, TEST_FIXTURE_READ_CONFIG)
	cleanupTerraformFolder(t, TEST_FIXTURE_INPUTS)
	tmpEnvPath := copyEnvironment(t, ".")

	inputsPath := util.JoinPath(tmpEnvPath, TEST_FIXTURE_INPUTS)
	rootPath := util.JoinPath(tmpEnvPath, TEST_FIXTURE_READ_CONFIG, "with_dependency")

	// First apply the inputs module
	runTerragrunt(t, fmt.Sprintf("terragrunt apply -auto-approve --terragrunt-non-interactive --terragrunt-working-dir %s", inputsPath))

	// Then apply the read config module
	showStdout := bytes.Buffer{}
	showStderr := bytes.Buffer{}
	assert.NoError(
		t,
		runTerragruntCommand(t, fmt.Sprintf("terragrunt apply -auto-approve --terragrunt-non-interactive --terragrunt-working-dir %s", rootPath), &showStdout, &showStderr),
	)

	logBufferContentsLineByLine(t, showStdout, "show stdout")
	logBufferContentsLineByLine(t, showStderr, "show stderr")

	// Now check the outputs to make sure they are as expected
	stdout := bytes.Buffer{}
	stderr := bytes.Buffer{}

	require.NoError(
		t,
		runTerragruntCommand(t, fmt.Sprintf("terragrunt output -no-color -json --terragrunt-non-interactive --terragrunt-working-dir %s", rootPath), &stdout, &stderr),
	)

	outputs := map[string]TerraformOutput{}
	require.NoError(t, json.Unmarshal(stdout.Bytes(), &outputs))

	assert.Equal(t, outputs["bool"].Value, true)
	assert.Equal(t, outputs["list_bool"].Value, []interface{}{true, false})
	assert.Equal(t, outputs["list_number"].Value, []interface{}{1.0, 2.0, 3.0})
	assert.Equal(t, outputs["list_string"].Value, []interface{}{"a", "b", "c"})
	assert.Equal(t, outputs["map_bool"].Value, map[string]interface{}{"foo": true, "bar": false, "baz": true})
	assert.Equal(t, outputs["map_number"].Value, map[string]interface{}{"foo": 42.0, "bar": 12345.0})
	assert.Equal(t, outputs["map_string"].Value, map[string]interface{}{"foo": "bar"})
	assert.Equal(t, outputs["number"].Value, 42.0)
	assert.Equal(t, outputs["object"].Value, map[string]interface{}{"list": []interface{}{1.0, 2.0, 3.0}, "map": map[string]interface{}{"foo": "bar"}, "num": 42.0, "str": "string"})
	assert.Equal(t, outputs["string"].Value, "string")
	assert.Equal(t, outputs["from_env"].Value, "default")
}

func TestReadTerragruntConfigFromDependency(t *testing.T) {
	t.Parallel()

	cleanupTerraformFolder(t, TEST_FIXTURE_READ_CONFIG)
	tmpEnvPath := copyEnvironment(t, ".")
	rootPath := util.JoinPath(tmpEnvPath, TEST_FIXTURE_READ_CONFIG, "from_dependency")

	showStdout := bytes.Buffer{}
	showStderr := bytes.Buffer{}
	assert.NoError(
		t,
		runTerragruntCommand(t, fmt.Sprintf("terragrunt apply-all --terragrunt-non-interactive --terragrunt-working-dir %s", rootPath), &showStdout, &showStderr),
	)

	logBufferContentsLineByLine(t, showStdout, "show stdout")
	logBufferContentsLineByLine(t, showStderr, "show stderr")

	// Now check the outputs to make sure they are as expected
	stdout := bytes.Buffer{}
	stderr := bytes.Buffer{}

	require.NoError(
		t,
		runTerragruntCommand(t, fmt.Sprintf("terragrunt output -no-color -json --terragrunt-non-interactive --terragrunt-working-dir %s", rootPath), &stdout, &stderr),
	)

	outputs := map[string]TerraformOutput{}
	require.NoError(t, json.Unmarshal(stdout.Bytes(), &outputs))

	assert.Equal(t, outputs["bar"].Value, "hello world")
}

func TestReadTerragruntConfigWithDefault(t *testing.T) {
	t.Parallel()

	cleanupTerraformFolder(t, TEST_FIXTURE_READ_CONFIG)
	rootPath := util.JoinPath(TEST_FIXTURE_READ_CONFIG, "with_default")

	runTerragrunt(t, fmt.Sprintf("terragrunt apply -auto-approve --terragrunt-non-interactive --terragrunt-working-dir %s", rootPath))

	// check the outputs to make sure they are as expected
	stdout := bytes.Buffer{}
	stderr := bytes.Buffer{}

	require.NoError(
		t,
		runTerragruntCommand(t, fmt.Sprintf("terragrunt output -no-color -json --terragrunt-non-interactive --terragrunt-working-dir %s", rootPath), &stdout, &stderr),
	)

	outputs := map[string]TerraformOutput{}
	require.NoError(t, json.Unmarshal(stdout.Bytes(), &outputs))

	assert.Equal(t, outputs["data"].Value, "default value")
}

func TestReadTerragruntConfigWithOriginalTerragruntDir(t *testing.T) {
	t.Parallel()

	cleanupTerraformFolder(t, TEST_FIXTURE_READ_CONFIG)
	rootPath := util.JoinPath(TEST_FIXTURE_READ_CONFIG, "with_original_terragrunt_dir")

	rootPathAbs, err := filepath.Abs(rootPath)
	require.NoError(t, err)
	fooPathAbs := filepath.Join(rootPathAbs, "foo")
	depPathAbs := filepath.Join(rootPathAbs, "dep")

	// Run apply on the dependency module and make sure we get the outputs we expect
	runTerragrunt(t, fmt.Sprintf("terragrunt apply -auto-approve --terragrunt-non-interactive --terragrunt-working-dir %s", depPathAbs))

	depStdout := bytes.Buffer{}
	depStderr := bytes.Buffer{}

	require.NoError(
		t,
		runTerragruntCommand(t, fmt.Sprintf("terragrunt output -no-color -json --terragrunt-non-interactive --terragrunt-working-dir %s", depPathAbs), &depStdout, &depStderr),
	)

	depOutputs := map[string]TerraformOutput{}
	require.NoError(t, json.Unmarshal(depStdout.Bytes(), &depOutputs))

	assert.Equal(t, depPathAbs, depOutputs["terragrunt_dir"].Value)
	assert.Equal(t, depPathAbs, depOutputs["original_terragrunt_dir"].Value)
	assert.Equal(t, fooPathAbs, depOutputs["bar_terragrunt_dir"].Value)
	assert.Equal(t, depPathAbs, depOutputs["bar_original_terragrunt_dir"].Value)

	// Run apply on the root module and make sure we get the expected outputs
	runTerragrunt(t, fmt.Sprintf("terragrunt apply -auto-approve --terragrunt-non-interactive --terragrunt-working-dir %s", rootPath))

	rootStdout := bytes.Buffer{}
	rootStderr := bytes.Buffer{}

	require.NoError(
		t,
		runTerragruntCommand(t, fmt.Sprintf("terragrunt output -no-color -json --terragrunt-non-interactive --terragrunt-working-dir %s", rootPath), &rootStdout, &rootStderr),
	)

	rootOutputs := map[string]TerraformOutput{}
	require.NoError(t, json.Unmarshal(rootStdout.Bytes(), &rootOutputs))

	assert.Equal(t, fooPathAbs, rootOutputs["terragrunt_dir"].Value)
	assert.Equal(t, rootPathAbs, rootOutputs["original_terragrunt_dir"].Value)
	assert.Equal(t, depPathAbs, rootOutputs["dep_terragrunt_dir"].Value)
	assert.Equal(t, depPathAbs, rootOutputs["dep_original_terragrunt_dir"].Value)
	assert.Equal(t, fooPathAbs, rootOutputs["dep_bar_terragrunt_dir"].Value)
	assert.Equal(t, depPathAbs, rootOutputs["dep_bar_original_terragrunt_dir"].Value)

	// Run 'run-all apply' and make sure all the outputs are identical in the root module and the dependency module
	runTerragrunt(t, fmt.Sprintf("terragrunt run-all apply -auto-approve --terragrunt-non-interactive --terragrunt-working-dir %s", rootPath))

	runAllRootStdout := bytes.Buffer{}
	runAllRootStderr := bytes.Buffer{}

	require.NoError(
		t,
		runTerragruntCommand(t, fmt.Sprintf("terragrunt output -no-color -json --terragrunt-non-interactive --terragrunt-working-dir %s", rootPath), &runAllRootStdout, &runAllRootStderr),
	)

	runAllRootOutputs := map[string]TerraformOutput{}
	require.NoError(t, json.Unmarshal(runAllRootStdout.Bytes(), &runAllRootOutputs))

	runAllDepStdout := bytes.Buffer{}
	runAllDepStderr := bytes.Buffer{}

	require.NoError(
		t,
		runTerragruntCommand(t, fmt.Sprintf("terragrunt output -no-color -json --terragrunt-non-interactive --terragrunt-working-dir %s", depPathAbs), &runAllDepStdout, &runAllDepStderr),
	)

	runAllDepOutputs := map[string]TerraformOutput{}
	require.NoError(t, json.Unmarshal(runAllDepStdout.Bytes(), &runAllDepOutputs))

	assert.Equal(t, fooPathAbs, runAllRootOutputs["terragrunt_dir"].Value)
	assert.Equal(t, rootPathAbs, runAllRootOutputs["original_terragrunt_dir"].Value)
	assert.Equal(t, depPathAbs, runAllRootOutputs["dep_terragrunt_dir"].Value)
	assert.Equal(t, depPathAbs, runAllRootOutputs["dep_original_terragrunt_dir"].Value)
	assert.Equal(t, fooPathAbs, runAllRootOutputs["dep_bar_terragrunt_dir"].Value)
	assert.Equal(t, depPathAbs, runAllRootOutputs["dep_bar_original_terragrunt_dir"].Value)
	assert.Equal(t, depPathAbs, runAllDepOutputs["terragrunt_dir"].Value)
	assert.Equal(t, depPathAbs, runAllDepOutputs["original_terragrunt_dir"].Value)
	assert.Equal(t, fooPathAbs, runAllDepOutputs["bar_terragrunt_dir"].Value)
	assert.Equal(t, depPathAbs, runAllDepOutputs["bar_original_terragrunt_dir"].Value)
}

func TestReadTerragruntConfigFull(t *testing.T) {
	t.Parallel()

	cleanupTerraformFolder(t, TEST_FIXTURE_READ_CONFIG)
	rootPath := util.JoinPath(TEST_FIXTURE_READ_CONFIG, "full")

	runTerragrunt(t, fmt.Sprintf("terragrunt apply -auto-approve --terragrunt-non-interactive --terragrunt-working-dir %s", rootPath))

	// check the outputs to make sure they are as expected
	stdout := bytes.Buffer{}
	stderr := bytes.Buffer{}

	require.NoError(
		t,
		runTerragruntCommand(t, fmt.Sprintf("terragrunt output -no-color -json --terragrunt-non-interactive --terragrunt-working-dir %s", rootPath), &stdout, &stderr),
	)

	outputs := map[string]TerraformOutput{}
	require.NoError(t, json.Unmarshal(stdout.Bytes(), &outputs))

	// Primitive config attributes
	assert.Equal(t, outputs["terraform_binary"].Value, "terragrunt")
	assert.Equal(t, outputs["terraform_version_constraint"].Value, "= 0.12.20")
	assert.Equal(t, outputs["terragrunt_version_constraint"].Value, "= 0.23.18")
	assert.Equal(t, outputs["download_dir"].Value, ".terragrunt-cache")
	assert.Equal(t, outputs["iam_role"].Value, "TerragruntIAMRole")
	assert.Equal(t, outputs["skip"].Value, "true")
	assert.Equal(t, outputs["prevent_destroy"].Value, "true")

	// Simple maps
	localstgOut := map[string]interface{}{}
	require.NoError(t, json.Unmarshal([]byte(outputs["localstg"].Value.(string)), &localstgOut))
	assert.Equal(t, localstgOut, map[string]interface{}{"the_answer": float64(42)})
	inputsOut := map[string]interface{}{}
	require.NoError(t, json.Unmarshal([]byte(outputs["inputs"].Value.(string)), &inputsOut))
	assert.Equal(t, inputsOut, map[string]interface{}{"doc": "Emmett Brown"})

	// Complex blocks
	depsOut := map[string]interface{}{}
	require.NoError(t, json.Unmarshal([]byte(outputs["dependencies"].Value.(string)), &depsOut))
	assert.Equal(
		t,
		depsOut,
		map[string]interface{}{
			"paths": []interface{}{"../../fixture"},
		},
	)
	generateOut := map[string]interface{}{}
	require.NoError(t, json.Unmarshal([]byte(outputs["generate"].Value.(string)), &generateOut))
	assert.Equal(
		t,
		generateOut,
		map[string]interface{}{
			"provider": map[string]interface{}{
				"path":              "provider.tf",
				"if_exists":         "overwrite_terragrunt",
				"if_disabled":       "skip",
				"comment_prefix":    "# ",
				"disable_signature": false,
				"disable":           false,
				"contents": `provider "aws" {
  region = "us-east-1"
}
`,
			},
		},
	)
	remoteStateOut := map[string]interface{}{}
	require.NoError(t, json.Unmarshal([]byte(outputs["remote_state"].Value.(string)), &remoteStateOut))
	assert.Equal(
		t,
		remoteStateOut,
		map[string]interface{}{
			"backend":                         "local",
			"disable_init":                    false,
			"disable_dependency_optimization": false,
			"generate":                        map[string]interface{}{"path": "backend.tf", "if_exists": "overwrite_terragrunt"},
			"config":                          map[string]interface{}{"path": "foo.tfstate"},
		},
	)
	terraformOut := map[string]interface{}{}
	require.NoError(t, json.Unmarshal([]byte(outputs["terraformtg"].Value.(string)), &terraformOut))
	assert.Equal(
		t,
		terraformOut,
		map[string]interface{}{
			"source":          "./delorean",
			"include_in_copy": []interface{}{"time_machine.*"},
			"extra_arguments": map[string]interface{}{
				"var-files": map[string]interface{}{
					"name":               "var-files",
					"commands":           []interface{}{"apply", "plan"},
					"arguments":          nil,
					"required_var_files": []interface{}{"extra.tfvars"},
					"optional_var_files": []interface{}{"optional.tfvars"},
					"env_vars": map[string]interface{}{
						"TF_VAR_custom_var": "I'm set in extra_arguments env_vars",
					},
				},
			},
			"before_hook": map[string]interface{}{
				"before_hook_1": map[string]interface{}{
					"name":            "before_hook_1",
					"commands":        []interface{}{"apply", "plan"},
					"execute":         []interface{}{"touch", "before.out"},
					"working_dir":     nil,
					"run_on_error":    true,
					"suppress_stdout": nil,
				},
			},
			"after_hook": map[string]interface{}{
				"after_hook_1": map[string]interface{}{
					"name":            "after_hook_1",
					"commands":        []interface{}{"apply", "plan"},
					"execute":         []interface{}{"touch", "after.out"},
					"working_dir":     nil,
					"run_on_error":    true,
					"suppress_stdout": nil,
				},
			},
			"error_hook": map[string]interface{}{},
		},
	)
}

func logBufferContentsLineByLine(t *testing.T, out bytes.Buffer, label string) {
	t.Helper()
	t.Logf("[%s] Full contents of %s:", t.Name(), label)
	lines := strings.Split(out.String(), "\n")
	for _, line := range lines {
		t.Logf("[%s] %s", t.Name(), line)
	}
}

func TestTerragruntGenerateBlockSkipRemove(t *testing.T) {
	t.Parallel()

	tmpEnvPath := copyEnvironment(t, TEST_FIXTURE_CODEGEN_PATH)
	generateTestCase := util.JoinPath(tmpEnvPath, TEST_FIXTURE_CODEGEN_PATH, "remove-file", "skip")

	runTerragrunt(t, fmt.Sprintf("terragrunt apply -auto-approve --terragrunt-non-interactive --terragrunt-working-dir %s", generateTestCase))
	assert.FileExists(t, filepath.Join(generateTestCase, "backend.tf"))
}

func TestTerragruntGenerateBlockRemove(t *testing.T) {
	t.Parallel()

	tmpEnvPath := copyEnvironment(t, TEST_FIXTURE_CODEGEN_PATH)
	generateTestCase := util.JoinPath(tmpEnvPath, TEST_FIXTURE_CODEGEN_PATH, "remove-file", "remove")

	runTerragrunt(t, fmt.Sprintf("terragrunt apply -auto-approve --terragrunt-non-interactive --terragrunt-working-dir %s", generateTestCase))
	assert.NoFileExists(t, filepath.Join(generateTestCase, "backend.tf"))
}

func TestTerragruntGenerateBlockRemoveTerragruntSuccess(t *testing.T) {
	t.Parallel()

	tmpEnvPath := copyEnvironment(t, TEST_FIXTURE_CODEGEN_PATH)
	generateTestCase := util.JoinPath(tmpEnvPath, TEST_FIXTURE_CODEGEN_PATH, "remove-file", "remove_terragrunt")

	runTerragrunt(t, fmt.Sprintf("terragrunt apply -auto-approve --terragrunt-non-interactive --terragrunt-working-dir %s", generateTestCase))
	assert.NoFileExists(t, filepath.Join(generateTestCase, "backend.tf"))
}

func TestTerragruntGenerateBlockRemoveTerragruntFail(t *testing.T) {
	t.Parallel()

	tmpEnvPath := copyEnvironment(t, TEST_FIXTURE_CODEGEN_PATH)
	generateTestCase := util.JoinPath(tmpEnvPath, TEST_FIXTURE_CODEGEN_PATH, "remove-file", "remove_terragrunt_error")

	_, _, err := runTerragruntCommandWithOutput(t, fmt.Sprintf("terragrunt apply -auto-approve --terragrunt-non-interactive --terragrunt-working-dir %s", generateTestCase))
	require.Error(t, err)

	_, ok := errors.Unwrap(err).(codegen.GenerateFileRemoveError)
	assert.True(t, ok)

	assert.FileExists(t, filepath.Join(generateTestCase, "backend.tf"))
}

func TestTerragruntGenerateBlockSkip(t *testing.T) {
	t.Parallel()

	generateTestCase := filepath.Join(TEST_FIXTURE_CODEGEN_PATH, "generate-block", "skip")
	cleanupTerraformFolder(t, generateTestCase)
	cleanupTerragruntFolder(t, generateTestCase)
	runTerragrunt(t, fmt.Sprintf("terragrunt apply -auto-approve --terragrunt-non-interactive --terragrunt-working-dir %s", generateTestCase))
	assert.False(t, fileIsInFolder(t, "foo.tfstate", generateTestCase))
}

func TestTerragruntGenerateBlockOverwrite(t *testing.T) {
	t.Parallel()

	generateTestCase := filepath.Join(TEST_FIXTURE_CODEGEN_PATH, "generate-block", "overwrite")
	cleanupTerraformFolder(t, generateTestCase)
	cleanupTerragruntFolder(t, generateTestCase)

	runTerragrunt(t, fmt.Sprintf("terragrunt apply -auto-approve --terragrunt-non-interactive --terragrunt-working-dir %s", generateTestCase))
	// If the state file was written as foo.tfstate, that means it overwrote the local backend config.
	assert.True(t, fileIsInFolder(t, "foo.tfstate", generateTestCase))
	assert.False(t, fileIsInFolder(t, "bar.tfstate", generateTestCase))
}

func TestTerragruntGenerateAttr(t *testing.T) {
	t.Parallel()

	generateTestCase := filepath.Join(TEST_FIXTURE_CODEGEN_PATH, "generate-attr")
	cleanupTerraformFolder(t, generateTestCase)
	cleanupTerragruntFolder(t, generateTestCase)

	text := "test-terragrunt-generate-attr-hello-world"

	stdout, _, err := runTerragruntCommandWithOutput(t, fmt.Sprintf("terragrunt apply -auto-approve --terragrunt-non-interactive --terragrunt-working-dir %s -var text=\"%s\"", generateTestCase, text))
	require.NoError(t, err)
	require.Contains(t, stdout, text)
}

func TestTerragruntGenerateBlockOverwriteTerragruntSuccess(t *testing.T) {
	t.Parallel()

	generateTestCase := filepath.Join(TEST_FIXTURE_CODEGEN_PATH, "generate-block", "overwrite_terragrunt")
	cleanupTerraformFolder(t, generateTestCase)
	cleanupTerragruntFolder(t, generateTestCase)

	runTerragrunt(t, fmt.Sprintf("terragrunt apply -auto-approve --terragrunt-non-interactive --terragrunt-working-dir %s", generateTestCase))
	// If the state file was written as foo.tfstate, that means it overwrote the local backend config.
	assert.True(t, fileIsInFolder(t, "foo.tfstate", generateTestCase))
	assert.False(t, fileIsInFolder(t, "bar.tfstate", generateTestCase))
}

func TestTerragruntGenerateBlockOverwriteTerragruntFail(t *testing.T) {
	t.Parallel()

	generateTestCase := filepath.Join(TEST_FIXTURE_CODEGEN_PATH, "generate-block", "overwrite_terragrunt_error")
	cleanupTerraformFolder(t, generateTestCase)
	cleanupTerragruntFolder(t, generateTestCase)

	stdout := bytes.Buffer{}
	stderr := bytes.Buffer{}
	err := runTerragruntCommand(t, fmt.Sprintf("terragrunt apply -auto-approve --terragrunt-non-interactive --terragrunt-working-dir %s", generateTestCase), &stdout, &stderr)
	require.Error(t, err)
	_, ok := errors.Unwrap(err).(codegen.GenerateFileExistsError)
	assert.True(t, ok)
}

func TestTerragruntGenerateBlockNestedInherit(t *testing.T) {
	t.Parallel()

	generateTestCase := filepath.Join(TEST_FIXTURE_CODEGEN_PATH, "generate-block", "nested", "child_inherit")
	cleanupTerraformFolder(t, generateTestCase)
	cleanupTerragruntFolder(t, generateTestCase)

	runTerragrunt(t, fmt.Sprintf("terragrunt apply -auto-approve --terragrunt-non-interactive --terragrunt-working-dir %s", generateTestCase))
	// If the state file was written as foo.tfstate, that means it inherited the config
	assert.True(t, fileIsInFolder(t, "foo.tfstate", generateTestCase))
	assert.False(t, fileIsInFolder(t, "bar.tfstate", generateTestCase))
	// Also check to make sure the child config generate block was included
	assert.True(t, fileIsInFolder(t, "random_file.txt", generateTestCase))
}

func TestTerragruntGenerateBlockNestedOverwrite(t *testing.T) {
	t.Parallel()

	generateTestCase := filepath.Join(TEST_FIXTURE_CODEGEN_PATH, "generate-block", "nested", "child_overwrite")
	cleanupTerraformFolder(t, generateTestCase)
	cleanupTerragruntFolder(t, generateTestCase)

	runTerragrunt(t, fmt.Sprintf("terragrunt apply -auto-approve --terragrunt-non-interactive --terragrunt-working-dir %s", generateTestCase))
	// If the state file was written as bar.tfstate, that means it overwrite the parent config
	assert.False(t, fileIsInFolder(t, "foo.tfstate", generateTestCase))
	assert.True(t, fileIsInFolder(t, "bar.tfstate", generateTestCase))
	// Also check to make sure the child config generate block was included
	assert.True(t, fileIsInFolder(t, "random_file.txt", generateTestCase))
}

func TestTerragruntGenerateBlockDisableSignature(t *testing.T) {
	t.Parallel()

	generateTestCase := filepath.Join(TEST_FIXTURE_CODEGEN_PATH, "generate-block", "disable-signature")
	cleanupTerraformFolder(t, generateTestCase)
	cleanupTerragruntFolder(t, generateTestCase)

	runTerragrunt(t, fmt.Sprintf("terragrunt apply -auto-approve --terragrunt-non-interactive --terragrunt-working-dir %s", generateTestCase))

	// Now check the outputs to make sure they are as expected
	stdout := bytes.Buffer{}
	stderr := bytes.Buffer{}

	require.NoError(
		t,
		runTerragruntCommand(t, fmt.Sprintf("terragrunt output -no-color -json --terragrunt-non-interactive --terragrunt-working-dir %s", generateTestCase), &stdout, &stderr),
	)

	outputs := map[string]TerraformOutput{}
	require.NoError(t, json.Unmarshal(stdout.Bytes(), &outputs))

	assert.Equal(t, outputs["text"].Value, "Hello, World!")
}

func TestTerragruntGenerateBlockSameNameFail(t *testing.T) {
	t.Parallel()

	generateTestCase := filepath.Join(TEST_FIXTURE_CODEGEN_PATH, "generate-block", "same_name_error")
	cleanupTerraformFolder(t, generateTestCase)
	cleanupTerragruntFolder(t, generateTestCase)

	stdout := bytes.Buffer{}
	stderr := bytes.Buffer{}
	err := runTerragruntCommand(t, fmt.Sprintf("terragrunt init --terragrunt-working-dir %s", generateTestCase), &stdout, &stderr)
	require.Error(t, err)
	parsedError, ok := errors.Unwrap(err).(config.DuplicatedGenerateBlocksError)
	assert.True(t, ok)
	assert.True(t, len(parsedError.BlockName) == 1)
	assert.Contains(t, parsedError.BlockName, "backend")
}

func TestTerragruntGenerateBlockSameNameIncludeFail(t *testing.T) {
	t.Parallel()

	generateTestCase := filepath.Join(TEST_FIXTURE_CODEGEN_PATH, "generate-block", "same_name_includes_error")
	cleanupTerraformFolder(t, generateTestCase)
	cleanupTerragruntFolder(t, generateTestCase)

	stdout := bytes.Buffer{}
	stderr := bytes.Buffer{}
	err := runTerragruntCommand(t, fmt.Sprintf("terragrunt init --terragrunt-working-dir %s", generateTestCase), &stdout, &stderr)
	require.Error(t, err)
	parsedError, ok := errors.Unwrap(err).(config.DuplicatedGenerateBlocksError)
	assert.True(t, ok)
	assert.True(t, len(parsedError.BlockName) == 1)
	assert.Contains(t, parsedError.BlockName, "backend")
}

func TestTerragruntGenerateBlockMultipleSameNameFail(t *testing.T) {
	t.Parallel()

	generateTestCase := filepath.Join(TEST_FIXTURE_CODEGEN_PATH, "generate-block", "same_name_pair_error")
	cleanupTerraformFolder(t, generateTestCase)
	cleanupTerragruntFolder(t, generateTestCase)

	stdout := bytes.Buffer{}
	stderr := bytes.Buffer{}
	err := runTerragruntCommand(t, fmt.Sprintf("terragrunt init --terragrunt-working-dir %s", generateTestCase), &stdout, &stderr)
	require.Error(t, err)
	parsedError, ok := errors.Unwrap(err).(config.DuplicatedGenerateBlocksError)
	assert.True(t, ok)
	assert.True(t, len(parsedError.BlockName) == 2)
	assert.Contains(t, parsedError.BlockName, "backend")
	assert.Contains(t, parsedError.BlockName, "backend2")
}

func TestTerragruntGenerateBlockDisable(t *testing.T) {
	t.Parallel()

	generateTestCase := filepath.Join(TEST_FIXTURE_CODEGEN_PATH, "generate-block", "disable")
	cleanupTerraformFolder(t, generateTestCase)
	cleanupTerragruntFolder(t, generateTestCase)

	stdout := bytes.Buffer{}
	stderr := bytes.Buffer{}
	err := runTerragruntCommand(t, fmt.Sprintf("terragrunt init --terragrunt-working-dir %s", generateTestCase), &stdout, &stderr)
	require.NoError(t, err)
	assert.False(t, fileIsInFolder(t, "data.txt", generateTestCase))
}

func TestTerragruntGenerateBlockEnable(t *testing.T) {
	t.Parallel()

	generateTestCase := filepath.Join(TEST_FIXTURE_CODEGEN_PATH, "generate-block", "enable")
	cleanupTerraformFolder(t, generateTestCase)
	cleanupTerragruntFolder(t, generateTestCase)

	stdout := bytes.Buffer{}
	stderr := bytes.Buffer{}
	err := runTerragruntCommand(t, fmt.Sprintf("terragrunt init --terragrunt-working-dir %s", generateTestCase), &stdout, &stderr)
	require.NoError(t, err)
	assert.True(t, fileIsInFolder(t, "data.txt", generateTestCase))
}

func TestTerragruntRemoteStateCodegenGeneratesBackendBlock(t *testing.T) {
	t.Parallel()

	generateTestCase := filepath.Join(TEST_FIXTURE_CODEGEN_PATH, "remote-state", "base")

	cleanupTerraformFolder(t, generateTestCase)
	cleanupTerragruntFolder(t, generateTestCase)

	runTerragrunt(t, fmt.Sprintf("terragrunt apply -auto-approve --terragrunt-non-interactive --terragrunt-working-dir %s", generateTestCase))
	// If the state file was written as foo.tfstate, that means it wrote out the local backend config.
	assert.True(t, fileIsInFolder(t, "foo.tfstate", generateTestCase))
}

func TestTerragruntRemoteStateCodegenOverwrites(t *testing.T) {
	t.Parallel()

	generateTestCase := filepath.Join(TEST_FIXTURE_CODEGEN_PATH, "remote-state", "overwrite")

	cleanupTerraformFolder(t, generateTestCase)
	cleanupTerragruntFolder(t, generateTestCase)

	runTerragrunt(t, fmt.Sprintf("terragrunt apply -auto-approve --terragrunt-non-interactive --terragrunt-working-dir %s", generateTestCase))
	// If the state file was written as foo.tfstate, that means it overwrote the local backend config.
	assert.True(t, fileIsInFolder(t, "foo.tfstate", generateTestCase))
	assert.False(t, fileIsInFolder(t, "bar.tfstate", generateTestCase))
}

func TestTerragruntRemoteStateCodegenGeneratesBackendBlockS3(t *testing.T) {
	t.Parallel()

	generateTestCase := filepath.Join(TEST_FIXTURE_CODEGEN_PATH, "remote-state", "s3")

	cleanupTerraformFolder(t, generateTestCase)
	cleanupTerragruntFolder(t, generateTestCase)

	s3BucketName := fmt.Sprintf("terragrunt-test-bucket-%s", strings.ToLower(uniqueId()))
	lockTableName := fmt.Sprintf("terragrunt-test-locks-%s", strings.ToLower(uniqueId()))

	defer deleteS3Bucket(t, TERRAFORM_REMOTE_STATE_S3_REGION, s3BucketName)
	defer cleanupTableForTest(t, lockTableName, TERRAFORM_REMOTE_STATE_S3_REGION)

	tmpTerragruntConfigPath := createTmpTerragruntConfig(t, generateTestCase, s3BucketName, lockTableName, config.DefaultTerragruntConfigPath)

	runTerragrunt(t, fmt.Sprintf("terragrunt apply -auto-approve --terragrunt-non-interactive --terragrunt-config %s --terragrunt-working-dir %s", tmpTerragruntConfigPath, generateTestCase))
}

func TestTerragruntRemoteStateCodegenErrorsIfExists(t *testing.T) {
	t.Parallel()

	generateTestCase := filepath.Join(TEST_FIXTURE_CODEGEN_PATH, "remote-state", "error")
	cleanupTerraformFolder(t, generateTestCase)
	cleanupTerragruntFolder(t, generateTestCase)

	stdout := bytes.Buffer{}
	stderr := bytes.Buffer{}

	err := runTerragruntCommand(t, fmt.Sprintf("terragrunt apply -auto-approve --terragrunt-non-interactive --terragrunt-working-dir %s", generateTestCase), &stdout, &stderr)
	require.Error(t, err)
	_, ok := errors.Unwrap(err).(codegen.GenerateFileExistsError)
	assert.True(t, ok)
}

func TestTerragruntRemoteStateCodegenDoesNotGenerateWithSkip(t *testing.T) {
	t.Parallel()

	generateTestCase := filepath.Join(TEST_FIXTURE_CODEGEN_PATH, "remote-state", "skip")

	cleanupTerraformFolder(t, generateTestCase)
	cleanupTerragruntFolder(t, generateTestCase)

	runTerragrunt(t, fmt.Sprintf("terragrunt apply -auto-approve --terragrunt-non-interactive --terragrunt-working-dir %s", generateTestCase))
	assert.False(t, fileIsInFolder(t, "foo.tfstate", generateTestCase))
}

func TestTerragruntValidateAllWithVersionChecks(t *testing.T) {
	t.Parallel()

	tmpEnvPath := copyEnvironment(t, "fixture-version-check")

	stdout := bytes.Buffer{}
	stderr := bytes.Buffer{}
	err := runTerragruntVersionCommand(t, "v0.23.21", fmt.Sprintf("terragrunt validate-all --terragrunt-non-interactive --terragrunt-working-dir %s", tmpEnvPath), &stdout, &stderr)
	logBufferContentsLineByLine(t, stdout, "stdout")
	logBufferContentsLineByLine(t, stderr, "stderr")
	require.NoError(t, err)
}

func TestTerragruntIncludeParentHclFile(t *testing.T) {
	t.Parallel()

	tmpEnvPath := copyEnvironment(t, TEST_FIXTURE_INCLUDE_PARENT)
	tmpEnvPath = path.Join(tmpEnvPath, TEST_FIXTURE_INCLUDE_PARENT)

	stdout := bytes.Buffer{}
	stderr := bytes.Buffer{}

	err := runTerragruntCommand(t, fmt.Sprintf("terragrunt run-all apply --terragrunt-modules-that-include parent.hcl --terragrunt-modules-that-include common.hcl --terragrunt-non-interactive --terragrunt-working-dir %s", tmpEnvPath), &stdout, &stderr)
	require.NoError(t, err)

	out := stdout.String()
	assert.Equal(t, 1, strings.Count(out, "parent_hcl_file"))
	assert.Equal(t, 1, strings.Count(out, "dependency_hcl"))
	assert.Equal(t, 1, strings.Count(out, "common_hcl"))
}

func TestTerragruntVersionConstraints(t *testing.T) {
	testCases := []struct {
		name                 string
		terragruntVersion    string
		terragruntConstraint string
		shouldSucceed        bool
	}{
		{
			"version meets constraint equal",
			"v0.23.18",
			"terragrunt_version_constraint = \">= v0.23.18\"",
			true,
		},
		{
			"version meets constriant greater patch",
			"v0.23.19",
			"terragrunt_version_constraint = \">= v0.23.18\"",
			true,
		},
		{
			"version meets constriant greater major",
			"v1.0.0",
			"terragrunt_version_constraint = \">= v0.23.18\"",
			true,
		},
		{
			"version meets constriant less patch",
			"v0.23.17",
			"terragrunt_version_constraint = \">= v0.23.18\"",
			false,
		},
		{
			"version meets constriant less major",
			"v0.22.18",
			"terragrunt_version_constraint = \">= v0.23.18\"",
			false,
		},
	}

	for _, testCase := range testCases {
		testCase := testCase

		t.Run(testCase.name, func(t *testing.T) {

			tmpEnvPath := copyEnvironment(t, TEST_FIXTURE_READ_CONFIG)
			rootPath := filepath.Join(tmpEnvPath, TEST_FIXTURE_READ_CONFIG, "with_constraints")

			tmpTerragruntConfigPath := createTmpTerragruntConfigContent(t, testCase.terragruntConstraint, config.DefaultTerragruntConfigPath)

			stdout := bytes.Buffer{}
			stderr := bytes.Buffer{}

			err := runTerragruntVersionCommand(t, testCase.terragruntVersion, fmt.Sprintf("terragrunt apply -auto-approve --terragrunt-non-interactive --terragrunt-config %s --terragrunt-working-dir %s", tmpTerragruntConfigPath, rootPath), &stdout, &stderr)
			logBufferContentsLineByLine(t, stdout, "stdout")
			logBufferContentsLineByLine(t, stderr, "stderr")

			if testCase.shouldSucceed {
				require.NoError(t, err)
			} else {
				require.Error(t, err)
			}
		})
	}
}

func TestReadTerragruntConfigIamRole(t *testing.T) {
	t.Parallel()

	identityArn, err := aws_helper.GetAWSIdentityArn(nil, &options.TerragruntOptions{})
	assert.NoError(t, err)

	cleanupTerraformFolder(t, TEST_FIXTURE_READ_IAM_ROLE)

	// Execution outputs to be verified
	stdout := bytes.Buffer{}
	stderr := bytes.Buffer{}

	// Invoke terragrunt and verify used IAM role
	err = runTerragruntCommand(t, fmt.Sprintf("terragrunt init --terragrunt-working-dir %s", TEST_FIXTURE_READ_IAM_ROLE), &stdout, &stderr)

	// Since are used not existing AWS accounts, for validation are used success and error outputs
	output := fmt.Sprintf("%v %v %v", stderr.String(), stdout.String(), err.Error())

	// Check that output contains value defined in IAM role
	assert.Contains(t, output, "666666666666")
	// Ensure that state file wasn't created with default IAM value
	assert.True(t, util.FileNotExists(util.JoinPath(TEST_FIXTURE_READ_IAM_ROLE, identityArn+".txt")))
}

func TestReadTerragruntAuthProviderCmd(t *testing.T) {
	t.Parallel()

	cleanupTerraformFolder(t, TEST_FIXTURE_AUTH_PROVIDER_CMD)
	tmpEnvPath := copyEnvironment(t, TEST_FIXTURE_AUTH_PROVIDER_CMD)
	rootPath := util.JoinPath(tmpEnvPath, TEST_FIXTURE_AUTH_PROVIDER_CMD, "multiple-apps")
	appPath := util.JoinPath(rootPath, "app1")
	mockAuthCmd := filepath.Join(tmpEnvPath, TEST_FIXTURE_AUTH_PROVIDER_CMD, "mock-auth-cmd.sh")

	runTerragrunt(t, fmt.Sprintf(`terragrunt run-all apply -auto-approve --terragrunt-non-interactive --terragrunt-working-dir %s --terragrunt-auth-provider-cmd %s`, rootPath, mockAuthCmd))

	stdout, _, err := runTerragruntCommandWithOutput(t, fmt.Sprintf("terragrunt output -json --terragrunt-working-dir %s --terragrunt-auth-provider-cmd %s", appPath, mockAuthCmd))
	assert.NoError(t, err)

	outputs := map[string]TerraformOutput{}
	require.NoError(t, json.Unmarshal([]byte(stdout), &outputs))

	assert.Equal(t, outputs["foo-app1"].Value, "app1-bar")
	assert.Equal(t, outputs["foo-app2"].Value, "app2-bar")
	assert.Equal(t, outputs["foo-app3"].Value, "app3-bar")
}

func TestIamRolesLoadingFromDifferentModules(t *testing.T) {
	t.Parallel()

	cleanupTerraformFolder(t, TEST_FIXTURE_IAM_ROLES_MULTIPLE_MODULES)

	// Execution outputs to be verified
	stdout := bytes.Buffer{}
	stderr := bytes.Buffer{}

	// Invoke terragrunt and verify used IAM roles for each dependency
	err := runTerragruntCommand(t, fmt.Sprintf("terragrunt init --terragrunt-log-level debug --terragrunt-debugreset --terragrunt-working-dir %s", TEST_FIXTURE_IAM_ROLES_MULTIPLE_MODULES), &stdout, &stderr)

	// Taking all outputs in one string
	output := fmt.Sprintf("%v %v %v", stderr.String(), stdout.String(), err.Error())

	component1 := ""
	component2 := ""

	// scan each output line and get lines for component1 and component2
	for _, line := range strings.Split(output, "\n") {
		if strings.Contains(line, "Assuming IAM role arn:aws:iam::component1:role/terragrunt") {
			component1 = line
			continue
		}
		if strings.Contains(line, "Assuming IAM role arn:aws:iam::component2:role/terragrunt") {
			component2 = line
			continue
		}
	}
	assert.NotEmptyf(t, component1, "Missing role for component 1")
	assert.NotEmptyf(t, component2, "Missing role for component 2")

	assert.Contains(t, component1, "iam_roles_multiple_modules/component")
	assert.Contains(t, component2, "iam_roles_multiple_modules/component2")
}

func TestTerragruntVersionConstraintsPartialParse(t *testing.T) {
	fixturePath := "fixture-partial-parse/terragrunt-version-constraint"
	cleanupTerragruntFolder(t, fixturePath)

	stdout := bytes.Buffer{}
	stderr := bytes.Buffer{}

	err := runTerragruntVersionCommand(t, "0.21.23", fmt.Sprintf("terragrunt apply -auto-approve --terragrunt-non-interactive --terragrunt-working-dir %s", fixturePath), &stdout, &stderr)
	logBufferContentsLineByLine(t, stdout, "stdout")
	logBufferContentsLineByLine(t, stderr, "stderr")

	assert.Error(t, err)

	_, isTgVersionError := errors.Unwrap(err).(terraform.InvalidTerragruntVersion)
	assert.True(t, isTgVersionError)
}

func TestLogFailedLocalsEvaluation(t *testing.T) {
	var (
		stdout bytes.Buffer
		stderr bytes.Buffer
	)

	err := runTerragruntCommand(t, fmt.Sprintf("terragrunt apply -auto-approve --terragrunt-non-interactive --terragrunt-working-dir %s --terragrunt-log-level debug", TEST_FIXTURE_BROKEN_LOCALS), &stdout, &stderr)
	assert.Error(t, err)

	testdataDir, err := filepath.Abs(TEST_FIXTURE_BROKEN_LOCALS)
	require.NoError(t, err)

	output := stderr.String()
	assert.Contains(t, output, fmt.Sprintf("Encountered error while evaluating locals in file %s", filepath.Join(testdataDir, "terragrunt.hcl")))
}

func TestLogFailingDependencies(t *testing.T) {
	var (
		stdout bytes.Buffer
		stderr bytes.Buffer
	)

	path := filepath.Join(TEST_FIXTURE_BROKEN_DEPENDENCY, "app")

	err := runTerragruntCommand(t, fmt.Sprintf("terragrunt apply -auto-approve --terragrunt-non-interactive --terragrunt-working-dir %s --terragrunt-log-level debug", path), &stdout, &stderr)
	assert.Error(t, err)

	testdataDir, err := filepath.Abs(TEST_FIXTURE_BROKEN_DEPENDENCY)
	require.NoError(t, err)

	output := stderr.String()
	assert.Contains(t, output, fmt.Sprintf("%s invocation failed in %s", wrappedBinary(), testdataDir))
}

func cleanupTerraformFolder(t *testing.T, templatesPath string) {
	removeFile(t, util.JoinPath(templatesPath, TERRAFORM_STATE))
	removeFile(t, util.JoinPath(templatesPath, TERRAFORM_STATE_BACKUP))
	removeFile(t, util.JoinPath(templatesPath, terragruntDebugFile))
	removeFolder(t, util.JoinPath(templatesPath, TERRAFORM_FOLDER))
}

func cleanupTerragruntFolder(t *testing.T, templatesPath string) {
	removeFolder(t, util.JoinPath(templatesPath, TERRAGRUNT_CACHE))
}

func removeFile(t *testing.T, path string) {
	if util.FileExists(path) {
		if err := os.Remove(path); err != nil {
			t.Fatalf("Error while removing %s: %v", path, err)
		}
	}
}

func removeFolder(t *testing.T, path string) {
	if util.FileExists(path) {
		if err := os.RemoveAll(path); err != nil {
			t.Fatalf("Error while removing %s: %v", path, err)
		}
	}
}

func runTerragruntCommand(t *testing.T, command string, writer io.Writer, errwriter io.Writer) error {
	args := strings.Split(command, " ")
	t.Log(args)

	app := cli.NewApp(writer, errwriter)
	return app.Run(args)
}

func runTerragruntVersionCommand(t *testing.T, ver string, command string, writer io.Writer, errwriter io.Writer) error {
	version.Version = ver
	return runTerragruntCommand(t, command, writer, errwriter)
}

func runTerragrunt(t *testing.T, command string) {
	runTerragruntRedirectOutput(t, command, os.Stdout, os.Stderr)
}

func runTerragruntCommandWithOutput(t *testing.T, command string) (string, string, error) {
	stdout := bytes.Buffer{}
	stderr := bytes.Buffer{}
	err := runTerragruntCommand(t, command, &stdout, &stderr)
	logBufferContentsLineByLine(t, stdout, "stdout")
	logBufferContentsLineByLine(t, stderr, "stderr")
	return stdout.String(), stderr.String(), err
}

func runTerragruntRedirectOutput(t *testing.T, command string, writer io.Writer, errwriter io.Writer) {
	if err := runTerragruntCommand(t, command, writer, errwriter); err != nil {
		stdout := "(see log output above)"
		if stdoutAsBuffer, stdoutIsBuffer := writer.(*bytes.Buffer); stdoutIsBuffer {
			stdout = stdoutAsBuffer.String()
		}

		stderr := "(see log output above)"
		if stderrAsBuffer, stderrIsBuffer := errwriter.(*bytes.Buffer); stderrIsBuffer {
			stderr = stderrAsBuffer.String()
		}

		t.Fatalf("Failed to run Terragrunt command '%s' due to error: %s\n\nStdout: %s\n\nStderr: %s", command, errors.PrintErrorWithStackTrace(err), stdout, stderr)
	}
}

func copyEnvironment(t *testing.T, environmentPath string, includeInCopy ...string) string {
	tmpDir, err := os.MkdirTemp("", "terragrunt-test")
	if err != nil {
		t.Fatalf("Failed to create temp dir due to error: %v", err)
	}

	t.Logf("Copying %s to %s", environmentPath, tmpDir)

	require.NoError(t, util.CopyFolderContents(environmentPath, util.JoinPath(tmpDir, environmentPath), ".terragrunt-test", includeInCopy))

	return tmpDir
}

func createTmpTerragruntConfigWithParentAndChild(t *testing.T, parentPath string, childRelPath string, s3BucketName string, parentConfigFileName string, childConfigFileName string) string {
	tmpDir, err := os.MkdirTemp("", "terragrunt-parent-child-test")
	if err != nil {
		t.Fatalf("Failed to create temp dir due to error: %v", err)
	}

	childDestPath := util.JoinPath(tmpDir, childRelPath)

	if err := os.MkdirAll(childDestPath, 0777); err != nil {
		t.Fatalf("Failed to create temp dir %s due to error %v", childDestPath, err)
	}

	parentTerragruntSrcPath := util.JoinPath(parentPath, parentConfigFileName)
	parentTerragruntDestPath := util.JoinPath(tmpDir, parentConfigFileName)
	copyTerragruntConfigAndFillPlaceholders(t, parentTerragruntSrcPath, parentTerragruntDestPath, s3BucketName, "not-used", "not-used")

	childTerragruntSrcPath := util.JoinPath(util.JoinPath(parentPath, childRelPath), childConfigFileName)
	childTerragruntDestPath := util.JoinPath(childDestPath, childConfigFileName)
	copyTerragruntConfigAndFillPlaceholders(t, childTerragruntSrcPath, childTerragruntDestPath, s3BucketName, "not-used", "not-used")

	return childTerragruntDestPath
}

func createTmpTerragruntConfig(t *testing.T, templatesPath string, s3BucketName string, lockTableName string, configFileName string) string {
	tmpFolder, err := os.MkdirTemp("", "terragrunt-test")
	if err != nil {
		t.Fatalf("Failed to create temp folder due to error: %v", err)
	}

	tmpTerragruntConfigFile := util.JoinPath(tmpFolder, configFileName)
	originalTerragruntConfigPath := util.JoinPath(templatesPath, configFileName)
	copyTerragruntConfigAndFillPlaceholders(t, originalTerragruntConfigPath, tmpTerragruntConfigFile, s3BucketName, lockTableName, "not-used")

	return tmpTerragruntConfigFile
}

func createTmpTerragruntConfigContent(t *testing.T, contents string, configFileName string) string {
	tmpFolder, err := os.MkdirTemp("", "terragrunt-test")
	if err != nil {
		t.Fatalf("Failed to create temp folder due to error: %v", err)
	}

	tmpTerragruntConfigFile := util.JoinPath(tmpFolder, configFileName)

	if err := os.WriteFile(tmpTerragruntConfigFile, []byte(contents), 0444); err != nil {
		t.Fatalf("Error writing temp Terragrunt config to %s: %v", tmpTerragruntConfigFile, err)
	}

	return tmpTerragruntConfigFile
}

func createTmpTerragruntGCSConfig(t *testing.T, templatesPath string, project string, location string, gcsBucketName string, configFileName string) string {
	tmpFolder, err := os.MkdirTemp("", "terragrunt-test")
	if err != nil {
		t.Fatalf("Failed to create temp folder due to error: %v", err)
	}

	tmpTerragruntConfigFile := util.JoinPath(tmpFolder, configFileName)
	originalTerragruntConfigPath := util.JoinPath(templatesPath, configFileName)
	copyTerragruntGCSConfigAndFillPlaceholders(t, originalTerragruntConfigPath, tmpTerragruntConfigFile, project, location, gcsBucketName)

	return tmpTerragruntConfigFile
}

func copyTerragruntConfigAndFillPlaceholders(t *testing.T, configSrcPath string, configDestPath string, s3BucketName string, lockTableName string, region string) {
	copyAndFillMapPlaceholders(t, configSrcPath, configDestPath, map[string]string{
		"__FILL_IN_BUCKET_NAME__":      s3BucketName,
		"__FILL_IN_LOCK_TABLE_NAME__":  lockTableName,
		"__FILL_IN_REGION__":           region,
		"__FILL_IN_LOGS_BUCKET_NAME__": s3BucketName + "-tf-state-logs",
	})
}

func copyAndFillMapPlaceholders(t *testing.T, srcPath string, destPath string, placeholders map[string]string) {
	contents, err := util.ReadFileAsString(srcPath)
	if err != nil {
		t.Fatalf("Error reading file at %s: %v", srcPath, err)
	}

	// iterate over placeholders and replace placeholders
	for k, v := range placeholders {
		contents = strings.ReplaceAll(contents, k, v)
	}
	if err := os.WriteFile(destPath, []byte(contents), 0444); err != nil {
		t.Fatalf("Error writing temp file to %s: %v", destPath, err)
	}
}

func copyTerragruntGCSConfigAndFillPlaceholders(t *testing.T, configSrcPath string, configDestPath string, project string, location string, gcsBucketName string) {
	email := os.Getenv("GOOGLE_IDENTITY_EMAIL")

	copyAndFillMapPlaceholders(t, configSrcPath, configDestPath, map[string]string{
		"__FILL_IN_PROJECT__":     project,
		"__FILL_IN_LOCATION__":    location,
		"__FILL_IN_BUCKET_NAME__": gcsBucketName,
		"__FILL_IN_GCP_EMAIL__":   email,
	})
}

// Returns a unique (ish) id we can attach to resources and tfstate files so they don't conflict with each other
// Uses base 62 to generate a 6 character string that's unlikely to collide with the handful of tests we run in
// parallel. Based on code here: http://stackoverflow.com/a/9543797/483528
func uniqueId() string {
	const BASE_62_CHARS = "0123456789ABCDEFGHIJKLMNOPQRSTUVWXYZabcdefghijklmnopqrstuvwxyz"
	const UNIQUE_ID_LENGTH = 6 // Should be good for 62^6 = 56+ billion combinations

	var out bytes.Buffer

	for i := 0; i < UNIQUE_ID_LENGTH; i++ {
		out.WriteByte(BASE_62_CHARS[rand.Intn(len(BASE_62_CHARS))])
	}

	return out.String()
}

// Check that the S3 Bucket of the given name and region exists. Terragrunt should create this bucket during the test.
// Also check if bucket got tagged properly and that public access is disabled completely.
func validateS3BucketExistsAndIsTagged(t *testing.T, awsRegion string, bucketName string, expectedTags map[string]string) {
	mockOptions, err := options.NewTerragruntOptionsForTest("integration_test")
	if err != nil {
		t.Fatalf("Error creating mockOptions: %v", err)
	}

	sessionConfig := &aws_helper.AwsSessionConfig{
		Region: awsRegion,
	}

	s3Client, err := remote.CreateS3Client(sessionConfig, mockOptions)
	if err != nil {
		t.Fatalf("Error creating S3 client: %v", err)
	}

	remoteStateConfig := remote.RemoteStateConfigS3{Bucket: bucketName, Region: awsRegion}
	assert.True(t, remote.DoesS3BucketExist(s3Client, &remoteStateConfig.Bucket), "Terragrunt failed to create remote state S3 bucket %s", bucketName)

	if expectedTags != nil {
		assertS3Tags(expectedTags, bucketName, s3Client, t)
	}

	assertS3PublicAccessBlocks(t, s3Client, bucketName)
}

// Check that the DynamoDB table of the given name and region exists. Terragrunt should create this table during the test.
// Also check if table got tagged properly
func validateDynamoDBTableExistsAndIsTagged(t *testing.T, awsRegion string, tableName string, expectedTags map[string]string) {
	client := createDynamoDbClientForTest(t, awsRegion)

	var description, err = client.DescribeTable(&dynamodb.DescribeTableInput{TableName: aws.String(tableName)})

	if err != nil {
		// This is a ResourceNotFoundException in case the table does not exist
		t.Fatal(err)
	}

	var tags, err2 = client.ListTagsOfResource(&dynamodb.ListTagsOfResourceInput{ResourceArn: description.Table.TableArn})

	if err2 != nil {
		t.Fatal(err2)
	}

	var actualTags = make(map[string]string)

	for _, element := range tags.Tags {
		actualTags[*element.Key] = *element.Value
	}

	assert.Equal(t, expectedTags, actualTags, "Did not find expected tags on dynamo table.")
}

func assertS3Tags(expectedTags map[string]string, bucketName string, client *s3.S3, t *testing.T) {

	var in = s3.GetBucketTaggingInput{}
	in.SetBucket(bucketName)

	var tags, err2 = client.GetBucketTagging(&in)

	if err2 != nil {
		t.Fatal(err2)
	}

	var actualTags = make(map[string]string)

	for _, element := range tags.TagSet {
		actualTags[*element.Key] = *element.Value
	}

	assert.Equal(t, expectedTags, actualTags, "Did not find expected tags on s3 bucket.")
}

func assertS3PublicAccessBlocks(t *testing.T, client *s3.S3, bucketName string) {
	resp, err := client.GetPublicAccessBlock(
		&s3.GetPublicAccessBlockInput{Bucket: aws.String(bucketName)},
	)
	require.NoError(t, err)

	publicAccessBlockConfig := resp.PublicAccessBlockConfiguration
	assert.True(t, aws.BoolValue(publicAccessBlockConfig.BlockPublicAcls))
	assert.True(t, aws.BoolValue(publicAccessBlockConfig.BlockPublicPolicy))
	assert.True(t, aws.BoolValue(publicAccessBlockConfig.IgnorePublicAcls))
	assert.True(t, aws.BoolValue(publicAccessBlockConfig.RestrictPublicBuckets))
}

// createS3BucketE create test S3 bucket.
func createS3BucketE(t *testing.T, awsRegion string, bucketName string) error {
	mockOptions, err := options.NewTerragruntOptionsForTest("integration_test")
	if err != nil {
		t.Logf("Error creating mockOptions: %v", err)
		return err
	}

	sessionConfig := &aws_helper.AwsSessionConfig{
		Region: awsRegion,
	}

	s3Client, err := remote.CreateS3Client(sessionConfig, mockOptions)
	if err != nil {
		t.Logf("Error creating S3 client: %v", err)
		return err
	}

	t.Logf("Creating test s3 bucket %s", bucketName)
	if _, err := s3Client.CreateBucket(&s3.CreateBucketInput{Bucket: aws.String(bucketName)}); err != nil {
		t.Logf("Failed to create S3 bucket %s: %v", bucketName, err)
		return err
	}
	return nil
}

// deleteS3BucketWithRetry will attempt to delete the specified S3 bucket, retrying up to 3 times if there are errors to
// handle eventual consistency issues.
func deleteS3BucketWithRetry(t *testing.T, awsRegion string, bucketName string) {
	for i := 0; i < 3; i++ {
		err := deleteS3BucketE(t, awsRegion, bucketName)
		if err == nil {
			return
		}

		t.Logf("Error deleting s3 bucket %s. Sleeping for 10 seconds before retrying.", bucketName)
		time.Sleep(10 * time.Second)
	}
	t.Fatalf("Max retries attempting to delete s3 bucket %s in region %s", bucketName, awsRegion)
}

// Delete the specified S3 bucket to clean up after a test
func deleteS3Bucket(t *testing.T, awsRegion string, bucketName string, opts ...options.TerragruntOptionsFunc) {
	require.NoError(t, deleteS3BucketE(t, awsRegion, bucketName, opts...))
}
func deleteS3BucketE(t *testing.T, awsRegion string, bucketName string, opts ...options.TerragruntOptionsFunc) error {
	mockOptions, err := options.NewTerragruntOptionsForTest("integration_test", opts...)
	if err != nil {
		t.Logf("Error creating mockOptions: %v", err)
		return err
	}

	sessionConfig := &aws_helper.AwsSessionConfig{
		Region: awsRegion,
	}

	s3Client, err := remote.CreateS3Client(sessionConfig, mockOptions)
	if err != nil {
		t.Logf("Error creating S3 client: %v", err)
		return err
	}

	t.Logf("Deleting test s3 bucket %s", bucketName)

	out, err := s3Client.ListObjectVersions(&s3.ListObjectVersionsInput{Bucket: aws.String(bucketName)})
	if err != nil {
		t.Logf("Failed to list object versions in s3 bucket %s: %v", bucketName, err)
		return err
	}

	objectIdentifiers := []*s3.ObjectIdentifier{}
	for _, version := range out.Versions {
		objectIdentifiers = append(objectIdentifiers, &s3.ObjectIdentifier{
			Key:       version.Key,
			VersionId: version.VersionId,
		})
	}

	if len(objectIdentifiers) > 0 {
		deleteInput := &s3.DeleteObjectsInput{
			Bucket: aws.String(bucketName),
			Delete: &s3.Delete{Objects: objectIdentifiers},
		}
		if _, err := s3Client.DeleteObjects(deleteInput); err != nil {
			t.Logf("Error deleting all versions of all objects in bucket %s: %v", bucketName, err)
			return err
		}
	}

	if _, err := s3Client.DeleteBucket(&s3.DeleteBucketInput{Bucket: aws.String(bucketName)}); err != nil {
		t.Logf("Failed to delete S3 bucket %s: %v", bucketName, err)
		return err
	}
	return nil
}

func bucketEncryption(t *testing.T, awsRegion string, bucketName string) (*s3.GetBucketEncryptionOutput, error) {
	mockOptions, err := options.NewTerragruntOptionsForTest("integration_test")
	if err != nil {
		t.Logf("Error creating mockOptions: %v", err)
		return nil, err
	}

	sessionConfig := &aws_helper.AwsSessionConfig{
		Region: awsRegion,
	}

	s3Client, err := remote.CreateS3Client(sessionConfig, mockOptions)
	if err != nil {
		t.Logf("Error creating S3 client: %v", err)
		return nil, err
	}

	input := &s3.GetBucketEncryptionInput{Bucket: aws.String(bucketName)}
	output, err := s3Client.GetBucketEncryption(input)
	if err != nil {
		return nil, nil
	}

	return output, nil
}

func bucketPolicy(t *testing.T, awsRegion string, bucketName string) (*s3.GetBucketPolicyOutput, error) {
	mockOptions, err := options.NewTerragruntOptionsForTest("integration_test")
	if err != nil {
		t.Logf("Error creating mockOptions: %v", err)
		return nil, err
	}

	sessionConfig := &aws_helper.AwsSessionConfig{
		Region: awsRegion,
	}

	s3Client, err := remote.CreateS3Client(sessionConfig, mockOptions)
	if err != nil {
		return nil, err
	}
	policyOutput, err := s3Client.GetBucketPolicy(&s3.GetBucketPolicyInput{
		Bucket: aws.String(bucketName),
	})
	if err != nil {
		return nil, err
	}
	return policyOutput, nil
}

// Create an authenticated client for DynamoDB
func createDynamoDbClient(awsRegion, awsProfile string, iamRoleArn string) (*dynamodb.DynamoDB, error) {
	mockOptions, err := options.NewTerragruntOptionsForTest("integration_test")
	if err != nil {
		return nil, err
	}

	sessionConfig := &aws_helper.AwsSessionConfig{
		Region:  awsRegion,
		Profile: awsProfile,
		RoleArn: iamRoleArn,
	}

	session, err := aws_helper.CreateAwsSession(sessionConfig, mockOptions)
	if err != nil {
		return nil, err
	}

	return dynamodb.New(session), nil
}

func createDynamoDbClientForTest(t *testing.T, awsRegion string) *dynamodb.DynamoDB {
	client, err := createDynamoDbClient(awsRegion, "", "")
	if err != nil {
		t.Fatal(err)
	}
	return client
}

func cleanupTableForTest(t *testing.T, tableName string, awsRegion string) {
	client := createDynamoDbClientForTest(t, awsRegion)
	err := terragruntDynamoDb.DeleteTable(tableName, client)
	assert.NoError(t, err)
}

// Check that the GCS Bucket of the given name and location exists. Terragrunt should create this bucket during the test.
// Also check if bucket got labeled properly.
func validateGCSBucketExistsAndIsLabeled(t *testing.T, location string, bucketName string, expectedLabels map[string]string) {
	remoteStateConfig := remote.RemoteStateConfigGCS{Bucket: bucketName}

	gcsClient, err := remote.CreateGCSClient(remoteStateConfig)
	if err != nil {
		t.Fatalf("Error creating GCS client: %v", err)
	}

	// verify the bucket exists
	assert.True(t, remote.DoesGCSBucketExist(gcsClient, &remoteStateConfig), "Terragrunt failed to create remote state GCS bucket %s", bucketName)

	// verify the bucket location
	ctx := context.Background()
	bucket := gcsClient.Bucket(bucketName)
	attrs, err := bucket.Attrs(ctx)
	if err != nil {
		t.Fatal(err)
	}

	assert.Equal(t, strings.ToUpper(location), attrs.Location, "Did not find GCS bucket in expected location.")

	if expectedLabels != nil {
		assertGCSLabels(t, expectedLabels, bucketName, gcsClient)
	}
}

// gcsObjectAttrs returns the attributes of the specified object in the bucket
func gcsObjectAttrs(t *testing.T, bucketName string, objectName string) *storage.ObjectAttrs {
	remoteStateConfig := remote.RemoteStateConfigGCS{Bucket: bucketName}

	gcsClient, err := remote.CreateGCSClient(remoteStateConfig)
	if err != nil {
		t.Fatalf("Error creating GCS client: %v", err)
	}

	ctx := context.Background()
	bucket := gcsClient.Bucket(bucketName)

	handle := bucket.Object(objectName)
	attrs, err := handle.Attrs(ctx)
	if err != nil {
		t.Fatalf("Error reading object attributes %s %v", objectName, err)
	}
	return attrs
}

func assertGCSLabels(t *testing.T, expectedLabels map[string]string, bucketName string, client *storage.Client) {
	ctx := context.Background()
	bucket := client.Bucket(bucketName)

	attrs, err := bucket.Attrs(ctx)
	if err != nil {
		t.Fatal(err)
	}

	var actualLabels = make(map[string]string)

	for key, value := range attrs.Labels {
		actualLabels[key] = value
	}

	assert.Equal(t, expectedLabels, actualLabels, "Did not find expected labels on GCS bucket.")
}

// Create the specified GCS bucket
func createGCSBucket(t *testing.T, projectID string, location string, bucketName string) {
	var gcsConfig remote.RemoteStateConfigGCS
	gcsClient, err := remote.CreateGCSClient(gcsConfig)
	if err != nil {
		t.Fatalf("Error creating GCS client: %v", err)
	}

	t.Logf("Creating test GCS bucket %s in project %s, location %s", bucketName, projectID, location)

	ctx := context.Background()
	bucket := gcsClient.Bucket(bucketName)

	bucketAttrs := &storage.BucketAttrs{
		Location:          location,
		VersioningEnabled: true,
	}

	if err := bucket.Create(ctx, projectID, bucketAttrs); err != nil {
		t.Fatalf("Failed to create GCS bucket %s: %v", bucketName, err)
	}
}

// Delete the specified GCS bucket to clean up after a test
func deleteGCSBucket(t *testing.T, bucketName string) {
	var gcsConfig remote.RemoteStateConfigGCS
	gcsClient, err := remote.CreateGCSClient(gcsConfig)
	if err != nil {
		t.Fatalf("Error creating GCS client: %v", err)
	}

	t.Logf("Deleting test GCS bucket %s", bucketName)

	ctx := context.Background()

	// List all objects including their versions in the bucket
	bucket := gcsClient.Bucket(bucketName)
	q := &storage.Query{
		Versions: true,
	}
	it := bucket.Objects(ctx, q)
	for {
		objectAttrs, err := it.Next()

		if err == iterator.Done {
			break
		}

		if err != nil {
			t.Fatalf("Failed to list objects and versions in GCS bucket %s: %v", bucketName, err)
		}

		// purge the object version
		if err := bucket.Object(objectAttrs.Name).Generation(objectAttrs.Generation).Delete(ctx); err != nil {
			t.Fatalf("Failed to delete GCS bucket object %s: %v", objectAttrs.Name, err)
		}
	}

	// remote empty bucket
	if err := bucket.Delete(ctx); err != nil {
		t.Fatalf("Failed to delete GCS bucket %s: %v", bucketName, err)
	}
}

func fileIsInFolder(t *testing.T, name string, path string) bool {
	found := false
	err := filepath.Walk(path, func(path string, info os.FileInfo, err error) error {
		assert.NoError(t, err)
		if filepath.Base(path) == name {
			found = true
		}
		return nil
	})
	require.NoError(t, err)
	return found
}

func runValidateAllWithIncludeAndGetIncludedModules(t *testing.T, rootModulePath string, includeModulePaths []string, strictInclude bool) []string {
	cmd_parts := []string{
		"terragrunt", "run-all", "validate",
		"--terragrunt-non-interactive",
		"--terragrunt-log-level", "debug",
		"--terragrunt-working-dir", rootModulePath,
	}

	for _, module := range includeModulePaths {
		cmd_parts = append(cmd_parts, "--terragrunt-include-dir", module)
	}

	if strictInclude {
		cmd_parts = append(cmd_parts, "--terragrunt-strict-include")
	}

	cmd := strings.Join(cmd_parts, " ")

	validateAllStdout := bytes.Buffer{}
	validateAllStderr := bytes.Buffer{}
	err := runTerragruntCommand(
		t,
		cmd,
		&validateAllStdout,
		&validateAllStderr,
	)
	logBufferContentsLineByLine(t, validateAllStdout, "validate-all stdout")
	logBufferContentsLineByLine(t, validateAllStderr, "validate-all stderr")
	require.NoError(t, err)

	require.NoError(t, err)

	includedModulesRegexp, err := regexp.Compile(
		fmt.Sprintf(
			`=> Module %s/(.+) \(excluded: (true|false)`,
			rootModulePath,
		),
	)
	require.NoError(t, err)
	matches := includedModulesRegexp.FindAllStringSubmatch(validateAllStderr.String(), -1)
	includedModules := []string{}
	for _, match := range matches {
		if match[2] == "false" {
			includedModules = append(includedModules, match[1])
		}
	}
	sort.Strings(includedModules)
	return includedModules
}

// sops decrypting for inputs
func TestSopsDecryptedCorrectly(t *testing.T) {
	t.Parallel()

	cleanupTerraformFolder(t, TEST_FIXTURE_SOPS)
	tmpEnvPath := copyEnvironment(t, TEST_FIXTURE_SOPS)
	rootPath := util.JoinPath(tmpEnvPath, TEST_FIXTURE_SOPS)

	runTerragrunt(t, fmt.Sprintf("terragrunt apply -auto-approve --terragrunt-non-interactive --terragrunt-working-dir %s", rootPath))

	stdout := bytes.Buffer{}
	stderr := bytes.Buffer{}

	err := runTerragruntCommand(t, fmt.Sprintf("terragrunt output -no-color -json --terragrunt-non-interactive --terragrunt-working-dir %s", rootPath), &stdout, &stderr)
	require.NoError(t, err)

	outputs := map[string]TerraformOutput{}
	require.NoError(t, json.Unmarshal(stdout.Bytes(), &outputs))

	assert.Equal(t, outputs["json_bool_array"].Value, []interface{}{true, false})
	assert.Equal(t, outputs["json_string_array"].Value, []interface{}{"example_value1", "example_value2"})
	assert.Equal(t, outputs["json_number"].Value, 1234.56789)
	assert.Equal(t, outputs["json_string"].Value, "example_value")
	assert.Equal(t, outputs["json_hello"].Value, "Welcome to SOPS! Edit this file as you please!")
	assert.Equal(t, outputs["yaml_bool_array"].Value, []interface{}{true, false})
	assert.Equal(t, outputs["yaml_string_array"].Value, []interface{}{"example_value1", "example_value2"})
	assert.Equal(t, outputs["yaml_number"].Value, 1234.5679)
	assert.Equal(t, outputs["yaml_string"].Value, "example_value")
	assert.Equal(t, outputs["yaml_hello"].Value, "Welcome to SOPS! Edit this file as you please!")
	assert.Equal(t, outputs["text_value"].Value, "Raw Secret Example")
	assert.Contains(t, outputs["env_value"].Value, "DB_PASSWORD=tomato")
	assert.Contains(t, outputs["ini_value"].Value, "password = potato")
}

func TestTerragruntRunAllCommandPrompt(t *testing.T) {
	t.Parallel()

	s3BucketName := fmt.Sprintf("terragrunt-test-bucket-%s", strings.ToLower(uniqueId()))

	tmpEnvPath := copyEnvironment(t, TEST_FIXTURE_OUTPUT_ALL)

	rootTerragruntConfigPath := util.JoinPath(tmpEnvPath, TEST_FIXTURE_OUTPUT_ALL, config.DefaultTerragruntConfigPath)
	copyTerragruntConfigAndFillPlaceholders(t, rootTerragruntConfigPath, rootTerragruntConfigPath, s3BucketName, "not-used", "not-used")

	environmentPath := fmt.Sprintf("%s/%s/env1", tmpEnvPath, TEST_FIXTURE_OUTPUT_ALL)

	stdout := bytes.Buffer{}
	stderr := bytes.Buffer{}
	err := runTerragruntCommand(t, fmt.Sprintf("terragrunt run-all apply --terragrunt-working-dir %s", environmentPath), &stdout, &stderr)
	logBufferContentsLineByLine(t, stdout, "stdout")
	logBufferContentsLineByLine(t, stderr, "stderr")
	assert.Contains(t, stderr.String(), "Are you sure you want to run 'terragrunt apply' in each folder of the stack described above? (y/n)")
	assert.Error(t, err)
}

func TestTerragruntLocalRunOnce(t *testing.T) {
	t.Parallel()

	cleanupTerraformFolder(t, TEST_FIXTURE_LOCAL_RUN_ONCE)
	stdout := bytes.Buffer{}
	stderr := bytes.Buffer{}

	err := runTerragruntCommand(t, fmt.Sprintf("terragrunt init --terragrunt-working-dir %s", TEST_FIXTURE_LOCAL_RUN_ONCE), &stdout, &stderr)
	assert.Error(t, err)

	errout := stdout.String()

	assert.Equal(t, 1, strings.Count(errout, "foo"))
}

func TestTerragruntInitRunCmd(t *testing.T) {
	t.Parallel()

	cleanupTerraformFolder(t, TEST_FIXTURE_LOCAL_RUN_MULTIPLE)
	stdout := bytes.Buffer{}
	stderr := bytes.Buffer{}

	err := runTerragruntCommand(t, fmt.Sprintf("terragrunt init --terragrunt-working-dir %s", TEST_FIXTURE_LOCAL_RUN_MULTIPLE), &stdout, &stderr)
	assert.Error(t, err)

	errout := stdout.String()

	// Check for cached values between locals and inputs sections
	assert.Equal(t, 1, strings.Count(errout, "potato"))
	assert.Equal(t, 1, strings.Count(errout, "carrot"))
	assert.Equal(t, 1, strings.Count(errout, "bar"))
	assert.Equal(t, 1, strings.Count(errout, "foo"))

	assert.Equal(t, 1, strings.Count(errout, "input_variable"))

	// Commands executed multiple times because of different arguments
	assert.Equal(t, 4, strings.Count(errout, "uuid"))
	assert.Equal(t, 6, strings.Count(errout, "random_arg"))
	assert.Equal(t, 4, strings.Count(errout, "another_arg"))
}

func TestShowWarningWithDependentModulesBeforeDestroy(t *testing.T) {

	rootPath := copyEnvironment(t, TEST_FIXTURE_DESTROY_WARNING)

	rootPath = util.JoinPath(rootPath, TEST_FIXTURE_DESTROY_WARNING)
	vpcPath := util.JoinPath(rootPath, "vpc")
	appV1Path := util.JoinPath(rootPath, "app-v1")
	appV2Path := util.JoinPath(rootPath, "app-v2")

	cleanupTerraformFolder(t, rootPath)
	cleanupTerraformFolder(t, vpcPath)

	stdout := bytes.Buffer{}
	stderr := bytes.Buffer{}

	err := runTerragruntCommand(t, fmt.Sprintf("terragrunt run-all init --terragrunt-non-interactive --terragrunt-working-dir %s", rootPath), &stdout, &stderr)
	assert.NoError(t, err)
	err = runTerragruntCommand(t, fmt.Sprintf("terragrunt run-all apply --terragrunt-non-interactive --terragrunt-working-dir %s", rootPath), &stdout, &stderr)
	assert.NoError(t, err)

	// try to destroy vpc module and check if warning is printed in output
	stdout = bytes.Buffer{}
	stderr = bytes.Buffer{}

	err = runTerragruntCommand(t, fmt.Sprintf("terragrunt destroy --terragrunt-non-interactive --terragrunt-working-dir %s", vpcPath), &stdout, &stderr)
	assert.NoError(t, err)

	output := stderr.String()
	assert.Equal(t, 1, strings.Count(output, appV1Path))
	assert.Equal(t, 1, strings.Count(output, appV2Path))
}

func TestTerragruntOutputFromRemoteState(t *testing.T) {
	// NOTE: We can't run this test in parallel because there are other tests that also call `config.ClearOutputCache()`, but this function uses a global variable and sometimes it throws an unexpected error:
	// "fixture-output-from-remote-state/env1/app2/terragrunt.hcl:23,38-48: Unsupported attribute; This object does not have an attribute named "app3_text"."
	// t.Parallel()

	s3BucketName := fmt.Sprintf("terragrunt-test-bucket-%s", strings.ToLower(uniqueId()))
	defer deleteS3Bucket(t, TERRAFORM_REMOTE_STATE_S3_REGION, s3BucketName)

	tmpEnvPath := copyEnvironment(t, TEST_FIXTURE_OUTPUT_FROM_REMOTE_STATE)

	rootTerragruntConfigPath := util.JoinPath(tmpEnvPath, TEST_FIXTURE_OUTPUT_FROM_REMOTE_STATE, config.DefaultTerragruntConfigPath)
	copyTerragruntConfigAndFillPlaceholders(t, rootTerragruntConfigPath, rootTerragruntConfigPath, s3BucketName, "not-used", "not-used")

	environmentPath := fmt.Sprintf("%s/%s/env1", tmpEnvPath, TEST_FIXTURE_OUTPUT_FROM_REMOTE_STATE)

	runTerragrunt(t, fmt.Sprintf("terragrunt apply --terragrunt-fetch-dependency-output-from-state --auto-approve --terragrunt-non-interactive --terragrunt-working-dir %s/app1", environmentPath))
	runTerragrunt(t, fmt.Sprintf("terragrunt apply --terragrunt-fetch-dependency-output-from-state --auto-approve --terragrunt-non-interactive --terragrunt-working-dir %s/app3", environmentPath))
	// Now delete dependencies cached state
	config.ClearOutputCache()
	require.NoError(t, os.Remove(filepath.Join(environmentPath, "/app1/.terraform/terraform.tfstate")))
	require.NoError(t, os.RemoveAll(filepath.Join(environmentPath, "/app1/.terraform")))
	require.NoError(t, os.Remove(filepath.Join(environmentPath, "/app3/.terraform/terraform.tfstate")))
	require.NoError(t, os.RemoveAll(filepath.Join(environmentPath, "/app3/.terraform")))

	runTerragrunt(t, fmt.Sprintf("terragrunt apply --terragrunt-fetch-dependency-output-from-state --auto-approve --terragrunt-non-interactive --terragrunt-working-dir %s/app2", environmentPath))
	var (
		stdout bytes.Buffer
		stderr bytes.Buffer
	)

	runTerragruntRedirectOutput(t, fmt.Sprintf("terragrunt run-all output --terragrunt-fetch-dependency-output-from-state --terragrunt-non-interactive --terragrunt-log-level debug --terragrunt-working-dir %s", environmentPath), &stdout, &stderr)
	output := stdout.String()

	assert.True(t, strings.Contains(output, "app1 output"))
	assert.True(t, strings.Contains(output, "app2 output"))
	assert.True(t, strings.Contains(output, "app3 output"))
	assert.False(t, strings.Contains(stderr.String(), "terraform output -json"))

	assert.True(t, (strings.Index(output, "app3 output") < strings.Index(output, "app1 output")) && (strings.Index(output, "app1 output") < strings.Index(output, "app2 output")))
}

func TestShowErrorWhenRunAllInvokedWithoutArguments(t *testing.T) {
	t.Parallel()

	tmpEnvPath := copyEnvironment(t, TEST_FIXTURE_STACK)
	appPath := util.JoinPath(tmpEnvPath, TEST_FIXTURE_STACK)

	stdout := bytes.Buffer{}
	stderr := bytes.Buffer{}
	err := runTerragruntCommand(t, fmt.Sprintf("terragrunt run-all --terragrunt-non-interactive --terragrunt-working-dir %s", appPath), &stdout, &stderr)
	require.Error(t, err)
	_, ok := errors.Unwrap(err).(runall.MissingCommand)
	assert.True(t, ok)
}

func TestPathRelativeToIncludeInvokedInCorrectPathFromChild(t *testing.T) {
	t.Parallel()

	appPath := path.Join(TEST_FIXTURE_RELATIVE_INCLUDE_CMD, "app")

	stdout := bytes.Buffer{}
	stderr := bytes.Buffer{}
	err := runTerragruntCommand(t, fmt.Sprintf("terragrunt version --terragrunt-log-level trace --terragrunt-non-interactive --terragrunt-working-dir %s", appPath), &stdout, &stderr)
	require.NoError(t, err)
	output := stdout.String()
	assert.Equal(t, 1, strings.Count(output, "path_relative_to_inclue: app\n"))
	assert.Equal(t, 0, strings.Count(output, "path_relative_to_inclue: .\n"))
}

func TestTerragruntInitConfirmation(t *testing.T) {
	t.Parallel()

	s3BucketName := fmt.Sprintf("terragrunt-test-bucket-%s", strings.ToLower(uniqueId()))

	tmpEnvPath := copyEnvironment(t, TEST_FIXTURE_OUTPUT_ALL)

	rootTerragruntConfigPath := util.JoinPath(tmpEnvPath, TEST_FIXTURE_OUTPUT_ALL, config.DefaultTerragruntConfigPath)
	copyTerragruntConfigAndFillPlaceholders(t, rootTerragruntConfigPath, rootTerragruntConfigPath, s3BucketName, "not-used", "not-used")

	stdout := bytes.Buffer{}
	stderr := bytes.Buffer{}
	err := runTerragruntCommand(t, fmt.Sprintf("terragrunt run-all init --terragrunt-working-dir %s", tmpEnvPath), &stdout, &stderr)
	require.Error(t, err)
	errout := stderr.String()
	assert.Equal(t, 1, strings.Count(errout, "does not exist or you don't have permissions to access it. Would you like Terragrunt to create it? (y/n)"))
}

func TestNoMultipleInitsWithoutSourceChange(t *testing.T) {
	t.Parallel()

	tmpEnvPath := copyEnvironment(t, fixtureDownload)
	cleanupTerraformFolder(t, tmpEnvPath)
	testPath := util.JoinPath(tmpEnvPath, TEST_FIXTURE_STDOUT)

	stdout := bytes.Buffer{}
	stderr := bytes.Buffer{}

	err := runTerragruntCommand(t, fmt.Sprintf("terragrunt plan --terragrunt-non-interactive --terragrunt-working-dir %s", testPath), &stdout, &stderr)
	require.NoError(t, err)
	// providers initialization during first plan
	assert.Equal(t, 1, strings.Count(stdout.String(), "has been successfully initialized!"))

	stdout = bytes.Buffer{}
	stderr = bytes.Buffer{}

	err = runTerragruntCommand(t, fmt.Sprintf("terragrunt plan --terragrunt-non-interactive --terragrunt-working-dir %s", testPath), &stdout, &stderr)
	require.NoError(t, err)
	// no initialization expected for second plan run
	// https://github.com/gruntwork-io/terragrunt/issues/1921
	assert.Equal(t, 0, strings.Count(stdout.String(), "has been successfully initialized!"))
}

func TestAutoInitWhenSourceIsChanged(t *testing.T) {
	t.Parallel()

	tmpEnvPath := copyEnvironment(t, fixtureDownload)
	cleanupTerraformFolder(t, tmpEnvPath)
	testPath := util.JoinPath(tmpEnvPath, TEST_FIXTURE_AUTO_INIT)

	terragruntHcl := util.JoinPath(testPath, "terragrunt.hcl")
	contents, err := util.ReadFileAsString(terragruntHcl)
	if err != nil {
		require.NoError(t, err)
	}
	updatedHcl := strings.ReplaceAll(contents, "__TAG_VALUE__", "v0.35.1")
	require.NoError(t, os.WriteFile(terragruntHcl, []byte(updatedHcl), 0444))

	stdout := bytes.Buffer{}
	stderr := bytes.Buffer{}

	err = runTerragruntCommand(t, fmt.Sprintf("terragrunt plan --terragrunt-non-interactive --terragrunt-working-dir %s", testPath), &stdout, &stderr)
	require.NoError(t, err)
	// providers initialization during first plan
	assert.Equal(t, 1, strings.Count(stdout.String(), "has been successfully initialized!"))

	updatedHcl = strings.ReplaceAll(contents, "__TAG_VALUE__", "v0.35.2")
	require.NoError(t, os.WriteFile(terragruntHcl, []byte(updatedHcl), 0444))

	stdout = bytes.Buffer{}
	stderr = bytes.Buffer{}

	err = runTerragruntCommand(t, fmt.Sprintf("terragrunt plan --terragrunt-non-interactive --terragrunt-working-dir %s", testPath), &stdout, &stderr)
	require.NoError(t, err)
	// auto initialization when source is changed
	assert.Equal(t, 1, strings.Count(stdout.String(), "has been successfully initialized!"))
}

func TestNoColor(t *testing.T) {
	t.Parallel()

	tmpEnvPath := copyEnvironment(t, TEST_FIXTURE_NO_COLOR)
	cleanupTerraformFolder(t, tmpEnvPath)
	testPath := util.JoinPath(tmpEnvPath, TEST_FIXTURE_NO_COLOR)

	stdout := bytes.Buffer{}
	stderr := bytes.Buffer{}

	err := runTerragruntCommand(t, fmt.Sprintf("terragrunt plan -no-color --terragrunt-working-dir %s", testPath), &stdout, &stderr)
	require.NoError(t, err)
	// providers initialization during first plan
	assert.Equal(t, 1, strings.Count(stdout.String(), "has been successfully initialized!"))

	assert.NotContains(t, stdout.String(), "[")
}

func TestRenderJsonAttributesMetadata(t *testing.T) {
	t.Parallel()

	tmpEnvPath := copyEnvironment(t, TEST_FIXTURE_RENDER_JSON_METADATA)
	cleanupTerraformFolder(t, tmpEnvPath)
	tmpDir := util.JoinPath(tmpEnvPath, TEST_FIXTURE_RENDER_JSON_METADATA, "attributes")

	terragruntHcl := util.JoinPath(tmpEnvPath, TEST_FIXTURE_RENDER_JSON_METADATA, "attributes", "terragrunt.hcl")

	var expectedMetadata = map[string]interface{}{
		"found_in_file": terragruntHcl,
	}

	jsonOut := filepath.Join(tmpDir, "terragrunt_rendered.json")

	runTerragrunt(t, fmt.Sprintf("terragrunt render-json --with-metadata --terragrunt-non-interactive --terragrunt-log-level debug --terragrunt-working-dir %s  --terragrunt-json-out %s", tmpDir, jsonOut))

	jsonBytes, err := os.ReadFile(jsonOut)
	require.NoError(t, err)

	var renderedJson = map[string]interface{}{}
	require.NoError(t, json.Unmarshal(jsonBytes, &renderedJson))

	var inputs = renderedJson[config.MetadataInputs]
	var expectedInputs = map[string]interface{}{
		"name": map[string]interface{}{
			"metadata": expectedMetadata,
			"value":    "us-east-1-bucket",
		},
		"region": map[string]interface{}{
			"metadata": expectedMetadata,
			"value":    "us-east-1",
		},
	}
	assert.True(t, reflect.DeepEqual(expectedInputs, inputs))

	var locals = renderedJson[config.MetadataLocals]
	var expectedLocals = map[string]interface{}{
		"aws_region": map[string]interface{}{
			"metadata": expectedMetadata,
			"value":    "us-east-1",
		},
	}
	assert.True(t, reflect.DeepEqual(expectedLocals, locals))

	var downloadDir = renderedJson[config.MetadataDownloadDir]
	var expecteDownloadDir = map[string]interface{}{
		"metadata": expectedMetadata,
		"value":    "/tmp",
	}
	assert.True(t, reflect.DeepEqual(expecteDownloadDir, downloadDir))

	var iamAssumeRoleDuration = renderedJson[config.MetadataIamAssumeRoleDuration]
	expectedIamAssumeRoleDuration := map[string]interface{}{
		"metadata": expectedMetadata,
		"value":    float64(666),
	}
	assert.True(t, reflect.DeepEqual(expectedIamAssumeRoleDuration, iamAssumeRoleDuration))

	var iamAssumeRoleName = renderedJson[config.MetadataIamAssumeRoleSessionName]
	expectedIamAssumeRoleName := map[string]interface{}{
		"metadata": expectedMetadata,
		"value":    "qwe",
	}
	assert.True(t, reflect.DeepEqual(expectedIamAssumeRoleName, iamAssumeRoleName))

	var iamRole = renderedJson[config.MetadataIamRole]
	expectedIamRole := map[string]interface{}{
		"metadata": expectedMetadata,
		"value":    "arn:aws:iam::ACCOUNT_ID:role/ROLE_NAME",
	}
	assert.True(t, reflect.DeepEqual(expectedIamRole, iamRole))

	var preventDestroy = renderedJson[config.MetadataPreventDestroy]
	expectedPreventDestroy := map[string]interface{}{
		"metadata": expectedMetadata,
		"value":    true,
	}
	assert.True(t, reflect.DeepEqual(expectedPreventDestroy, preventDestroy))

	var skip = renderedJson[config.MetadataSkip]
	expectedSkip := map[string]interface{}{
		"metadata": expectedMetadata,
		"value":    true,
	}
	assert.True(t, reflect.DeepEqual(expectedSkip, skip))

	var terraformBinary = renderedJson[config.MetadataTerraformBinary]
	expectedTerraformBinary := map[string]interface{}{
		"metadata": expectedMetadata,
		"value":    wrappedBinary(),
	}
	assert.True(t, reflect.DeepEqual(expectedTerraformBinary, terraformBinary))

	var terraformVersionConstraint = renderedJson[config.MetadataTerraformVersionConstraint]
	expectedTerraformVersionConstraint := map[string]interface{}{
		"metadata": expectedMetadata,
		"value":    ">= 0.11",
	}
	assert.True(t, reflect.DeepEqual(expectedTerraformVersionConstraint, terraformVersionConstraint))
}

func TestOutputModuleGroups(t *testing.T) {
	t.Parallel()

	tmpEnvPath := copyEnvironment(t, TEST_FIXTURE_OUTPUT_MODULE_GROUPS)
	cleanupTerraformFolder(t, tmpEnvPath)
	environmentPath := fmt.Sprintf("%s/%s", tmpEnvPath, TEST_FIXTURE_OUTPUT_MODULE_GROUPS)

	expectedApplyOutput := fmt.Sprintf(`
	{
	  "Group 1": [
		"%[1]s/root/vpc"
	  ],
	  "Group 2": [
		"%[1]s/root/mysql",
		"%[1]s/root/redis"
	  ],
	  "Group 3": [
		"%[1]s/root/backend-app"
	  ],
	  "Group 4": [
		"%[1]s/root/frontend-app"
	  ]
	}`, environmentPath)

	expectedDestroyOutput := fmt.Sprintf(`
	{
	  "Group 1": [
	    "%[1]s/root/frontend-app"
	  ],
	  "Group 2": [
		"%[1]s/root/backend-app"
	  ],
	  "Group 3": [
		"%[1]s/root/mysql",
		"%[1]s/root/redis"
	  ],
	  "Group 4": [
		"%[1]s/root/vpc"
	  ]
	}`, environmentPath)

	tests := map[string]struct {
		subCommand     string
		expectedOutput string
	}{
		"output-module-groups with no subcommand": {
			subCommand:     "",
			expectedOutput: expectedApplyOutput,
		},
		"output-module-groups with apply subcommand": {
			subCommand:     "apply",
			expectedOutput: expectedApplyOutput,
		},
		"output-module-groups with destroy subcommand": {
			subCommand:     "destroy",
			expectedOutput: expectedDestroyOutput,
		},
	}

	for name, tt := range tests {
		tt := tt

		t.Run(name, func(t *testing.T) {
			var (
				stdout bytes.Buffer
				stderr bytes.Buffer
			)
			runTerragruntRedirectOutput(t, fmt.Sprintf("terragrunt output-module-groups --terragrunt-working-dir %s %s", environmentPath, tt.subCommand), &stdout, &stderr)
			output := strings.ReplaceAll(stdout.String(), " ", "")
			expectedOutput := strings.ReplaceAll(strings.ReplaceAll(tt.expectedOutput, "\t", ""), " ", "")
			assert.True(t, strings.Contains(strings.TrimSpace(output), strings.TrimSpace(expectedOutput)))
		})
	}
}

func TestRenderJsonMetadataDependency(t *testing.T) {
	t.Parallel()

	tmpEnvPath := copyEnvironment(t, TEST_FIXTURE_RENDER_JSON_METADATA)
	cleanupTerraformFolder(t, tmpEnvPath)
	tmpDir := util.JoinPath(tmpEnvPath, TEST_FIXTURE_RENDER_JSON_METADATA, "dependencies", "app")

	terragruntHcl := util.JoinPath(tmpEnvPath, TEST_FIXTURE_RENDER_JSON_METADATA, "dependencies", "app", "terragrunt.hcl")
	includeHcl := util.JoinPath(tmpEnvPath, TEST_FIXTURE_RENDER_JSON_METADATA, "dependencies", "app", "include.hcl")

	var includeMetadata = map[string]interface{}{
		"found_in_file": includeHcl,
	}

	var terragruntMetadata = map[string]interface{}{
		"found_in_file": terragruntHcl,
	}

	jsonOut := filepath.Join(tmpDir, "terragrunt_rendered.json")

	runTerragrunt(t, fmt.Sprintf("terragrunt render-json --with-metadata --terragrunt-non-interactive --terragrunt-log-level debug --terragrunt-working-dir %s  --terragrunt-json-out %s", tmpDir, jsonOut))

	jsonBytes, err := os.ReadFile(jsonOut)
	require.NoError(t, err)

	var renderedJson = map[string]interface{}{}
	require.NoError(t, json.Unmarshal(jsonBytes, &renderedJson))

	var inputs = renderedJson[config.MetadataInputs]
	var expectedInputs = map[string]interface{}{
		"test_input": map[string]interface{}{
			"metadata": includeMetadata,
			"value":    "test_value",
		},
	}
	assert.True(t, reflect.DeepEqual(expectedInputs, inputs))

	var dependencies = renderedJson[config.MetadataDependencies]
	var expectedDependencies = []interface{}{
		map[string]interface{}{
			"metadata": includeMetadata,
			"value":    "../dependency2",
		},
		map[string]interface{}{
			"metadata": terragruntMetadata,
			"value":    "../dependency1",
		},
	}
	assert.True(t, reflect.DeepEqual(expectedDependencies, dependencies))
}

func TestRenderJsonWithMockOutputs(t *testing.T) {
	t.Parallel()

	tmpEnvPath := copyEnvironment(t, TEST_FIXTURE_RENDER_JSON_MOCK_OUTPUTS)
	cleanupTerraformFolder(t, tmpEnvPath)
	tmpDir := util.JoinPath(tmpEnvPath, TEST_FIXTURE_RENDER_JSON_MOCK_OUTPUTS, "app")

	var expectedMetadata = map[string]interface{}{
		"found_in_file": util.JoinPath(tmpDir, "terragrunt.hcl"),
	}

	jsonOut := filepath.Join(tmpDir, "terragrunt_rendered.json")

	runTerragrunt(t, fmt.Sprintf("terragrunt render-json --with-metadata --terragrunt-non-interactive --terragrunt-log-level debug --terragrunt-working-dir %s  --terragrunt-json-out %s", tmpDir, jsonOut))

	jsonBytes, err := os.ReadFile(jsonOut)
	require.NoError(t, err)

	var renderedJson = map[string]interface{}{}
	require.NoError(t, json.Unmarshal(jsonBytes, &renderedJson))

	dependency := renderedJson[config.MetadataDependency]

	var expectedDependency = map[string]interface{}{
		"module": map[string]interface{}{
			"metadata": expectedMetadata,
			"value": map[string]interface{}{
				"config_path": "../dependency",
				"enabled":     nil,
				"mock_outputs": map[string]interface{}{
					"bastion_host_security_group_id": "123",
					"security_group_id":              "sg-abcd1234",
				},
				"mock_outputs_allowed_terraform_commands": [1]string{"validate"},
				"mock_outputs_merge_strategy_with_state":  nil,
				"mock_outputs_merge_with_state":           nil,
				"name":                                    "module",
				"outputs":                                 nil,
				"inputs":                                  nil,
				"skip":                                    nil,
			},
		},
	}
	serializedDependency, err := json.Marshal(dependency)
	assert.NoError(t, err)

	serializedExpectedDependency, err := json.Marshal(expectedDependency)
	assert.NoError(t, err)
	assert.Equal(t, string(serializedExpectedDependency), string(serializedDependency))
}

func TestRenderJsonMetadataIncludes(t *testing.T) {
	t.Parallel()

	tmpEnvPath := copyEnvironment(t, TEST_FIXTURE_RENDER_JSON_METADATA)
	cleanupTerraformFolder(t, tmpEnvPath)
	tmpDir := util.JoinPath(tmpEnvPath, TEST_FIXTURE_RENDER_JSON_METADATA, "includes", "app")

	terragruntHcl := util.JoinPath(tmpEnvPath, TEST_FIXTURE_RENDER_JSON_METADATA, "includes", "app", "terragrunt.hcl")
	localsHcl := util.JoinPath(tmpEnvPath, TEST_FIXTURE_RENDER_JSON_METADATA, "includes", "app", "locals.hcl")
	inputHcl := util.JoinPath(tmpEnvPath, TEST_FIXTURE_RENDER_JSON_METADATA, "includes", "app", "inputs.hcl")
	generateHcl := util.JoinPath(tmpEnvPath, TEST_FIXTURE_RENDER_JSON_METADATA, "includes", "app", "generate.hcl")
	commonHcl := util.JoinPath(tmpEnvPath, TEST_FIXTURE_RENDER_JSON_METADATA, "includes", "common", "common.hcl")

	var terragruntMetadata = map[string]interface{}{
		"found_in_file": terragruntHcl,
	}
	var localsMetadata = map[string]interface{}{
		"found_in_file": localsHcl,
	}
	var inputMetadata = map[string]interface{}{
		"found_in_file": inputHcl,
	}
	var generateMetadata = map[string]interface{}{
		"found_in_file": generateHcl,
	}
	var commonMetadata = map[string]interface{}{
		"found_in_file": commonHcl,
	}

	jsonOut := filepath.Join(tmpDir, "terragrunt_rendered.json")

	runTerragrunt(t, fmt.Sprintf("terragrunt render-json --with-metadata --terragrunt-non-interactive --terragrunt-log-level debug --terragrunt-working-dir %s  --terragrunt-json-out %s", tmpDir, jsonOut))

	jsonBytes, err := os.ReadFile(jsonOut)
	require.NoError(t, err)

	var renderedJson = map[string]interface{}{}
	require.NoError(t, json.Unmarshal(jsonBytes, &renderedJson))

	var inputs = renderedJson[config.MetadataInputs]
	var expectedInputs = map[string]interface{}{
		"content": map[string]interface{}{
			"metadata": localsMetadata,
			"value":    "test",
		},
		"qwe": map[string]interface{}{
			"metadata": inputMetadata,
			"value":    "123",
		},
	}
	assert.True(t, reflect.DeepEqual(expectedInputs, inputs))

	var locals = renderedJson[config.MetadataLocals]
	var expectedLocals = map[string]interface{}{
		"abc": map[string]interface{}{
			"metadata": terragruntMetadata,
			"value":    "xyz",
		},
	}
	assert.True(t, reflect.DeepEqual(expectedLocals, locals))

	var generate = renderedJson[config.MetadataGenerateConfigs]
	var expectedGenerate = map[string]interface{}{
		"provider": map[string]interface{}{
			"metadata": generateMetadata,
			"value": map[string]interface{}{
				"comment_prefix":    "# ",
				"contents":          "# test\n",
				"disable_signature": false,
				"disable":           false,
				"if_exists":         "overwrite",
				"if_disabled":       "skip",
				"path":              "provider.tf",
			},
		},
	}

	// compare fields by serialization in json since map from "value" field is not deterministic
	serializedGenerate, err := json.Marshal(generate)
	assert.NoError(t, err)

	serializedExpectedGenerate, err := json.Marshal(expectedGenerate)
	assert.NoError(t, err)

	assert.Equal(t, string(serializedExpectedGenerate), string(serializedGenerate))

	var remoteState = renderedJson[config.MetadataRemoteState]
	var expectedRemoteState = map[string]interface{}{
		"metadata": commonMetadata,
		"value": map[string]interface{}{
			"backend":                         "s3",
			"disable_dependency_optimization": false,
			"disable_init":                    false,
			"generate":                        nil,
			"config": map[string]interface{}{
				"bucket": "mybucket",
				"key":    "path/to/my/key",
				"region": "us-east-1",
			},
		},
	}

	// compare fields by serialization in json since map from "value" field is not deterministic
	serializedRemoteState, err := json.Marshal(remoteState)
	assert.NoError(t, err)

	serializedExpectedRemoteState, err := json.Marshal(expectedRemoteState)
	assert.NoError(t, err)

	assert.Equal(t, string(serializedExpectedRemoteState), string(serializedRemoteState))
}

func TestRenderJsonMetadataDepenency(t *testing.T) {
	t.Parallel()

	tmpEnvPath := copyEnvironment(t, TEST_FIXTURE_RENDER_JSON_METADATA)
	cleanupTerraformFolder(t, tmpEnvPath)
	tmpDir := util.JoinPath(tmpEnvPath, TEST_FIXTURE_RENDER_JSON_METADATA, "dependency", "app")

	terragruntHcl := util.JoinPath(tmpEnvPath, TEST_FIXTURE_RENDER_JSON_METADATA, "dependency", "app", "terragrunt.hcl")

	var terragruntMetadata = map[string]interface{}{
		"found_in_file": terragruntHcl,
	}

	jsonOut := filepath.Join(tmpDir, "terragrunt_rendered.json")

	runTerragrunt(t, fmt.Sprintf("terragrunt render-json --with-metadata --terragrunt-non-interactive --terragrunt-log-level debug --terragrunt-working-dir %s  --terragrunt-json-out %s", tmpDir, jsonOut))

	jsonBytes, err := os.ReadFile(jsonOut)
	require.NoError(t, err)

	var renderedJson = map[string]interface{}{}
	require.NoError(t, json.Unmarshal(jsonBytes, &renderedJson))

	var dependency = renderedJson[config.MetadataDependency]

	var expectedDependency = map[string]interface{}{
		"dep": map[string]interface{}{
			"metadata": terragruntMetadata,
			"value": map[string]interface{}{
				"config_path": "../dependency",
				"mock_outputs": map[string]interface{}{
					"test": "value",
				},
				"mock_outputs_allowed_terraform_commands": nil,
				"mock_outputs_merge_strategy_with_state":  nil,
				"mock_outputs_merge_with_state":           nil,
				"name":                                    "dep",
				"outputs":                                 nil,
				"inputs":                                  nil,
				"skip":                                    nil,
				"enabled":                                 nil,
			},
		},
		"dep2": map[string]interface{}{
			"metadata": terragruntMetadata,
			"value": map[string]interface{}{
				"config_path": "../dependency2",
				"enabled":     nil,
				"mock_outputs": map[string]interface{}{
					"test2": "value2",
				},
				"mock_outputs_allowed_terraform_commands": nil,
				"mock_outputs_merge_strategy_with_state":  nil,
				"mock_outputs_merge_with_state":           nil,
				"name":                                    "dep2",
				"outputs":                                 nil,
				"inputs":                                  nil,
				"skip":                                    nil,
			},
		},
	}

	// compare fields by serialization in json since map from "value" field is not deterministic
	serializedDependency, err := json.Marshal(dependency)
	assert.NoError(t, err)

	serializedExpectedDependency, err := json.Marshal(expectedDependency)
	assert.NoError(t, err)

	assert.Equal(t, string(serializedExpectedDependency), string(serializedDependency))
}

func TestRenderJsonMetadataTerraform(t *testing.T) {
	t.Parallel()

	tmpEnvPath := copyEnvironment(t, TEST_FIXTURE_RENDER_JSON_METADATA)
	cleanupTerraformFolder(t, tmpEnvPath)
	tmpDir := util.JoinPath(tmpEnvPath, TEST_FIXTURE_RENDER_JSON_METADATA, "terraform-remote-state", "app")

	commonHcl := util.JoinPath(tmpEnvPath, TEST_FIXTURE_RENDER_JSON_METADATA, "terraform-remote-state", "common", "terraform.hcl")
	remoteStateHcl := util.JoinPath(tmpEnvPath, TEST_FIXTURE_RENDER_JSON_METADATA, "terraform-remote-state", "common", "remote_state.hcl")
	var terragruntMetadata = map[string]interface{}{
		"found_in_file": commonHcl,
	}
	var remoteMetadata = map[string]interface{}{
		"found_in_file": remoteStateHcl,
	}

	jsonOut := filepath.Join(tmpDir, "terragrunt_rendered.json")

	runTerragrunt(t, fmt.Sprintf("terragrunt render-json --with-metadata --terragrunt-non-interactive --terragrunt-log-level debug --terragrunt-working-dir %s  --terragrunt-json-out %s", tmpDir, jsonOut))

	jsonBytes, err := os.ReadFile(jsonOut)
	require.NoError(t, err)

	var renderedJson = map[string]interface{}{}
	require.NoError(t, json.Unmarshal(jsonBytes, &renderedJson))

	var terraform = renderedJson[config.MetadataTerraform]
	var expectedTerraform = map[string]interface{}{
		"metadata": terragruntMetadata,
		"value": map[string]interface{}{
			"after_hook":      map[string]interface{}{},
			"before_hook":     map[string]interface{}{},
			"error_hook":      map[string]interface{}{},
			"extra_arguments": map[string]interface{}{},
			"include_in_copy": nil,
			"source":          "../terraform",
		},
	}

	// compare fields by serialization in json since map from "value" field is not deterministic
	serializedTerraform, err := json.Marshal(terraform)
	assert.NoError(t, err)

	serializedExpectedTerraform, err := json.Marshal(expectedTerraform)
	assert.NoError(t, err)

	assert.Equal(t, string(serializedExpectedTerraform), string(serializedTerraform))

	var remoteState = renderedJson[config.MetadataRemoteState]
	var expectedRemoteState = map[string]interface{}{
		"metadata": remoteMetadata,
		"value": map[string]interface{}{
			"backend": "s3",
			"config": map[string]interface{}{
				"bucket": "mybucket",
				"key":    "path/to/my/key",
				"region": "us-east-1",
			},
			"disable_dependency_optimization": false,
			"disable_init":                    false,
			"generate":                        nil,
		},
	}

	// compare fields by serialization in json since map from "value" field is not deterministic
	serializedRemoteState, err := json.Marshal(remoteState)
	assert.NoError(t, err)

	serializedExpectedRemoteState, err := json.Marshal(expectedRemoteState)
	assert.NoError(t, err)

	assert.Equal(t, string(serializedExpectedRemoteState), string(serializedRemoteState))
}

func TestTerragruntRenderJsonHelp(t *testing.T) {
	t.Parallel()

	cleanupTerraformFolder(t, TEST_FIXTURE_HOOKS_INIT_ONCE_WITH_SOURCE_NO_BACKEND)
	tmpEnvPath := copyEnvironment(t, "fixture-hooks/init-once")
	rootPath := util.JoinPath(tmpEnvPath, TEST_FIXTURE_HOOKS_INIT_ONCE_WITH_SOURCE_NO_BACKEND)

	showStdout := bytes.Buffer{}
	showStderr := bytes.Buffer{}

	err := runTerragruntCommand(t, fmt.Sprintf("terragrunt render-json --help --terragrunt-non-interactive --terragrunt-working-dir %s", rootPath), &showStdout, &showStderr)
	assert.NoError(t, err)

	logBufferContentsLineByLine(t, showStdout, "show stdout")

	output := showStdout.String()

	assert.Contains(t, output, "terragrunt render-json")
	assert.Contains(t, output, "--with-metadata")
}

func TestStartsWith(t *testing.T) {
	t.Parallel()

	cleanupTerraformFolder(t, TEST_FIXTURE_STARTSWITH)
	tmpEnvPath := copyEnvironment(t, TEST_FIXTURE_STARTSWITH)
	rootPath := util.JoinPath(tmpEnvPath, TEST_FIXTURE_STARTSWITH)

	runTerragrunt(t, fmt.Sprintf("terragrunt apply-all --terragrunt-non-interactive --terragrunt-working-dir %s", rootPath))

	// verify expected outputs are not empty
	stdout := bytes.Buffer{}
	stderr := bytes.Buffer{}

	require.NoError(
		t,
		runTerragruntCommand(t, fmt.Sprintf("terragrunt output -no-color -json --terragrunt-non-interactive --terragrunt-working-dir %s", rootPath), &stdout, &stderr),
	)

	outputs := map[string]TerraformOutput{}

	require.NoError(t, json.Unmarshal(stdout.Bytes(), &outputs))

	validateOutput(t, outputs, "startswith1", true)
	validateOutput(t, outputs, "startswith2", false)
	validateOutput(t, outputs, "startswith3", true)
	validateOutput(t, outputs, "startswith4", false)
	validateOutput(t, outputs, "startswith5", true)
	validateOutput(t, outputs, "startswith6", false)
	validateOutput(t, outputs, "startswith7", true)
	validateOutput(t, outputs, "startswith8", false)
	validateOutput(t, outputs, "startswith9", false)
}

func TestTimeCmp(t *testing.T) {
	t.Parallel()

	cleanupTerraformFolder(t, TEST_FIXTURE_TIMECMP)
	tmpEnvPath := copyEnvironment(t, TEST_FIXTURE_TIMECMP)
	rootPath := util.JoinPath(tmpEnvPath, TEST_FIXTURE_TIMECMP)

	runTerragrunt(t, fmt.Sprintf("terragrunt apply-all --terragrunt-non-interactive --terragrunt-working-dir %s", rootPath))

	// verify expected outputs are not empty
	stdout := bytes.Buffer{}
	stderr := bytes.Buffer{}

	require.NoError(
		t,
		runTerragruntCommand(t, fmt.Sprintf("terragrunt output -no-color -json --terragrunt-non-interactive --terragrunt-working-dir %s", rootPath), &stdout, &stderr),
	)

	outputs := map[string]TerraformOutput{}

	require.NoError(t, json.Unmarshal(stdout.Bytes(), &outputs))

	validateOutput(t, outputs, "timecmp1", float64(0))
	validateOutput(t, outputs, "timecmp2", float64(0))
	validateOutput(t, outputs, "timecmp3", float64(1))
	validateOutput(t, outputs, "timecmp4", float64(-1))
	validateOutput(t, outputs, "timecmp5", float64(-1))
	validateOutput(t, outputs, "timecmp6", float64(1))
}

func TestTimeCmpInvalidTimestamp(t *testing.T) {
	t.Parallel()

	cleanupTerraformFolder(t, TEST_FIXTURE_TIMECMP_INVALID_TIMESTAMP)
	tmpEnvPath := copyEnvironment(t, TEST_FIXTURE_TIMECMP_INVALID_TIMESTAMP)
	rootPath := util.JoinPath(tmpEnvPath, TEST_FIXTURE_TIMECMP_INVALID_TIMESTAMP)

	// verify expected outputs are not empty
	stdout := bytes.Buffer{}
	stderr := bytes.Buffer{}

	err := runTerragruntCommand(t, fmt.Sprintf("terragrunt apply --terragrunt-non-interactive --terragrunt-working-dir %s", rootPath), &stdout, &stderr)

	expectedError := `not a valid RFC3339 timestamp: missing required time introducer 'T'`
	require.ErrorContains(t, err, expectedError)
}

func TestEndsWith(t *testing.T) {
	t.Parallel()

	cleanupTerraformFolder(t, TEST_FIXTURE_ENDSWITH)
	tmpEnvPath := copyEnvironment(t, TEST_FIXTURE_ENDSWITH)
	rootPath := util.JoinPath(tmpEnvPath, TEST_FIXTURE_ENDSWITH)

	runTerragrunt(t, fmt.Sprintf("terragrunt apply-all --terragrunt-non-interactive --terragrunt-working-dir %s", rootPath))

	// verify expected outputs are not empty
	stdout := bytes.Buffer{}
	stderr := bytes.Buffer{}

	require.NoError(
		t,
		runTerragruntCommand(t, fmt.Sprintf("terragrunt output -no-color -json --terragrunt-non-interactive --terragrunt-working-dir %s", rootPath), &stdout, &stderr),
	)

	outputs := map[string]TerraformOutput{}

	require.NoError(t, json.Unmarshal(stdout.Bytes(), &outputs))

	validateOutput(t, outputs, "endswith1", true)
	validateOutput(t, outputs, "endswith2", false)
	validateOutput(t, outputs, "endswith3", true)
	validateOutput(t, outputs, "endswith4", false)
	validateOutput(t, outputs, "endswith5", true)
	validateOutput(t, outputs, "endswith6", false)
	validateOutput(t, outputs, "endswith7", true)
	validateOutput(t, outputs, "endswith8", false)
	validateOutput(t, outputs, "endswith9", false)
}

func TestMockOutputsMergeWithState(t *testing.T) {
	t.Parallel()

	cleanupTerraformFolder(t, TEST_FIXTURE_REGRESSIONS)
	tmpEnvPath := copyEnvironment(t, TEST_FIXTURE_REGRESSIONS)
	rootPath := util.JoinPath(tmpEnvPath, TEST_FIXTURE_REGRESSIONS, "mocks-merge-with-state")

	modulePath := util.JoinPath(rootPath, "module")
	stdout := bytes.Buffer{}
	stderr := bytes.Buffer{}
	err := runTerragruntCommand(t, fmt.Sprintf("terragrunt apply --terragrunt-log-level debug --terragrunt-non-interactive -auto-approve --terragrunt-working-dir %s", modulePath), &stdout, &stderr)
	logBufferContentsLineByLine(t, stdout, "module-executed")
	require.NoError(t, err)

	deepMapPath := util.JoinPath(rootPath, "deep-map")
	stdout = bytes.Buffer{}
	stderr = bytes.Buffer{}
	err = runTerragruntCommand(t, fmt.Sprintf("terragrunt apply --terragrunt-log-level debug --terragrunt-non-interactive -auto-approve --terragrunt-working-dir %s", deepMapPath), &stdout, &stderr)
	logBufferContentsLineByLine(t, stdout, "deep-map-executed")
	require.NoError(t, err)

	shallowPath := util.JoinPath(rootPath, "shallow")
	stdout = bytes.Buffer{}
	stderr = bytes.Buffer{}
	err = runTerragruntCommand(t, fmt.Sprintf("terragrunt apply --terragrunt-log-level debug --terragrunt-non-interactive -auto-approve --terragrunt-working-dir %s", shallowPath), &stdout, &stderr)
	logBufferContentsLineByLine(t, stdout, "shallow-map-executed")
	require.NoError(t, err)
}

func TestRenderJsonMetadataDepenencyModulePrefix(t *testing.T) {
	t.Parallel()

	tmpEnvPath := copyEnvironment(t, TEST_FIXTURE_RENDER_JSON_METADATA)
	cleanupTerraformFolder(t, tmpEnvPath)
	tmpDir := util.JoinPath(tmpEnvPath, TEST_FIXTURE_RENDER_JSON_METADATA, "dependency", "app")

	runTerragrunt(t, fmt.Sprintf("terragrunt run-all render-json --terragrunt-include-module-prefix --with-metadata --terragrunt-non-interactive --terragrunt-log-level debug --terragrunt-working-dir %s", tmpDir))
}

func TestTerragruntValidateModulePrefix(t *testing.T) {
	t.Parallel()

	fixturePath := TEST_FIXTURE_INCLUDE_PARENT
	cleanupTerraformFolder(t, fixturePath)
	tmpEnvPath := copyEnvironment(t, fixturePath)
	rootPath := util.JoinPath(tmpEnvPath, fixturePath)

	runTerragrunt(t, fmt.Sprintf("terragrunt run-all validate --terragrunt-include-module-prefix --terragrunt-non-interactive --terragrunt-working-dir %s", rootPath))
}

func TestInitFailureModulePrefix(t *testing.T) {
	t.Parallel()

	initTestCase := TEST_FIXTURE_INIT_ERROR

	cleanupTerraformFolder(t, initTestCase)
	cleanupTerragruntFolder(t, initTestCase)

	stdout := bytes.Buffer{}
	stderr := bytes.Buffer{}
	require.Error(
		t,
		runTerragruntCommand(t, fmt.Sprintf("terragrunt init -no-color --terragrunt-include-module-prefix --terragrunt-non-interactive --terragrunt-working-dir %s", initTestCase), &stdout, &stderr),
	)
	logBufferContentsLineByLine(t, stderr, "init")
	assert.Contains(t, stderr.String(), "[fixture-init-error] Error")
}

func TestDependencyOutputModulePrefix(t *testing.T) {
	t.Parallel()

	cleanupTerraformFolder(t, TEST_FIXTURE_GET_OUTPUT)
	tmpEnvPath := copyEnvironment(t, TEST_FIXTURE_GET_OUTPUT)
	rootPath := util.JoinPath(tmpEnvPath, TEST_FIXTURE_GET_OUTPUT, "integration")

	runTerragrunt(t, fmt.Sprintf("terragrunt apply-all --terragrunt-include-module-prefix --terragrunt-non-interactive --terragrunt-working-dir %s", rootPath))

	// verify expected output 42
	stdout := bytes.Buffer{}
	stderr := bytes.Buffer{}

	app3Path := util.JoinPath(rootPath, "app3")
	require.NoError(
		t,
		runTerragruntCommand(t, fmt.Sprintf("terragrunt output -no-color -json --terragrunt-include-module-prefix --terragrunt-non-interactive --terragrunt-working-dir %s", app3Path), &stdout, &stderr),
	)
	// validate that output is valid json
	outputs := map[string]TerraformOutput{}
	require.NoError(t, json.Unmarshal(stdout.Bytes(), &outputs))
	assert.Equal(t, int(outputs["z"].Value.(float64)), 42)
}

func TestErrorExplaining(t *testing.T) {
	t.Parallel()

	tmpEnvPath := copyEnvironment(t, TEST_FIXTURE_INIT_ERROR)
	initTestCase := util.JoinPath(tmpEnvPath, TEST_FIXTURE_INIT_ERROR)

	cleanupTerraformFolder(t, initTestCase)
	cleanupTerragruntFolder(t, initTestCase)

	stdout := bytes.Buffer{}
	stderr := bytes.Buffer{}

	err := runTerragruntCommand(t, fmt.Sprintf("terragrunt init -no-color --terragrunt-include-module-prefix --terragrunt-non-interactive --terragrunt-working-dir %s", initTestCase), &stdout, &stderr)
	assert.Error(t, err)

	explanation := shell.ExplainError(err)
	assert.Contains(t, explanation, "Check your credentials and permissions")
}

func TestExplainingMissingCredentials(t *testing.T) {
	// no parallel because we need to set env vars
	t.Setenv("AWS_SHARED_CREDENTIALS_FILE", "/tmp/not-existing-creds-46521694")
	t.Setenv("AWS_ACCESS_KEY_ID", "")
	t.Setenv("AWS_SECRET_ACCESS_KEY", "")

	tmpEnvPath := copyEnvironment(t, TEST_FIXTURE_INIT_ERROR)
	initTestCase := util.JoinPath(tmpEnvPath, TEST_FIXTURE_INIT_ERROR)

	cleanupTerraformFolder(t, initTestCase)
	cleanupTerragruntFolder(t, initTestCase)

	stdout := bytes.Buffer{}
	stderr := bytes.Buffer{}

	err := runTerragruntCommand(t, fmt.Sprintf("terragrunt init -no-color --terragrunt-include-module-prefix --terragrunt-non-interactive --terragrunt-working-dir %s", initTestCase), &stdout, &stderr)
	explanation := shell.ExplainError(err)
	assert.Contains(t, explanation, "Missing AWS credentials")
}

func TestModulePathInPlanErrorMessage(t *testing.T) {
	t.Parallel()

	tmpEnvPath := copyEnvironment(t, TEST_FIXTURE_MODULE_PATH_ERROR)
	rootPath := util.JoinPath(tmpEnvPath, TEST_FIXTURE_MODULE_PATH_ERROR, "app")

	stdout := bytes.Buffer{}
	stderr := bytes.Buffer{}

	err := runTerragruntCommand(t, fmt.Sprintf("terragrunt plan -no-color --terragrunt-non-interactive --terragrunt-working-dir %s", rootPath), &stdout, &stderr)
	assert.Error(t, err)
	output := fmt.Sprintf("%s\n%s\n%v\n", stdout.String(), stderr.String(), err.Error())
	assert.Contains(t, output, fmt.Sprintf("prefix=[%s]", util.JoinPath(tmpEnvPath, TEST_FIXTURE_MODULE_PATH_ERROR, "d1")))
	assert.Contains(t, output, "1 error occurred")
}

func TestModulePathInRunAllPlanErrorMessage(t *testing.T) {
	t.Parallel()

	tmpEnvPath := copyEnvironment(t, TEST_FIXTURE_MODULE_PATH_ERROR)
	rootPath := util.JoinPath(tmpEnvPath, TEST_FIXTURE_MODULE_PATH_ERROR)

	stdout := bytes.Buffer{}
	stderr := bytes.Buffer{}

	err := runTerragruntCommand(t, fmt.Sprintf("terragrunt run-all plan -no-color --terragrunt-non-interactive --terragrunt-working-dir %s", rootPath), &stdout, &stderr)
	assert.Error(t, err)
	output := fmt.Sprintf("%s\n%s\n%v\n", stdout.String(), stderr.String(), err.Error())
	assert.Contains(t, output, "finished with an error")
	assert.Contains(t, output, fmt.Sprintf("Module %s", util.JoinPath(tmpEnvPath, TEST_FIXTURE_MODULE_PATH_ERROR, "d1")))

}

func TestHclFmtDiff(t *testing.T) {
	t.Parallel()

	cleanupTerraformFolder(t, TEST_FIXTURE_HCLFMT_DIFF)
	tmpEnvPath := copyEnvironment(t, TEST_FIXTURE_HCLFMT_DIFF)
	rootPath := util.JoinPath(tmpEnvPath, TEST_FIXTURE_HCLFMT_DIFF)

	stdout := bytes.Buffer{}
	stderr := bytes.Buffer{}

	require.NoError(
		t,
		runTerragruntCommand(t, fmt.Sprintf("terragrunt hclfmt --terragrunt-diff --terragrunt-working-dir %s", rootPath), &stdout, &stderr),
	)

	output := stdout.String()

	expectedDiff, err := os.ReadFile(util.JoinPath(rootPath, "expected.diff"))
	assert.NoError(t, err)

	logBufferContentsLineByLine(t, stdout, "output")
	assert.Contains(t, output, string(expectedDiff))
}

func TestDestroyDependentModule(t *testing.T) {
	t.Parallel()

	cleanupTerraformFolder(t, TEST_FIXTURE_DESTROY_DEPENDENT_MODULE)
	tmpEnvPath, _ := filepath.EvalSymlinks(copyEnvironment(t, TEST_FIXTURE_DESTROY_DEPENDENT_MODULE))
	rootPath := util.JoinPath(tmpEnvPath, TEST_FIXTURE_DESTROY_DEPENDENT_MODULE)

	output, err := exec.Command("git", "init", rootPath).CombinedOutput()
	if err != nil {
		t.Fatalf("Error initializing git repo: %v\n%s", err, string(output))
	}
	// apply each module in order
	runTerragrunt(t, fmt.Sprintf("terragrunt apply -auto-approve --terragrunt-non-interactive --terragrunt-working-dir %s", util.JoinPath(rootPath, "a")))
	runTerragrunt(t, fmt.Sprintf("terragrunt apply -auto-approve --terragrunt-non-interactive --terragrunt-working-dir %s", util.JoinPath(rootPath, "b")))
	runTerragrunt(t, fmt.Sprintf("terragrunt apply -auto-approve --terragrunt-non-interactive --terragrunt-working-dir %s", util.JoinPath(rootPath, "c")))

	config.ClearOutputCache()

	// destroy module which have outputs from other modules
	stdout := bytes.Buffer{}
	stderr := bytes.Buffer{}

	err = runTerragruntCommand(t, fmt.Sprintf("terragrunt destroy -auto-approve --terragrunt-non-interactive --terragrunt-log-level debug --terragrunt-working-dir %s", util.JoinPath(rootPath, "c")), &stdout, &stderr)
	assert.NoError(t, err)

	assert.True(t, strings.Contains(stderr.String(), util.JoinPath(rootPath, "b", "terragrunt.hcl")))
	assert.True(t, strings.Contains(stderr.String(), util.JoinPath(rootPath, "a", "terragrunt.hcl")))

	assert.True(t, strings.Contains(stderr.String(), "\"value\": \"module-b.txt\""))
	assert.True(t, strings.Contains(stderr.String(), "\"value\": \"module-a.txt\""))
}

func TestDownloadSourceWithRef(t *testing.T) {
	t.Parallel()

	tmpEnvPath := copyEnvironment(t, TEST_FIXTURE_REF_SOURCE)
	cleanupTerraformFolder(t, tmpEnvPath)
	testPath := util.JoinPath(tmpEnvPath, TEST_FIXTURE_REF_SOURCE)

	stdout := bytes.Buffer{}
	stderr := bytes.Buffer{}

	err := runTerragruntCommand(t, fmt.Sprintf("terragrunt plan --terragrunt-non-interactive --terragrunt-working-dir %s", testPath), &stdout, &stderr)
	require.NoError(t, err)
}

func TestSourceMapWithSlashInRef(t *testing.T) {
	t.Parallel()

	tmpEnvPath := copyEnvironment(t, TEST_FIXTURE_SOURCE_MAP_SLASHES)
	cleanupTerraformFolder(t, tmpEnvPath)
	testPath := util.JoinPath(tmpEnvPath, TEST_FIXTURE_SOURCE_MAP_SLASHES)

	stdout := bytes.Buffer{}
	stderr := bytes.Buffer{}

	err := runTerragruntCommand(t, fmt.Sprintf("terragrunt plan --terragrunt-non-interactive --terragrunt-source-map git::ssh://git@github.com/gruntwork-io/i-dont-exist.git=git::git@github.com:gruntwork-io/terragrunt.git?ref=fixture/test --terragrunt-working-dir %s", testPath), &stdout, &stderr)
	require.NoError(t, err)
}

func TestStrContains(t *testing.T) {
	t.Parallel()

	cleanupTerraformFolder(t, TEST_FIXTURE_STRCONTAINS)
	tmpEnvPath := copyEnvironment(t, TEST_FIXTURE_STRCONTAINS)
	rootPath := util.JoinPath(tmpEnvPath, TEST_FIXTURE_STRCONTAINS)

	runTerragrunt(t, fmt.Sprintf("terragrunt apply-all --terragrunt-non-interactive --terragrunt-working-dir %s", rootPath))

	// verify expected outputs are not empty
	stdout := bytes.Buffer{}
	stderr := bytes.Buffer{}

	require.NoError(
		t,
		runTerragruntCommand(t, fmt.Sprintf("terragrunt output -no-color -json --terragrunt-non-interactive --terragrunt-working-dir %s", rootPath), &stdout, &stderr),
	)

	outputs := map[string]TerraformOutput{}

	require.NoError(t, json.Unmarshal(stdout.Bytes(), &outputs))

	validateOutput(t, outputs, "o1", true)
	validateOutput(t, outputs, "o2", false)
}

func TestInitSkipCache(t *testing.T) {
	t.Parallel()

	cleanupTerraformFolder(t, TEST_FIXTURE_INIT_CACHE)
	tmpEnvPath := copyEnvironment(t, TEST_FIXTURE_INIT_CACHE)
	rootPath := util.JoinPath(tmpEnvPath, TEST_FIXTURE_INIT_CACHE, "app")

	stdout := bytes.Buffer{}
	stderr := bytes.Buffer{}

	require.NoError(
		t,
		runTerragruntCommand(t, fmt.Sprintf("terragrunt plan --terragrunt-log-level debug --terragrunt-non-interactive --terragrunt-working-dir %s", rootPath), &stdout, &stderr),
	)

	// verify that init was invoked
	assert.Contains(t, stdout.String(), "has been successfully initialized!")
	assert.Contains(t, stderr.String(), "Running command: "+wrappedBinary()+" init")

	stdout = bytes.Buffer{}
	stderr = bytes.Buffer{}

	require.NoError(
		t,
		runTerragruntCommand(t, fmt.Sprintf("terragrunt plan --terragrunt-log-level debug --terragrunt-non-interactive --terragrunt-working-dir %s", rootPath), &stdout, &stderr),
	)

	// verify that init wasn't invoked second time since cache directories are ignored
	assert.NotContains(t, stdout.String(), "has been successfully initialized!")
	assert.NotContains(t, stderr.String(), "Running command: "+wrappedBinary()+" init")

	// verify that after adding new file, init is executed
	tfFile := util.JoinPath(tmpEnvPath, TEST_FIXTURE_INIT_CACHE, "app", "project.tf")
	if err := os.WriteFile(tfFile, []byte(""), 0644); err != nil {
		t.Fatalf("Error writing new Terraform file to %s: %v", tfFile, err)
	}

	stdout = bytes.Buffer{}
	stderr = bytes.Buffer{}

	require.NoError(
		t,
		runTerragruntCommand(t, fmt.Sprintf("terragrunt plan --terragrunt-log-level debug --terragrunt-non-interactive --terragrunt-working-dir %s", rootPath), &stdout, &stderr),
	)

	// verify that init was invoked
	assert.Contains(t, stdout.String(), "has been successfully initialized!")
	assert.Contains(t, stderr.String(), "Running command: "+wrappedBinary()+" init")
}

func TestRenderJsonWithInputsNotExistingOutput(t *testing.T) {
	t.Parallel()

	tmpEnvPath := copyEnvironment(t, TEST_FIXTURE_RENDER_JSON_INPUTS)
	cleanupTerraformFolder(t, tmpEnvPath)
	dependencyPath := util.JoinPath(tmpEnvPath, TEST_FIXTURE_RENDER_JSON_INPUTS, "dependency")
	appPath := util.JoinPath(tmpEnvPath, TEST_FIXTURE_RENDER_JSON_INPUTS, "app")

	runTerragrunt(t, fmt.Sprintf("terragrunt apply -auto-approve --terragrunt-non-interactive --terragrunt-working-dir %s", dependencyPath))
	runTerragrunt(t, fmt.Sprintf("terragrunt render-json --with-metadata --terragrunt-non-interactive --terragrunt-working-dir %s", appPath))

	jsonOut := filepath.Join(appPath, "terragrunt_rendered.json")

	jsonBytes, err := os.ReadFile(jsonOut)
	require.NoError(t, err)

	var renderedJson = map[string]interface{}{}
	require.NoError(t, json.Unmarshal(jsonBytes, &renderedJson))

	var includeMetadata = map[string]interface{}{
		"found_in_file": util.JoinPath(appPath, "terragrunt.hcl"),
	}

	var inputs = renderedJson[config.MetadataInputs]
	var expectedInputs = map[string]interface{}{
		"static_value": map[string]interface{}{
			"metadata": includeMetadata,
			"value":    "static_value",
		},
		"value": map[string]interface{}{
			"metadata": includeMetadata,
			"value":    "output_value",
		},
		"not_existing_value": map[string]interface{}{
			"metadata": includeMetadata,
			"value":    "",
		},
	}
	assert.True(t, reflect.DeepEqual(expectedInputs, inputs))
}

func TestTerragruntFailIfBucketCreationIsRequired(t *testing.T) {
	t.Parallel()

	tmpEnvPath := copyEnvironment(t, TEST_FIXTURE_PATH)
	rootPath := util.JoinPath(tmpEnvPath, TEST_FIXTURE_PATH)
	cleanupTerraformFolder(t, rootPath)

	s3BucketName := fmt.Sprintf("terragrunt-test-bucket-%s", strings.ToLower(uniqueId()))
	lockTableName := fmt.Sprintf("terragrunt-test-locks-%s", strings.ToLower(uniqueId()))

	tmpTerragruntConfigPath := createTmpTerragruntConfig(t, rootPath, s3BucketName, lockTableName, config.DefaultTerragruntConfigPath)

	stdout := bytes.Buffer{}
	stderr := bytes.Buffer{}
	err := runTerragruntCommand(t, fmt.Sprintf("terragrunt apply --terragrunt-fail-on-state-bucket-creation --terragrunt-non-interactive --terragrunt-config %s --terragrunt-working-dir %s", tmpTerragruntConfigPath, rootPath), &stdout, &stderr)
	assert.Error(t, err)
}

func TestTerragruntDisableBucketUpdate(t *testing.T) {
	t.Parallel()

	tmpEnvPath := copyEnvironment(t, TEST_FIXTURE_PATH)
	rootPath := util.JoinPath(tmpEnvPath, TEST_FIXTURE_PATH)
	cleanupTerraformFolder(t, rootPath)

	s3BucketName := fmt.Sprintf("terragrunt-test-bucket-%s", strings.ToLower(uniqueId()))
	lockTableName := fmt.Sprintf("terragrunt-test-locks-%s", strings.ToLower(uniqueId()))

	err := createS3BucketE(t, TERRAFORM_REMOTE_STATE_S3_REGION, s3BucketName)
	assert.NoError(t, err)

	defer deleteS3Bucket(t, TERRAFORM_REMOTE_STATE_S3_REGION, s3BucketName)
	defer cleanupTableForTest(t, lockTableName, TERRAFORM_REMOTE_STATE_S3_REGION)

	tmpTerragruntConfigPath := createTmpTerragruntConfig(t, rootPath, s3BucketName, lockTableName, config.DefaultTerragruntConfigPath)

	runTerragrunt(t, fmt.Sprintf("terragrunt apply -auto-approve --terragrunt-disable-bucket-update --terragrunt-non-interactive --terragrunt-config %s --terragrunt-working-dir %s", tmpTerragruntConfigPath, rootPath))

	_, err = bucketPolicy(t, TERRAFORM_REMOTE_STATE_S3_REGION, s3BucketName)
	// validate that bucket policy is not updated, because of --terragrunt-disable-bucket-update
	assert.Error(t, err)
}

func TestTerragruntPassNullValues(t *testing.T) {
	t.Parallel()

	generateTestCase := TEST_FIXTURE_NULL_VALUE
	cleanupTerraformFolder(t, generateTestCase)
	cleanupTerragruntFolder(t, generateTestCase)

	runTerragrunt(t, fmt.Sprintf("terragrunt apply -auto-approve --terragrunt-non-interactive --terragrunt-working-dir %s", generateTestCase))

	// Now check the outputs to make sure they are as expected
	stdout := bytes.Buffer{}
	stderr := bytes.Buffer{}

	require.NoError(
		t,
		runTerragruntCommand(t, fmt.Sprintf("terragrunt output -no-color -json --terragrunt-non-interactive --terragrunt-working-dir %s", generateTestCase), &stdout, &stderr),
	)

	outputs := map[string]TerraformOutput{}
	require.NoError(t, json.Unmarshal(stdout.Bytes(), &outputs))

	// check that the null values are passed correctly
	assert.Equal(t, outputs["output1"].Value, nil)
	assert.Equal(t, outputs["output2"].Value, "variable 2")

	// check that file with null values is removed
	cachePath := filepath.Join(TEST_FIXTURE_NULL_VALUE, TERRAGRUNT_CACHE)
	foundNullValuesFile := false
	err := filepath.Walk(cachePath,
		func(path string, info os.FileInfo, err error) error {
			if err != nil {
				return err
			}
			if strings.HasPrefix(path, terraform.NullTFVarsFile) {
				foundNullValuesFile = true
			}
			return nil
		})
	assert.Falsef(t, foundNullValuesFile, "Found %s file in cache directory", terraform.NullTFVarsFile)
	assert.NoError(t, err)
}

func TestTerragruntPrintAwsErrors(t *testing.T) {
	t.Parallel()

	tmpEnvPath := copyEnvironment(t, TEST_FIXTURE_S3_ERRORS)
	rootPath := util.JoinPath(tmpEnvPath, TEST_FIXTURE_S3_ERRORS)
	cleanupTerraformFolder(t, rootPath)

	s3BucketName := "test-tg-2023-01"
	lockTableName := fmt.Sprintf("terragrunt-test-locks-%s", strings.ToLower(uniqueId()))

	tmpTerragruntConfigFile := util.JoinPath(rootPath, "terragrunt.hcl")
	originalTerragruntConfigPath := util.JoinPath(rootPath, "terragrunt.hcl")
	copyTerragruntConfigAndFillPlaceholders(t, originalTerragruntConfigPath, tmpTerragruntConfigFile, s3BucketName, lockTableName, "us-east-2")

	stdout := bytes.Buffer{}
	stderr := bytes.Buffer{}
	err := runTerragruntCommand(t, fmt.Sprintf("terragrunt apply --terragrunt-non-interactive --terragrunt-config %s --terragrunt-working-dir %s", tmpTerragruntConfigFile, rootPath), &stdout, &stderr)
	require.Error(t, err)
	message := fmt.Sprintf("%v", err.Error())
	assert.True(t, strings.Contains(message, "AllAccessDisabled: All access to this object has been disabled") || strings.Contains(message, "BucketRegionError: incorrect region"))
	assert.Contains(t, message, s3BucketName)
}

func TestTerragruntErrorWhenStateBucketIsInDifferentRegion(t *testing.T) {
	t.Parallel()

	tmpEnvPath := copyEnvironment(t, TEST_FIXTURE_S3_ERRORS)
	rootPath := util.JoinPath(tmpEnvPath, TEST_FIXTURE_S3_ERRORS)
	cleanupTerraformFolder(t, rootPath)

	s3BucketName := fmt.Sprintf("terragrunt-test-bucket-%s", strings.ToLower(uniqueId()))
	lockTableName := fmt.Sprintf("terragrunt-test-locks-%s", strings.ToLower(uniqueId()))

	originalTerragruntConfigPath := util.JoinPath(TEST_FIXTURE_S3_ERRORS, "terragrunt.hcl")
	tmpTerragruntConfigFile := util.JoinPath(rootPath, "terragrunt.hcl")
	copyTerragruntConfigAndFillPlaceholders(t, originalTerragruntConfigPath, tmpTerragruntConfigFile, s3BucketName, lockTableName, "us-east-1")

	stdout := bytes.Buffer{}
	stderr := bytes.Buffer{}
	err := runTerragruntCommand(t, fmt.Sprintf("terragrunt apply --terragrunt-non-interactive --terragrunt-config %s --terragrunt-working-dir %s", tmpTerragruntConfigFile, rootPath), &stdout, &stderr)
	assert.NoError(t, err)

	copyTerragruntConfigAndFillPlaceholders(t, originalTerragruntConfigPath, tmpTerragruntConfigFile, s3BucketName, lockTableName, "us-west-2")

	stdout = bytes.Buffer{}
	stderr = bytes.Buffer{}
	err = runTerragruntCommand(t, fmt.Sprintf("terragrunt apply --terragrunt-non-interactive --terragrunt-config %s --terragrunt-working-dir %s", tmpTerragruntConfigFile, rootPath), &stdout, &stderr)
	assert.Error(t, err)
	assert.Contains(t, err.Error(), "BucketRegionError: incorrect region")
}

func TestTerragruntCheckMissingGCSBucket(t *testing.T) {
	t.Parallel()

	cleanupTerraformFolder(t, TEST_FIXTURE_GCS_NO_BUCKET)

	// We need a project to create the bucket in, so we pull one from the recommended environment variable.
	project := os.Getenv("GOOGLE_CLOUD_PROJECT")
	gcsBucketName := fmt.Sprintf("terragrunt-test-bucket-%s", strings.ToLower(uniqueId()))

	stdout := bytes.Buffer{}
	stderr := bytes.Buffer{}
	tmpTerragruntGCSConfigPath := createTmpTerragruntGCSConfig(t, TEST_FIXTURE_GCS_NO_BUCKET, project, TERRAFORM_REMOTE_STATE_GCP_REGION, gcsBucketName, config.DefaultTerragruntConfigPath)
	err := runTerragruntCommand(t, fmt.Sprintf("terragrunt apply -auto-approve --terragrunt-non-interactive --terragrunt-config %s --terragrunt-working-dir %s", tmpTerragruntGCSConfigPath, TEST_FIXTURE_GCS_NO_BUCKET), &stdout, &stderr)
	assert.Error(t, err)
	assert.Contains(t, err.Error(), "Missing required GCS remote state configuration bucket")
}

func TestTerragruntNoPrefixGCSBucket(t *testing.T) {
	t.Parallel()

	cleanupTerraformFolder(t, TEST_FIXTURE_GCS_NO_PREFIX)

	// We need a project to create the bucket in, so we pull one from the recommended environment variable.
	project := os.Getenv("GOOGLE_CLOUD_PROJECT")
	gcsBucketName := fmt.Sprintf("terragrunt-test-bucket-%s", strings.ToLower(uniqueId()))

	defer deleteGCSBucket(t, gcsBucketName)

	stdout := bytes.Buffer{}
	stderr := bytes.Buffer{}
	tmpTerragruntGCSConfigPath := createTmpTerragruntGCSConfig(t, TEST_FIXTURE_GCS_NO_PREFIX, project, TERRAFORM_REMOTE_STATE_GCP_REGION, gcsBucketName, config.DefaultTerragruntConfigPath)
	err := runTerragruntCommand(t, fmt.Sprintf("terragrunt apply -auto-approve --terragrunt-non-interactive --terragrunt-config %s --terragrunt-working-dir %s", tmpTerragruntGCSConfigPath, TEST_FIXTURE_GCS_NO_PREFIX), &stdout, &stderr)
	assert.NoError(t, err)
}

func TestTerragruntNoWarningLocalPath(t *testing.T) {
	t.Parallel()

	tmpEnvPath := copyEnvironment(t, TEST_FIXTURE_DISABLED_PATH)
	cleanupTerraformFolder(t, tmpEnvPath)
	testPath := util.JoinPath(tmpEnvPath, TEST_FIXTURE_DISABLED_PATH)

	stdout := bytes.Buffer{}
	stderr := bytes.Buffer{}

	err := runTerragruntCommand(t, fmt.Sprintf("terragrunt apply --terragrunt-non-interactive --terragrunt-working-dir %s", testPath), &stdout, &stderr)
	require.NoError(t, err)
	require.NotContains(t, stderr.String(), "No double-slash (//) found in source URL")
}

func TestTerragruntNoWarningRemotePath(t *testing.T) {
	t.Parallel()

	tmpEnvPath := copyEnvironment(t, TEST_FIXTURE_NO_SUBMODULES)
	cleanupTerraformFolder(t, tmpEnvPath)
	testPath := util.JoinPath(tmpEnvPath, TEST_FIXTURE_NO_SUBMODULES)

	stdout := bytes.Buffer{}
	stderr := bytes.Buffer{}

	err := runTerragruntCommand(t, fmt.Sprintf("terragrunt init --terragrunt-non-interactive --terragrunt-working-dir %s", testPath), &stdout, &stderr)
	require.NoError(t, err)
	require.NotContains(t, stderr.String(), "No double-slash (//) found in source URL")
}

func TestTerragruntDisabledDependency(t *testing.T) {
	t.Parallel()

	tmpEnvPath := copyEnvironment(t, TEST_FIXTURE_DISABLED_MODULE)
	cleanupTerraformFolder(t, tmpEnvPath)
	testPath := util.JoinPath(tmpEnvPath, TEST_FIXTURE_DISABLED_MODULE, "app")

	stdout := bytes.Buffer{}
	stderr := bytes.Buffer{}

	err := runTerragruntCommand(t, fmt.Sprintf("terragrunt run-all plan --terragrunt-non-interactive  --terragrunt-log-level debug --terragrunt-working-dir %s", testPath), &stdout, &stderr)
	require.NoError(t, err)
	// check that only enabled dependencies are evaluated
	require.Contains(t, stderr.String(), util.JoinPath(tmpEnvPath, TEST_FIXTURE_DISABLED_MODULE, "app"))
	require.Contains(t, stderr.String(), util.JoinPath(tmpEnvPath, TEST_FIXTURE_DISABLED_MODULE, "m1"))
	require.Contains(t, stderr.String(), util.JoinPath(tmpEnvPath, TEST_FIXTURE_DISABLED_MODULE, "m3"))
	require.NotContains(t, stderr.String(), util.JoinPath(tmpEnvPath, TEST_FIXTURE_DISABLED_MODULE, "m2"))
}

func TestTerragruntHandleEmptyStateFile(t *testing.T) {
	t.Parallel()

	tmpEnvPath := copyEnvironment(t, TEST_FIXTURE_EMPTY_STATE)
	cleanupTerraformFolder(t, tmpEnvPath)
	testPath := util.JoinPath(tmpEnvPath, TEST_FIXTURE_EMPTY_STATE)

	// create empty terraform.tfstate file
	file, err := os.Create(util.JoinPath(testPath, TERRAFORM_STATE))
	require.NoError(t, err)
	require.NoError(t, file.Close())

	runTerragrunt(t, fmt.Sprintf("terragrunt apply -auto-approve --terragrunt-non-interactive --terragrunt-working-dir %s", testPath))
}

func TestRenderJsonDependentModulesTerraform(t *testing.T) {
	t.Parallel()

	tmpEnvPath := copyEnvironment(t, TEST_FIXTURE_DESTROY_WARNING)
	cleanupTerraformFolder(t, tmpEnvPath)
	tmpDir := util.JoinPath(tmpEnvPath, TEST_FIXTURE_DESTROY_WARNING, "vpc")

	jsonOut := filepath.Join(tmpDir, "terragrunt_rendered.json")
	runTerragrunt(t, fmt.Sprintf("terragrunt render-json --terragrunt-non-interactive --terragrunt-log-level debug --terragrunt-working-dir %s  --terragrunt-json-out %s", tmpDir, jsonOut))

	jsonBytes, err := os.ReadFile(jsonOut)
	require.NoError(t, err)

	var renderedJson = map[string]interface{}{}
	require.NoError(t, json.Unmarshal(jsonBytes, &renderedJson))

	var dependentModules = renderedJson[config.MetadataDependentModules].([]interface{})
	// check if value list contains app-v1 and app-v2
	assert.Contains(t, dependentModules, util.JoinPath(tmpEnvPath, TEST_FIXTURE_DESTROY_WARNING, "app-v1"))
	assert.Contains(t, dependentModules, util.JoinPath(tmpEnvPath, TEST_FIXTURE_DESTROY_WARNING, "app-v2"))
}

func TestRenderJsonDisableDependentModulesTerraform(t *testing.T) {
	t.Parallel()

	tmpEnvPath := copyEnvironment(t, TEST_FIXTURE_DESTROY_WARNING)
	cleanupTerraformFolder(t, tmpEnvPath)
	tmpDir := util.JoinPath(tmpEnvPath, TEST_FIXTURE_DESTROY_WARNING, "vpc")

	jsonOut := filepath.Join(tmpDir, "terragrunt_rendered.json")
	runTerragrunt(t, fmt.Sprintf("terragrunt render-json --terragrunt-json-disable-dependent-modules --terragrunt-non-interactive --terragrunt-log-level debug --terragrunt-working-dir %s  --terragrunt-json-out %s", tmpDir, jsonOut))

	jsonBytes, err := os.ReadFile(jsonOut)
	require.NoError(t, err)

	var renderedJson = map[string]interface{}{}
	require.NoError(t, json.Unmarshal(jsonBytes, &renderedJson))

	_, found := renderedJson[config.MetadataDependentModules].([]interface{})
	assert.False(t, found)
}

func TestRenderJsonDependentModulesMetadataTerraform(t *testing.T) {
	t.Parallel()

	tmpEnvPath := copyEnvironment(t, TEST_FIXTURE_DESTROY_WARNING)
	cleanupTerraformFolder(t, tmpEnvPath)
	tmpDir := util.JoinPath(tmpEnvPath, TEST_FIXTURE_DESTROY_WARNING, "vpc")

	jsonOut := filepath.Join(tmpDir, "terragrunt_rendered.json")
	runTerragrunt(t, fmt.Sprintf("terragrunt render-json --with-metadata --terragrunt-non-interactive --terragrunt-log-level debug --terragrunt-working-dir %s  --terragrunt-json-out %s", tmpDir, jsonOut))

	jsonBytes, err := os.ReadFile(jsonOut)
	require.NoError(t, err)

	var renderedJson = map[string]map[string]interface{}{}

	require.NoError(t, json.Unmarshal(jsonBytes, &renderedJson))

	dependentModules := renderedJson[config.MetadataDependentModules]["value"].([]interface{})
	// check if value list contains app-v1 and app-v2
	assert.Contains(t, dependentModules, util.JoinPath(tmpEnvPath, TEST_FIXTURE_DESTROY_WARNING, "app-v1"))
	assert.Contains(t, dependentModules, util.JoinPath(tmpEnvPath, TEST_FIXTURE_DESTROY_WARNING, "app-v2"))
}

func TestTerragruntSkipConfirmExternalDependencies(t *testing.T) {
	// This test cannot be run using Terragrunt Provider Cache because it causes the flock files to be locked forever, which in turn blocks other TGs (processes).
	// We use flock files to prevent multiple TGs from caching the same provider in parallel in a shared cache, which causes to conflicts.
	if envProviderCache := os.Getenv(commands.TerragruntProviderCacheEnvVarName); envProviderCache != "" {
		providerCache, err := strconv.ParseBool(envProviderCache)
		require.NoError(t, err)
		if providerCache {
			return
		}
	}

	t.Parallel()

	tmpEnvPath := copyEnvironment(t, TEST_FIXTURE_EXTERNAL_DEPENDENCY)
	cleanupTerraformFolder(t, tmpEnvPath)
	testPath := util.JoinPath(tmpEnvPath, TEST_FIXTURE_EXTERNAL_DEPENDENCY)

	t.Cleanup(func() {
		os.RemoveAll(filepath.ToSlash("/tmp/external-46521694"))
	})
	assert.NoError(t, os.Mkdir(filepath.ToSlash("/tmp/external-46521694"), 0755))

	output, err := exec.Command("git", "init", tmpEnvPath).CombinedOutput()
	if err != nil {
		t.Fatalf("Error initializing git repo: %v\n%s", err, string(output))
	}

	stdout := bytes.Buffer{}
	stderr := bytes.Buffer{}

	r, w, _ := os.Pipe()
	oldStdout := os.Stderr
	os.Stderr = w

	err = runTerragruntCommand(t, fmt.Sprintf("terragrunt destroy --terragrunt-working-dir %s", testPath), &stdout, &stderr)
	os.Stderr = oldStdout
	assert.NoError(t, w.Close())

	capturedOutput := make(chan string)
	go func() {
		var buf bytes.Buffer
		_, e := io.Copy(&buf, r)
		assert.NoError(t, e)
		capturedOutput <- buf.String()
	}()

	captured := <-capturedOutput

	require.NoError(t, err)
	require.NotContains(t, captured, "Should Terragrunt apply the external dependency?")
	require.NotContains(t, captured, "/tmp/external1")
}

func TestTerragruntInvokeTerraformTests(t *testing.T) {
	t.Parallel()
	if isTerraform() {
		t.Skip("Not compatible with Terraform 1.5.x")
		return
	}

	tmpEnvPath := copyEnvironment(t, TEST_FIXTURE_TF_TEST)
	cleanupTerraformFolder(t, tmpEnvPath)
	testPath := util.JoinPath(tmpEnvPath, TEST_FIXTURE_TF_TEST)

	stdout := bytes.Buffer{}
	stderr := bytes.Buffer{}

	err := runTerragruntCommand(t, fmt.Sprintf("terragrunt test --terragrunt-non-interactive --terragrunt-working-dir %s", testPath), &stdout, &stderr)
	require.NoError(t, err)
	require.Contains(t, stdout.String(), "1 passed, 0 failed")
}

func TestTerragruntCommandsThatNeedInput(t *testing.T) {
	t.Parallel()

	tmpEnvPath := copyEnvironment(t, TEST_COMMANDS_THAT_NEED_INPUT)
	cleanupTerraformFolder(t, tmpEnvPath)
	testPath := util.JoinPath(tmpEnvPath, TEST_COMMANDS_THAT_NEED_INPUT)

	stdout, _, err := runTerragruntCommandWithOutput(t, fmt.Sprintf("terragrunt apply --terragrunt-non-interactive --terragrunt-working-dir %s", testPath))
	require.NoError(t, err)
	require.Contains(t, stdout, "Apply complete")
}

func TestTerragruntParallelStateInit(t *testing.T) {
	t.Parallel()

	tmpEnvPath, err := os.MkdirTemp("", "terragrunt-test")
	if err != nil {
		assert.NoError(t, err)
	}
	for i := 0; i < 20; i++ {
		err := util.CopyFolderContents(TEST_FIXTURE_PARALLEL_STATE_INIT, tmpEnvPath, ".terragrunt-test", nil)
		assert.NoError(t, err)
		err = os.Rename(
			path.Join(tmpEnvPath, "template"),
			path.Join(tmpEnvPath, "app"+strconv.Itoa(i)))
		assert.NoError(t, err)
	}

	originalTerragruntConfigPath := util.JoinPath(TEST_FIXTURE_PARALLEL_STATE_INIT, "terragrunt.hcl")
	tmpTerragruntConfigFile := util.JoinPath(tmpEnvPath, "terragrunt.hcl")
	s3BucketName := fmt.Sprintf("terragrunt-test-bucket-%s", strings.ToLower(uniqueId()))
	lockTableName := fmt.Sprintf("terragrunt-test-locks-%s", strings.ToLower(uniqueId()))
	copyTerragruntConfigAndFillPlaceholders(t, originalTerragruntConfigPath, tmpTerragruntConfigFile, s3BucketName, lockTableName, "us-east-2")

	runTerragrunt(t, fmt.Sprintf("terragrunt run-all apply -auto-approve --terragrunt-non-interactive --terragrunt-working-dir %s", tmpEnvPath))
}

func TestTerragruntGCSParallelStateInit(t *testing.T) {
	t.Parallel()

	tmpEnvPath, err := os.MkdirTemp("", "terragrunt-test")
	if err != nil {
		assert.NoError(t, err)
	}
	for i := 0; i < 20; i++ {
		err := util.CopyFolderContents(TEST_FIXTURE_GCS_PARALLEL_STATE_INIT, tmpEnvPath, ".terragrunt-test", nil)
		assert.NoError(t, err)
		err = os.Rename(
			path.Join(tmpEnvPath, "template"),
			path.Join(tmpEnvPath, "app"+strconv.Itoa(i)))
		assert.NoError(t, err)
	}

	tmpTerragruntConfigFile := util.JoinPath(tmpEnvPath, "terragrunt.hcl")
	project := os.Getenv("GOOGLE_CLOUD_PROJECT")
	gcsBucketName := fmt.Sprintf("terragrunt-test-bucket-%s", strings.ToLower(uniqueId()))
	tmpTerragruntGCSConfigPath := createTmpTerragruntGCSConfig(t, TEST_FIXTURE_GCS_PARALLEL_STATE_INIT, project, TERRAFORM_REMOTE_STATE_GCP_REGION, gcsBucketName, config.DefaultTerragruntConfigPath)
	err = util.CopyFile(tmpTerragruntGCSConfigPath, tmpTerragruntConfigFile)
	assert.NoError(t, err)

	runTerragrunt(t, fmt.Sprintf("terragrunt run-all apply -auto-approve --terragrunt-non-interactive --terragrunt-working-dir %s", tmpEnvPath))
}

func TestTerragruntAssumeRole(t *testing.T) {
	t.Parallel()

	tmpEnvPath := copyEnvironment(t, TEST_FIXTURE_ASSUME_ROLE)
	cleanupTerraformFolder(t, tmpEnvPath)
	testPath := util.JoinPath(tmpEnvPath, TEST_FIXTURE_ASSUME_ROLE)

	originalTerragruntConfigPath := util.JoinPath(TEST_FIXTURE_ASSUME_ROLE, "terragrunt.hcl")
	tmpTerragruntConfigFile := util.JoinPath(testPath, "terragrunt.hcl")
	s3BucketName := fmt.Sprintf("terragrunt-test-bucket-%s", strings.ToLower(uniqueId()))
	lockTableName := fmt.Sprintf("terragrunt-test-locks-%s", strings.ToLower(uniqueId()))
	copyTerragruntConfigAndFillPlaceholders(t, originalTerragruntConfigPath, tmpTerragruntConfigFile, s3BucketName, lockTableName, "us-east-2")

	runTerragrunt(t, fmt.Sprintf("terragrunt validate-inputs -auto-approve --terragrunt-non-interactive --terragrunt-working-dir %s", testPath))

	// validate generated backend.tf
	backendFile := filepath.Join(testPath, "backend.tf")
	assert.FileExists(t, backendFile)

	content, err := files.ReadFileAsString(backendFile)
	assert.NoError(t, err)

	opts, err := options.NewTerragruntOptionsForTest(testPath)
	assert.NoError(t, err)

	identityARN, err := aws_helper.GetAWSIdentityArn(nil, opts)
	assert.NoError(t, err)

	assert.Contains(t, content, "role_arn     = \""+identityARN+"\"")
	assert.Contains(t, content, "external_id  = \"external_id_123\"")
	assert.Contains(t, content, "session_name = \"session_name_example\"")
}

func TestTerragruntUpdatePolicy(t *testing.T) {
	t.Parallel()

	tmpEnvPath := copyEnvironment(t, TEST_FIXTURE_PATH)
	rootPath := util.JoinPath(tmpEnvPath, TEST_FIXTURE_PATH)
	cleanupTerraformFolder(t, rootPath)

	s3BucketName := fmt.Sprintf("terragrunt-test-bucket-%s", strings.ToLower(uniqueId()))
	lockTableName := fmt.Sprintf("terragrunt-test-locks-%s", strings.ToLower(uniqueId()))

	err := createS3BucketE(t, TERRAFORM_REMOTE_STATE_S3_REGION, s3BucketName)
	assert.NoError(t, err)

	defer deleteS3Bucket(t, TERRAFORM_REMOTE_STATE_S3_REGION, s3BucketName)
	defer cleanupTableForTest(t, lockTableName, TERRAFORM_REMOTE_STATE_S3_REGION)

	tmpTerragruntConfigPath := createTmpTerragruntConfig(t, rootPath, s3BucketName, lockTableName, config.DefaultTerragruntConfigPath)

	// check that there is no policy on created bucket
	_, err = bucketPolicy(t, TERRAFORM_REMOTE_STATE_S3_REGION, s3BucketName)
	assert.Error(t, err)

	runTerragrunt(t, fmt.Sprintf("terragrunt apply -auto-approve --terragrunt-non-interactive --terragrunt-config %s --terragrunt-working-dir %s", tmpTerragruntConfigPath, rootPath))

	// check that policy is created
	_, err = bucketPolicy(t, TERRAFORM_REMOTE_STATE_S3_REGION, s3BucketName)
	assert.NoError(t, err)
}

func TestTerragruntDestroyGraph(t *testing.T) {
	t.Parallel()

	testCases := []struct {
		path               string
		expectedModules    []string
		notExpectedModules []string
	}{
		{
			path:               "eks",
			expectedModules:    []string{"eks-service-3-v3", "eks-service-3-v2", "eks-service-3", "eks-service-4", "eks-service-5", "eks-service-2-v2", "eks-service-2", "eks-service-1"},
			notExpectedModules: []string{"lambda", "lambda-service-1", "lambda-service-2"},
		},
		{
			path:               "services/lambda-service-1",
			expectedModules:    []string{"lambda-service-2"},
			notExpectedModules: []string{"lambda"},
		},
		{
			path:               "services/eks-service-3",
			expectedModules:    []string{"eks-service-3-v2", "eks-service-4", "eks-service-3-v3"},
			notExpectedModules: []string{"eks", "eks-service-1", "eks-service-2"},
		},
		{
			path:               "services/lambda-service-2",
			expectedModules:    []string{"services/lambda-service-2"},
			notExpectedModules: []string{"services/lambda-service-1", "lambda"},
		},
	}

	for _, testCase := range testCases {
		testCase := testCase

		t.Run(testCase.path, func(t *testing.T) {
			tmpEnvPath := prepareGraphFixture(t)
			tmpModulePath := util.JoinPath(tmpEnvPath, TEST_FIXTURE_GRAPH, testCase.path)

			stdout, stderr, err := runTerragruntCommandWithOutput(t, fmt.Sprintf("terragrunt graph destroy --terragrunt-non-interactive --terragrunt-working-dir %s --terragrunt-graph-root %s", tmpModulePath, tmpEnvPath))
			assert.NoError(t, err)
			output := fmt.Sprintf("%v\n%v\n", stdout, stderr)

			for _, module := range testCase.expectedModules {
				assert.Containsf(t, output, "/"+module+"\n", "Expected module %s to be in output", module)
			}

			for _, module := range testCase.notExpectedModules {
				assert.NotContainsf(t, output, "Module "+tmpModulePath+"/"+module+"\n", "Expected module %s must not to be in output", module)
			}
		})
	}
}

func TestTerragruntApplyGraph(t *testing.T) {
	t.Parallel()

	testCases := []struct {
		path               string
		expectedModules    []string
		notExpectedModules []string
	}{
		{
			path:               "services/eks-service-3-v2",
			expectedModules:    []string{"services/eks-service-3-v2", "services/eks-service-3-v3"},
			notExpectedModules: []string{"lambda", "eks", "services/eks-service-3"},
		},
		{
			path:               "lambda",
			expectedModules:    []string{"lambda", "services/lambda-service-1", "services/lambda-service-2"},
			notExpectedModules: []string{"eks", "services/eks-service-1", "services/eks-service-2", "services/eks-service-3"},
		},
		{
			path:               "services/eks-service-5",
			expectedModules:    []string{"services/eks-service-5"},
			notExpectedModules: []string{"eks", "lambda", "services/eks-service-1", "services/eks-service-2", "services/eks-service-3"},
		},
	}

	for _, testCase := range testCases {
		testCase := testCase

		t.Run(testCase.path, func(t *testing.T) {
			tmpEnvPath := prepareGraphFixture(t)
			tmpModulePath := util.JoinPath(tmpEnvPath, TEST_FIXTURE_GRAPH, testCase.path)

			stdout, stderr, err := runTerragruntCommandWithOutput(t, fmt.Sprintf("terragrunt graph apply --terragrunt-non-interactive --terragrunt-working-dir %s --terragrunt-graph-root %s", tmpModulePath, tmpEnvPath))
			assert.NoError(t, err)
			output := fmt.Sprintf("%v\n%v\n", stdout, stderr)

			for _, module := range testCase.expectedModules {
				assert.Containsf(t, output, "/"+module+"\n", "Expected module %s to be in output", module)
			}

			for _, module := range testCase.notExpectedModules {
				assert.NotContainsf(t, output, "Module "+tmpModulePath+"/"+module+"\n", "Expected module %s must not to be in output", module)
			}
		})
	}
}

func TestTerragruntGraphNonTerraformCommandExecution(t *testing.T) {
	t.Parallel()

	tmpEnvPath := prepareGraphFixture(t)
	tmpModulePath := util.JoinPath(tmpEnvPath, TEST_FIXTURE_GRAPH, "eks")

	stdout := bytes.Buffer{}
	stderr := bytes.Buffer{}

	err := runTerragruntCommand(t, fmt.Sprintf("terragrunt graph render-json --terragrunt-non-interactive --terragrunt-working-dir %s --terragrunt-graph-root %s", tmpModulePath, tmpEnvPath), &stdout, &stderr)
	assert.NoError(t, err)

	// check that terragrunt_rendered.json is created in mod1/mod2/mod3
	for _, module := range []string{"services/eks-service-1", "eks"} {
		_, err = os.Stat(util.JoinPath(tmpEnvPath, TEST_FIXTURE_GRAPH, module, "terragrunt_rendered.json"))
		assert.NoError(t, err)
	}
}

func TestTerragruntSkipDependenciesWithSkipFlag(t *testing.T) {
	t.Parallel()

	tmpEnvPath := copyEnvironment(t, TEST_FIXTURE_SKIP_DEPENDENCIES)
	cleanupTerraformFolder(t, tmpEnvPath)
	testPath := util.JoinPath(tmpEnvPath, TEST_FIXTURE_SKIP_DEPENDENCIES)

	stdout := bytes.Buffer{}
	stderr := bytes.Buffer{}

	err := runTerragruntCommand(t, fmt.Sprintf("terragrunt run-all apply --no-color --terragrunt-non-interactive --terragrunt-working-dir %s", testPath), &stdout, &stderr)
	assert.NoError(t, err)

	output := fmt.Sprintf("%s %s", stderr.String(), stdout.String())

	assert.NotContains(t, output, "Error reading partial config for dependency")
	assert.NotContains(t, output, "Call to function \"find_in_parent_folders\" failed")
	assert.NotContains(t, output, "ParentFileNotFoundError")

	assert.Contains(t, output, "first/terragrunt.hcl due to skip = true")
	assert.Contains(t, output, "second/terragrunt.hcl due to skip = true")
	// check that no test_file.txt was created in module directory
	_, err = os.Stat(util.JoinPath(tmpEnvPath, TEST_FIXTURE_SKIP_DEPENDENCIES, "first", "test_file.txt"))
	assert.Error(t, err)
	_, err = os.Stat(util.JoinPath(tmpEnvPath, TEST_FIXTURE_SKIP_DEPENDENCIES, "second", "test_file.txt"))
	assert.Error(t, err)
}

func TestTerragruntAssumeRoleDuration(t *testing.T) {
	t.Parallel()
	if isTerraform() {
		t.Skip("New assume role duration config not supported by Terraform 1.5.x")
		return
	}

	tmpEnvPath := copyEnvironment(t, TEST_FIXTURE_ASSUME_ROLE_DURATION)
	cleanupTerraformFolder(t, tmpEnvPath)
	testPath := util.JoinPath(tmpEnvPath, TEST_FIXTURE_ASSUME_ROLE_DURATION)

	originalTerragruntConfigPath := util.JoinPath(TEST_FIXTURE_ASSUME_ROLE_DURATION, "terragrunt.hcl")
	tmpTerragruntConfigFile := util.JoinPath(testPath, "terragrunt.hcl")
	s3BucketName := fmt.Sprintf("terragrunt-test-bucket-%s", strings.ToLower(uniqueId()))

	defer deleteS3Bucket(t, TERRAFORM_REMOTE_STATE_S3_REGION, s3BucketName)

	assumeRole := os.Getenv("AWS_TEST_S3_ASSUME_ROLE")

	copyAndFillMapPlaceholders(t, originalTerragruntConfigPath, tmpTerragruntConfigFile, map[string]string{
		"__FILL_IN_BUCKET_NAME__":      s3BucketName,
		"__FILL_IN_REGION__":           TERRAFORM_REMOTE_STATE_S3_REGION,
		"__FILL_IN_LOGS_BUCKET_NAME__": s3BucketName + "-tf-state-logs",
		"__FILL_IN_ASSUME_ROLE__":      assumeRole,
	})

	stdout := bytes.Buffer{}
	stderr := bytes.Buffer{}

	err := runTerragruntCommand(t, fmt.Sprintf("terragrunt apply  -auto-approve --terragrunt-non-interactive --terragrunt-working-dir %s", testPath), &stdout, &stderr)
	assert.NoError(t, err)

	output := fmt.Sprintf("%s %s", stderr.String(), stdout.String())
	assert.Contains(t, output, "Apply complete! Resources: 1 added, 0 changed, 0 destroyed.")
	// run one more time to check that no init is performed
	stdout = bytes.Buffer{}
	stderr = bytes.Buffer{}

	err = runTerragruntCommand(t, fmt.Sprintf("terragrunt apply  -auto-approve --terragrunt-non-interactive --terragrunt-working-dir %s", testPath), &stdout, &stderr)
	assert.NoError(t, err)

	output = fmt.Sprintf("%s %s", stderr.String(), stdout.String())
	assert.NotContains(t, output, "Initializing the backend...")
	assert.NotContains(t, output, "has been successfully initialized!")
	assert.Contains(t, output, "no changes are needed.")
}

func TestTerragruntAssumeRoleWebIdentityEnv(t *testing.T) {
	t.Parallel()

	assumeRole := os.Getenv("AWS_TEST_S3_ASSUME_ROLE")
	tokenEnvVar := os.Getenv("AWS_TEST_S3_IDENTITY_TOKEN_VAR")
	if tokenEnvVar == "" {
		t.Skip("Missing required env var AWS_TEST_S3_IDENTITY_TOKEN_VAR")
		return
	}

	tmpEnvPath := copyEnvironment(t, TEST_FIXTURE_ASSUME_ROLE_WEB_IDENTITY_ENV)
	cleanupTerraformFolder(t, tmpEnvPath)
	testPath := util.JoinPath(tmpEnvPath, TEST_FIXTURE_ASSUME_ROLE_WEB_IDENTITY_ENV)

	originalTerragruntConfigPath := util.JoinPath(TEST_FIXTURE_ASSUME_ROLE_WEB_IDENTITY_ENV, "terragrunt.hcl")
	tmpTerragruntConfigFile := util.JoinPath(testPath, "terragrunt.hcl")
	s3BucketName := fmt.Sprintf("terragrunt-test-bucket-%s", strings.ToLower(uniqueId()))

	defer deleteS3Bucket(t, TERRAFORM_REMOTE_STATE_S3_REGION, s3BucketName, options.WithIAMRoleARN(assumeRole), options.WithIAMWebIdentityToken(os.Getenv(tokenEnvVar)))

	copyAndFillMapPlaceholders(t, originalTerragruntConfigPath, tmpTerragruntConfigFile, map[string]string{
		"__FILL_IN_BUCKET_NAME__":            s3BucketName,
		"__FILL_IN_REGION__":                 TERRAFORM_REMOTE_STATE_S3_REGION,
		"__FILL_IN_ASSUME_ROLE__":            assumeRole,
		"__FILL_IN_IDENTITY_TOKEN_ENV_VAR__": tokenEnvVar,
	})

	stdout := bytes.Buffer{}
	stderr := bytes.Buffer{}

	err := runTerragruntCommand(t, fmt.Sprintf("terragrunt apply  -auto-approve --terragrunt-non-interactive --terragrunt-working-dir %s", testPath), &stdout, &stderr)
	assert.NoError(t, err)

	output := fmt.Sprintf("%s %s", stderr.String(), stdout.String())
	assert.Contains(t, output, "Apply complete! Resources: 1 added, 0 changed, 0 destroyed.")
}

func TestTerragruntAssumeRoleWebIdentityFile(t *testing.T) {
	t.Parallel()

	tmpEnvPath := copyEnvironment(t, TEST_FIXTURE_ASSUME_ROLE_WEB_IDENTITY_FILE)
	cleanupTerraformFolder(t, tmpEnvPath)
	testPath := util.JoinPath(tmpEnvPath, TEST_FIXTURE_ASSUME_ROLE_WEB_IDENTITY_FILE)

	originalTerragruntConfigPath := util.JoinPath(TEST_FIXTURE_ASSUME_ROLE_WEB_IDENTITY_FILE, "terragrunt.hcl")
	tmpTerragruntConfigFile := util.JoinPath(testPath, "terragrunt.hcl")
	s3BucketName := fmt.Sprintf("terragrunt-test-bucket-%s", strings.ToLower(uniqueId()))

	assumeRole := os.Getenv("AWS_TEST_S3_ASSUME_ROLE")
	tokenFilePath := os.Getenv("AWS_TEST_S3_IDENTITY_TOKEN_FILE_PATH")

	defer deleteS3Bucket(t, TERRAFORM_REMOTE_STATE_S3_REGION, s3BucketName, options.WithIAMRoleARN(assumeRole), options.WithIAMWebIdentityToken(tokenFilePath))

	copyAndFillMapPlaceholders(t, originalTerragruntConfigPath, tmpTerragruntConfigFile, map[string]string{
		"__FILL_IN_BUCKET_NAME__":              s3BucketName,
		"__FILL_IN_REGION__":                   TERRAFORM_REMOTE_STATE_S3_REGION,
		"__FILL_IN_ASSUME_ROLE__":              assumeRole,
		"__FILL_IN_IDENTITY_TOKEN_FILE_PATH__": tokenFilePath,
	})

	stdout := bytes.Buffer{}
	stderr := bytes.Buffer{}

	err := runTerragruntCommand(t, fmt.Sprintf("terragrunt apply  -auto-approve --terragrunt-non-interactive --terragrunt-working-dir %s", testPath), &stdout, &stderr)
	assert.NoError(t, err)

	output := fmt.Sprintf("%s %s", stderr.String(), stdout.String())
	assert.Contains(t, output, "Apply complete! Resources: 1 added, 0 changed, 0 destroyed.")
}

func prepareGraphFixture(t *testing.T) string {
	t.Helper()
	tmpEnvPath := copyEnvironment(t, TEST_FIXTURE_GRAPH)
	cleanupTerraformFolder(t, tmpEnvPath)
	testPath := util.JoinPath(tmpEnvPath, TEST_FIXTURE_GRAPH)

	stdout := bytes.Buffer{}
	stderr := bytes.Buffer{}

	err := runTerragruntCommand(t, fmt.Sprintf("terragrunt run-all apply --terragrunt-non-interactive --terragrunt-working-dir %s", testPath), &stdout, &stderr)
	assert.NoError(t, err)
	return tmpEnvPath
}

func TestTerragruntInfoError(t *testing.T) {
	t.Parallel()

	tmpEnvPath := copyEnvironment(t, TEST_FIXTURE_INFO_ERROR)
	cleanupTerraformFolder(t, tmpEnvPath)
	testPath := util.JoinPath(tmpEnvPath, TEST_FIXTURE_INFO_ERROR, "module-b")

	stdout := bytes.Buffer{}
	stderr := bytes.Buffer{}

	err := runTerragruntCommand(t, fmt.Sprintf("terragrunt terragrunt-info --terragrunt-non-interactive --terragrunt-working-dir %s", testPath), &stdout, &stderr)
	assert.Error(t, err)

	// parse stdout json as TerragruntInfoGroup
	var output terragruntinfo.TerragruntInfoGroup
	err = json.Unmarshal(stdout.Bytes(), &output)
	assert.NoError(t, err)
}

func TestStorePlanFilesRunAllPlanApply(t *testing.T) {
	t.Parallel()

	// create temporary directory for plan files
	tmpDir := t.TempDir()
	tmpEnvPath := copyEnvironment(t, TEST_FIXTURE_OUT_DIR)
	cleanupTerraformFolder(t, tmpEnvPath)
	testPath := util.JoinPath(tmpEnvPath, TEST_FIXTURE_OUT_DIR)

	// run plan with output directory
	_, output, err := runTerragruntCommandWithOutput(t, fmt.Sprintf("terragrunt run-all plan --terragrunt-non-interactive --terragrunt-log-level debug --terragrunt-working-dir %s --terragrunt-out-dir %s", testPath, tmpDir))
	require.NoError(t, err)

	assert.Contains(t, output, fmt.Sprintf("Using output file %s", tmpDir))

	// verify that tfplan files are created in the tmpDir, 2 files
	list, err := findFilesWithExtension(tmpDir, ".tfplan")
	require.NoError(t, err)
	assert.Equal(t, 2, len(list))
	for _, file := range list {
		assert.Equal(t, "tfplan.tfplan", filepath.Base(file))
	}

	_, _, err = runTerragruntCommandWithOutput(t, fmt.Sprintf("terragrunt run-all apply --terragrunt-non-interactive --terragrunt-log-level debug --terragrunt-working-dir %s --terragrunt-out-dir %s", testPath, tmpDir))
	require.NoError(t, err)
}

func TestStorePlanFilesRunAllDestroy(t *testing.T) {
	t.Parallel()

	tmpDir := t.TempDir()
	tmpEnvPath := copyEnvironment(t, TEST_FIXTURE_OUT_DIR)
	cleanupTerraformFolder(t, tmpEnvPath)
	testPath := util.JoinPath(tmpEnvPath, TEST_FIXTURE_OUT_DIR)

	// plan and apply
	_, _, err := runTerragruntCommandWithOutput(t, fmt.Sprintf("terragrunt run-all plan --terragrunt-non-interactive --terragrunt-log-level debug --terragrunt-working-dir %s --terragrunt-out-dir %s", testPath, tmpDir))
	require.NoError(t, err)

	_, _, err = runTerragruntCommandWithOutput(t, fmt.Sprintf("terragrunt run-all apply --terragrunt-non-interactive --terragrunt-log-level debug --terragrunt-working-dir %s --terragrunt-out-dir %s", testPath, tmpDir))
	require.NoError(t, err)

	// remove all tfstate files from temp directory to prepare destroy
	list, err := findFilesWithExtension(tmpDir, ".tfplan")
	require.NoError(t, err)
	assert.Equal(t, 2, len(list))
	for _, file := range list {
		assert.Equal(t, "tfplan.tfplan", filepath.Base(file))
	}

	// prepare destroy plan
	_, output, err := runTerragruntCommandWithOutput(t, fmt.Sprintf("terragrunt run-all plan -destroy --terragrunt-non-interactive --terragrunt-log-level debug --terragrunt-working-dir %s --terragrunt-out-dir %s", testPath, tmpDir))
	require.NoError(t, err)

	assert.Contains(t, output, fmt.Sprintf("Using output file %s", tmpDir))
	// verify that tfplan files are created in the tmpDir, 2 files
	list, err = findFilesWithExtension(tmpDir, ".tfplan")
	require.NoError(t, err)
	assert.Equal(t, 2, len(list))
	for _, file := range list {
		assert.Equal(t, "tfplan.tfplan", filepath.Base(file))
	}

	_, _, err = runTerragruntCommandWithOutput(t, fmt.Sprintf("terragrunt run-all apply --terragrunt-non-interactive --terragrunt-log-level debug --terragrunt-working-dir %s --terragrunt-out-dir %s", testPath, tmpDir))
	require.NoError(t, err)
}

func TestPlanJsonFilesRunAll(t *testing.T) {
	t.Parallel()

	// create temporary directory for plan files
	tmpDir := t.TempDir()
	_, _, _, err := testRunAllPlan(t, fmt.Sprintf("--terragrunt-json-out-dir %s", tmpDir))
	require.NoError(t, err)

	// verify that was generated json files with plan data
	list, err := findFilesWithExtension(tmpDir, ".json")
	require.NoError(t, err)
	assert.Equal(t, 2, len(list))
	for _, file := range list {
		assert.Equal(t, "tfplan.json", filepath.Base(file))
		// verify that file is not empty
		content, err := os.ReadFile(file)
		require.NoError(t, err)
		assert.NotEmpty(t, content)
		// check that produced json is valid and can be unmarshalled
		var plan map[string]interface{}
		err = json.Unmarshal(content, &plan)
		require.NoError(t, err)
		// check that plan is not empty
		assert.NotEmpty(t, plan)
	}

}

func TestPlanJsonPlanBinaryRunAll(t *testing.T) {
	t.Parallel()

	// create temporary directory for plan files
	tmpDir := t.TempDir()
	tmpEnvPath := copyEnvironment(t, TEST_FIXTURE_OUT_DIR)
	cleanupTerraformFolder(t, tmpEnvPath)
	testPath := util.JoinPath(tmpEnvPath, TEST_FIXTURE_OUT_DIR)

	// run plan with output directory
	_, _, err := runTerragruntCommandWithOutput(t, fmt.Sprintf("terragrunt run-all plan --terragrunt-non-interactive --terragrunt-log-level debug --terragrunt-working-dir %s --terragrunt-json-out-dir %s --terragrunt-out-dir %s", testPath, tmpDir, tmpDir))
	require.NoError(t, err)

	// verify that was generated json files with plan data
	list, err := findFilesWithExtension(tmpDir, ".json")
	require.NoError(t, err)
	assert.Equal(t, 2, len(list))
	for _, file := range list {
		assert.Equal(t, "tfplan.json", filepath.Base(file))
		// verify that file is not empty
		content, err := os.ReadFile(file)
		require.NoError(t, err)
		assert.NotEmpty(t, content)
	}

	// verify that was generated binary plan files
	list, err = findFilesWithExtension(tmpDir, ".tfplan")
	require.NoError(t, err)
	assert.Equal(t, 2, len(list))
	for _, file := range list {
		assert.Equal(t, "tfplan.tfplan", filepath.Base(file))
	}

}

func TestTerragruntRunAllPlanAndShow(t *testing.T) {
	t.Parallel()

	// create temporary directory for plan files
	tmpDir := t.TempDir()
	tmpEnvPath := copyEnvironment(t, TEST_FIXTURE_OUT_DIR)
	cleanupTerraformFolder(t, tmpEnvPath)
	testPath := util.JoinPath(tmpEnvPath, TEST_FIXTURE_OUT_DIR)

	// run plan and apply
	_, _, err := runTerragruntCommandWithOutput(t, fmt.Sprintf("terragrunt run-all plan --terragrunt-non-interactive --terragrunt-log-level debug --terragrunt-working-dir %s --terragrunt-out-dir %s", testPath, tmpDir))
	require.NoError(t, err)

	_, _, err = runTerragruntCommandWithOutput(t, fmt.Sprintf("terragrunt run-all apply --terragrunt-non-interactive --terragrunt-log-level debug --terragrunt-working-dir %s --terragrunt-out-dir %s", testPath, tmpDir))
	require.NoError(t, err)

	// run new plan and show
	_, _, err = runTerragruntCommandWithOutput(t, fmt.Sprintf("terragrunt run-all plan --terragrunt-non-interactive --terragrunt-log-level debug --terragrunt-working-dir %s --terragrunt-out-dir %s", testPath, tmpDir))
	require.NoError(t, err)

	stdout, _, err := runTerragruntCommandWithOutput(t, fmt.Sprintf("terragrunt run-all show --terragrunt-non-interactive --terragrunt-log-level debug --terragrunt-working-dir %s --terragrunt-out-dir %s -no-color", testPath, tmpDir))
	require.NoError(t, err)

	// Verify that output contains the plan and not just the actual state output
	assert.Contains(t, stdout, "No changes. Your infrastructure matches the configuration.")
}

func TestTerragruntLogSopsErrors(t *testing.T) {
	t.Parallel()

	// create temporary directory for plan files
	tmpEnvPath := copyEnvironment(t, TEST_FIXTURE_SOPS_ERRORS)
	cleanupTerraformFolder(t, tmpEnvPath)
	testPath := util.JoinPath(tmpEnvPath, TEST_FIXTURE_SOPS_ERRORS)

	// apply and check for errors
	_, errorOut, err := runTerragruntCommandWithOutput(t, fmt.Sprintf("terragrunt apply --terragrunt-non-interactive --terragrunt-log-level debug --terragrunt-working-dir %s", testPath))
	require.Error(t, err)

	require.Contains(t, errorOut, "error decrypting key: [error decrypting key")
	require.Contains(t, errorOut, "error base64-decoding encrypted data key: illegal base64 data at input byte")
}

func validateOutput(t *testing.T, outputs map[string]TerraformOutput, key string, value interface{}) {
	t.Helper()
	output, hasPlatform := outputs[key]
	require.Truef(t, hasPlatform, "Expected output %s to be defined", key)
	require.Equalf(t, output.Value, value, "Expected output %s to be %t", key, value)
}

// wrappedBinary - return which binary will be wrapped by Terragrunt, useful in CICD to run same tests against tofu and terraform
func wrappedBinary() string {
	value, found := os.LookupEnv("TERRAGRUNT_TFPATH")
	if !found {
		// if env variable is not defined, try to check through executing command
		if util.IsCommandExecutable(TOFU_BINARY, "-version") {
			return TOFU_BINARY
		}
		return TERRAFORM_BINARY
	}
	return filepath.Base(value)
}

func isTerraform() bool {
	return wrappedBinary() == TERRAFORM_BINARY
}

func findFilesWithExtension(dir string, ext string) ([]string, error) {
	var files []string
	err := filepath.Walk(dir, func(path string, info os.FileInfo, err error) error {
		if err != nil {
			return err
		}
		if !info.IsDir() && filepath.Ext(path) == ext {
			files = append(files, path)
		}
		return nil
	})

	return files, err
}<|MERGE_RESOLUTION|>--- conflicted
+++ resolved
@@ -60,11 +60,8 @@
 	TERRAFORM_REMOTE_STATE_S3_REGION                                         = "us-west-2"
 	TERRAFORM_REMOTE_STATE_GCP_REGION                                        = "eu"
 	TEST_FIXTURE_PATH                                                        = "fixture/"
-<<<<<<< HEAD
 	TEST_FIXTURE_HCLVALIDATE                                                 = "fixture-hclvalidate"
-=======
 	TEST_FIXTURE_EXCLUDES_FILE                                               = "fixutre-excludes-file"
->>>>>>> e47fa39e
 	TEST_FIXTURE_INIT_ONCE                                                   = "fixture-init-once"
 	TEST_FIXTURE_PROVIDER_CACHE_MULTIPLE_PLATFORMS                           = "fixture-provider-cache/multiple-platforms"
 	TEST_FIXTURE_PROVIDER_CACHE_DIRECT                                       = "fixture-provider-cache/direct"
@@ -217,7 +214,43 @@
 	fixtureDownload = "fixture-download"
 )
 
-<<<<<<< HEAD
+func TestTerragruntExcludesFile(t *testing.T) {
+	t.Parallel()
+
+	tmpEnvPath := copyEnvironment(t, TEST_FIXTURE_EXCLUDES_FILE, ".terragrunt-excludes")
+	rootPath := util.JoinPath(tmpEnvPath, TEST_FIXTURE_EXCLUDES_FILE)
+
+	testCases := []struct {
+		flags          string
+		expectedOutput []string
+	}{
+		{
+			"",
+			[]string{`value = "b"`, `value = "d"`},
+		},
+		{
+			"--terragrunt-excludes-file ./excludes-file-pass-as-flag",
+			[]string{`value = "a"`, `value = "c"`},
+		},
+	}
+
+	for i, testCase := range testCases {
+		testCase := testCase
+
+		t.Run(fmt.Sprintf("testCase-%d", i), func(t *testing.T) {
+			cleanupTerraformFolder(t, TEST_FIXTURE_EXCLUDES_FILE)
+
+			runTerragrunt(t, fmt.Sprintf("terragrunt run-all apply -auto-approve --terragrunt-non-interactive --terragrunt-working-dir %s %s", rootPath, testCase.flags))
+
+			stdout, _, err := runTerragruntCommandWithOutput(t, fmt.Sprintf("terragrunt run-all output --terragrunt-non-interactive --terragrunt-working-dir %s %s", rootPath, testCase.flags))
+			require.NoError(t, err)
+
+			actualOutput := strings.Split(strings.TrimSpace(stdout), "\n")
+			assert.ElementsMatch(t, testCase.expectedOutput, actualOutput)
+		})
+	}
+}
+
 func TestHclvalidateDiagnostic(t *testing.T) {
 	t.Parallel()
 
@@ -327,43 +360,6 @@
 	require.NoError(t, err)
 
 	assert.ElementsMatch(t, expectedPaths, actualPaths)
-=======
-func TestTerragruntExcludesFile(t *testing.T) {
-	t.Parallel()
-
-	tmpEnvPath := copyEnvironment(t, TEST_FIXTURE_EXCLUDES_FILE, ".terragrunt-excludes")
-	rootPath := util.JoinPath(tmpEnvPath, TEST_FIXTURE_EXCLUDES_FILE)
-
-	testCases := []struct {
-		flags          string
-		expectedOutput []string
-	}{
-		{
-			"",
-			[]string{`value = "b"`, `value = "d"`},
-		},
-		{
-			"--terragrunt-excludes-file ./excludes-file-pass-as-flag",
-			[]string{`value = "a"`, `value = "c"`},
-		},
-	}
-
-	for i, testCase := range testCases {
-		testCase := testCase
-
-		t.Run(fmt.Sprintf("testCase-%d", i), func(t *testing.T) {
-			cleanupTerraformFolder(t, TEST_FIXTURE_EXCLUDES_FILE)
-
-			runTerragrunt(t, fmt.Sprintf("terragrunt run-all apply -auto-approve --terragrunt-non-interactive --terragrunt-working-dir %s %s", rootPath, testCase.flags))
-
-			stdout, _, err := runTerragruntCommandWithOutput(t, fmt.Sprintf("terragrunt run-all output --terragrunt-non-interactive --terragrunt-working-dir %s %s", rootPath, testCase.flags))
-			require.NoError(t, err)
-
-			actualOutput := strings.Split(strings.TrimSpace(stdout), "\n")
-			assert.ElementsMatch(t, testCase.expectedOutput, actualOutput)
-		})
-	}
->>>>>>> e47fa39e
 }
 
 func TestTerragruntProviderCacheMultiplePlatforms(t *testing.T) {
