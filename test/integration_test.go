// Package test_test contains integration tests for Terragrunt.
package test_test

import (
	"bytes"
	"context"
	"encoding/json"
	"fmt"
	"os"
	"path"
	"path/filepath"
	"regexp"
	"strings"
	"testing"
	"time"

	"github.com/gruntwork-io/terragrunt/cli/commands/common"
	"github.com/gruntwork-io/terragrunt/cli/commands/common/runall"
	"github.com/gruntwork-io/terragrunt/cli/commands/run"
	terragruntinfo "github.com/gruntwork-io/terragrunt/cli/commands/terragrunt-info"
	"github.com/gruntwork-io/terragrunt/cli/flags"
	"github.com/gruntwork-io/terragrunt/codegen"
	"github.com/gruntwork-io/terragrunt/config"
	"github.com/gruntwork-io/terragrunt/internal/errors"
	"github.com/gruntwork-io/terragrunt/internal/view/diagnostic"
	"github.com/gruntwork-io/terragrunt/pkg/log"
	"github.com/gruntwork-io/terragrunt/pkg/log/format/placeholders"
	"github.com/gruntwork-io/terragrunt/shell"
	"github.com/gruntwork-io/terragrunt/test/helpers"
	"github.com/gruntwork-io/terragrunt/tf"
	"github.com/gruntwork-io/terragrunt/util"
	"github.com/hashicorp/hcl/v2"
	"github.com/hashicorp/hcl/v2/hclwrite"
	"github.com/stretchr/testify/assert"
	"github.com/stretchr/testify/require"
)

// hard-code this to match the test fixture for now
const (
	testFixtureAuthProviderCmd                = "fixtures/auth-provider-cmd"
	testFixtureAutoInit                       = "fixtures/download/init-on-source-change"
	testFixtureBrokenDependency               = "fixtures/broken-dependency"
	testFixtureBufferModuleOutput             = "fixtures/buffer-module-output"
	testFixtureCodegenPath                    = "fixtures/codegen"
	testFixtureCommandsThatNeedInput          = "fixtures/commands-that-need-input"
	testFixtureConfigSingleJSONPath           = "fixtures/config-files/single-json-config"
	testFixtureConfigWithNonDefaultNames      = "fixtures/config-files/with-non-default-names"
	testFixtureDependenciesOptimisation       = "fixtures/dependency-optimisation"
	testFixtureDependencyOutput               = "fixtures/dependency-output"
	testFixtureDetailedExitCode               = "fixtures/detailed-exitcode"
	testFixtureDirsPath                       = "fixtures/dirs"
	testFixtureDisabledModule                 = "fixtures/disabled/"
	testFixtureDisabledPath                   = "fixtures/disabled-path/"
	testFixtureDisjoint                       = "fixtures/stack/disjoint"
	testFixtureDownload                       = "fixtures/download"
	testFixtureEmptyState                     = "fixtures/empty-state/"
	testFixtureEnvVarsBlockPath               = "fixtures/env-vars-block/"
	testFixtureErrorPrint                     = "fixtures/error-print"
	testFixtureExcludesFile                   = "fixtures/excludes-file"
	testFixtureExternalDependence             = "fixtures/external-dependencies"
	testFixtureExternalDependency             = "fixtures/external-dependency/"
	testFixtureExtraArgsPath                  = "fixtures/extra-args/"
	testFixtureFailedTerraform                = "fixtures/failure"
	testFixtureFindParent                     = "fixtures/find-parent"
	testFixtureFindParentWithDeprecatedRoot   = "fixtures/find-parent-with-deprecated-root"
	testFixtureGetOutput                      = "fixtures/get-output"
	testFixtureGetTerragruntSourceCli         = "fixtures/get-terragrunt-source-cli"
	testFixtureGraphDependencies              = "fixtures/graph-dependencies"
	testFixtureHclfmtDiff                     = "fixtures/hclfmt-diff"
	testFixtureHclfmtStdin                    = "fixtures/hclfmt-stdin"
	testFixtureHclvalidate                    = "fixtures/hclvalidate"
	testFixtureIamRolesMultipleModules        = "fixtures/read-config/iam_roles_multiple_modules"
	testFixtureIncludeParent                  = "fixtures/include-parent"
	testFixtureInfoError                      = "fixtures/terragrunt-info-error"
	testFixtureInitCache                      = "fixtures/init-cache"
	testFixtureInitError                      = "fixtures/init-error"
	testFixtureInitOnce                       = "fixtures/init-once"
	testFixtureInputs                         = "fixtures/inputs"
	testFixtureInputsFromDependency           = "fixtures/inputs-from-dependency"
	testFixtureLogFormatter                   = "fixtures/log/formatter"
	testFixtureLogStdoutLevel                 = "fixtures/log/levels"
	testFixtureLogRelPaths                    = "fixtures/log/rel-paths"
	testFixtureMissingDependence              = "fixtures/missing-dependencies/main"
	testFixtureModulePathError                = "fixtures/module-path-in-error"
	testFixtureNoColor                        = "fixtures/no-color"
	testFixtureNoSubmodules                   = "fixtures/no-submodules/"
	testFixtureNullValue                      = "fixtures/null-values"
	testFixtureOutDir                         = "fixtures/out-dir"
	testFixtureOutputAll                      = "fixtures/output-all"
	testFixtureOutputModuleGroups             = "fixtures/output-module-groups"
	testFixtureParallelRun                    = "fixtures/parallel-run"
	testFixtureParallelStateInit              = "fixtures/parallel-state-init"
	testFixtureParallelism                    = "fixtures/parallelism"
	testFixturePath                           = "fixtures/terragrunt/"
	testFixturePlanfileOrder                  = "fixtures/planfile-order-test"
	testFixtureProviderCacheDirect            = "fixtures/provider-cache/direct"
	testFixtureProviderCacheFilesystemMirror  = "fixtures/provider-cache/filesystem-mirror"
	testFixtureProviderCacheMultiplePlatforms = "fixtures/provider-cache/multiple-platforms"
	testFixtureProviderCacheNetworkMirror     = "fixtures/provider-cache/network-mirror"
	testFixtureReadConfig                     = "fixtures/read-config"
	testFixtureRefSource                      = "fixtures/download/remote-ref"
	testFixtureSkip                           = "fixtures/skip/"
	testFixtureSkipLegacyRoot                 = "fixtures/skip-legacy-root/"
	testFixtureSkipDependencies               = "fixtures/skip-dependencies"
	testFixtureSourceMapSlashes               = "fixtures/source-map/slashes-in-ref"
	testFixtureStack                          = "fixtures/stack/"
	testFixtureStdout                         = "fixtures/download/stdout-test"
	testFixtureTfTest                         = "fixtures/tftest/"
	testFixtureExecCmd                        = "fixtures/exec-cmd"
	textFixtureDisjointSymlinks               = "fixtures/stack/disjoint-symlinks"
	testFixtureLogStreaming                   = "fixtures/streaming"
	testFixtureCLIFlagHints                   = "fixtures/cli-flag-hints"
	testFixtureEphemeralInputs                = "fixtures/ephemeral-inputs"

	terraformFolder = ".terraform"

	terraformState = "terraform.tfstate"

	terraformStateBackup = "terraform.tfstate.backup"
	terragruntCache      = ".terragrunt-cache"
)

func TestCLIFlagHints(t *testing.T) {
	t.Parallel()

	testCases := []struct {
		expectedError error
		args          string
	}{
		{
			expectedError: flags.NewGlobalFlagHintError("raw", "stack output", "raw"),
			args:          "-raw init",
		},
		{
			expectedError: flags.NewCommandFlagHintError("run", "no-include-root", "catalog", "no-include-root"),
			args:          "run --no-include-root",
		},
	}

	for i, testCase := range testCases {
		t.Run(fmt.Sprintf("testCase-%d", i), func(t *testing.T) {
			t.Parallel()

			helpers.CleanupTerraformFolder(t, testFixtureCLIFlagHints)
			rootPath := helpers.CopyEnvironment(t, testFixtureCLIFlagHints)
			rootPath, err := filepath.EvalSymlinks(rootPath)
			require.NoError(t, err)

			_, _, err = helpers.RunTerragruntCommandWithOutput(t, "terragrunt "+testCase.args+" --working-dir "+rootPath)
			assert.EqualError(t, err, testCase.expectedError.Error())
		})
	}
}

func TestExecCommand(t *testing.T) {
	t.Parallel()

	testCases := []struct {
		scriptPath string
		runInDir   string
		args       []string
	}{
		{
			scriptPath: "./script.sh arg1 arg2",
			runInDir:   "",
		},
		{
			args:       []string{"--in-download-dir"},
			scriptPath: "./script.sh arg1 arg2",
			runInDir:   ".terragrunt-cache",
		},
	}

	for i, testCase := range testCases {
		t.Run(fmt.Sprintf("testCase-%d", i), func(t *testing.T) {
			t.Parallel()

			helpers.CleanupTerraformFolder(t, testFixtureExecCmd)
			tmpEnvPath := helpers.CopyEnvironment(t, testFixtureExecCmd)

			rootPath := util.JoinPath(tmpEnvPath, testFixtureExecCmd, "app")
			rootPath, err := filepath.EvalSymlinks(rootPath)
			require.NoError(t, err)

			downloadDirPath := util.JoinPath(rootPath, ".terragrunt-cache")
			scriptPath := util.JoinPath(tmpEnvPath, testFixtureExecCmd, testCase.scriptPath)

			err = os.Mkdir(downloadDirPath, os.ModePerm)
			require.NoError(t, err)

			stdout, _, err := helpers.RunTerragruntCommandWithOutput(t, "terragrunt exec --experiment cli-redesign --working-dir "+rootPath+" "+strings.Join(testCase.args, " ")+" -- "+scriptPath)
			require.NoError(t, err)
			assert.Contains(t, stdout, "The first arg is arg1. The second arg is arg2. The script is running in the directory "+util.JoinPath(rootPath, testCase.runInDir))
		})
	}
}

func TestDetailedExitCodeError(t *testing.T) {
	t.Parallel()

	testFixturePath := filepath.Join(testFixtureDetailedExitCode, "error")

	helpers.CleanupTerraformFolder(t, testFixturePath)
	tmpEnvPath := helpers.CopyEnvironment(t, testFixturePath)
	rootPath := util.JoinPath(tmpEnvPath, testFixturePath)

	var exitCode tf.DetailedExitCode
	ctx := context.Background()
	ctx = tf.ContextWithDetailedExitCode(ctx, &exitCode)

	_, stderr, err := helpers.RunTerragruntCommandWithOutputWithContext(t, ctx, "terragrunt run-all plan --terragrunt-log-level trace --terragrunt-non-interactive -detailed-exitcode --terragrunt-working-dir "+rootPath)
	require.Error(t, err)
	assert.Contains(t, stderr, "not-existing-file.txt: no such file or directory")
	assert.Equal(t, 1, exitCode.Get())
}

func TestDetailedExitCodeChangesPresentAll(t *testing.T) {
	t.Parallel()

	testFixturePath := filepath.Join(testFixtureDetailedExitCode, "changes")

	helpers.CleanupTerraformFolder(t, testFixturePath)
	tmpEnvPath := helpers.CopyEnvironment(t, testFixturePath)
	rootPath := util.JoinPath(tmpEnvPath, testFixturePath)

	var exitCode tf.DetailedExitCode
	ctx := context.Background()
	ctx = tf.ContextWithDetailedExitCode(ctx, &exitCode)

	_, _, err := helpers.RunTerragruntCommandWithOutputWithContext(t, ctx, "terragrunt run-all plan --terragrunt-log-level trace --terragrunt-non-interactive -detailed-exitcode --terragrunt-working-dir "+rootPath)
	require.NoError(t, err)
	assert.Equal(t, 2, exitCode.Get())
}

func TestDetailedExitCodeChangesPresentOne(t *testing.T) {
	t.Parallel()

	testFixturePath := filepath.Join(testFixtureDetailedExitCode, "changes")

	helpers.CleanupTerraformFolder(t, testFixturePath)
	tmpEnvPath := helpers.CopyEnvironment(t, testFixturePath)
	rootPath := util.JoinPath(tmpEnvPath, testFixturePath)

	var exitCode tf.DetailedExitCode
	ctx := context.Background()
	ctx = tf.ContextWithDetailedExitCode(ctx, &exitCode)

	_, _, err := helpers.RunTerragruntCommandWithOutput(t, "terragrunt run-all apply --terragrunt-log-level trace --terragrunt-non-interactive --terragrunt-working-dir "+filepath.Join(rootPath, "app1"))
	require.NoError(t, err)

	_, _, err = helpers.RunTerragruntCommandWithOutputWithContext(t, ctx, "terragrunt run-all plan --terragrunt-log-level trace --terragrunt-non-interactive -detailed-exitcode --terragrunt-working-dir "+rootPath)
	require.NoError(t, err)
	assert.Equal(t, 2, exitCode.Get())
}

func TestDetailedExitCodeNoChanges(t *testing.T) {
	t.Parallel()

	testFixturePath := filepath.Join(testFixtureDetailedExitCode, "changes")

	helpers.CleanupTerraformFolder(t, testFixturePath)
	tmpEnvPath := helpers.CopyEnvironment(t, testFixturePath)
	rootPath := util.JoinPath(tmpEnvPath, testFixturePath)

	var exitCode tf.DetailedExitCode
	ctx := context.Background()
	ctx = tf.ContextWithDetailedExitCode(ctx, &exitCode)

	_, _, err := helpers.RunTerragruntCommandWithOutput(t, "terragrunt run-all apply --terragrunt-log-level trace --terragrunt-non-interactive --terragrunt-working-dir "+rootPath)
	require.NoError(t, err)

	_, _, err = helpers.RunTerragruntCommandWithOutputWithContext(t, ctx, "terragrunt run-all plan --terragrunt-log-level trace --terragrunt-non-interactive -detailed-exitcode --terragrunt-working-dir "+rootPath)
	require.NoError(t, err)
	assert.Equal(t, 0, exitCode.Get())
}

func TestLogCustomFormatOutput(t *testing.T) {
	t.Parallel()

	var (
		absPathReg = `(?:/[^/]+)*/` + regexp.QuoteMeta(testFixtureLogFormatter)
	)

	testCases := []struct {
		expectedErr        error
		logCustomFormat    string
		expectedStdOutRegs []*regexp.Regexp
		expectedStdErrRegs []*regexp.Regexp
	}{
		{
			logCustomFormat:    "%time %level %prefix %msg",
			expectedStdOutRegs: []*regexp.Regexp{},
			expectedStdErrRegs: []*regexp.Regexp{
				regexp.MustCompile(`\d{2}:\d{2}:\d{2}\.\d{3} debug ` + absPathReg + regexp.QuoteMeta(" Terragrunt Version:")),
				regexp.MustCompile(`\d{2}:\d{2}:\d{2}\.\d{3} debug ` + absPathReg + `/dep Module ` + absPathReg + `/dep must wait for 0 dependencies to finish`),
				regexp.MustCompile(`\d{2}:\d{2}:\d{2}\.\d{3} debug ` + absPathReg + `/app Module ` + absPathReg + `/app must wait for 1 dependencies to finish`),
			},
		},
		{
			logCustomFormat:    "%interval %level(case=upper) %prefix(path=short-relative,prefix='[',suffix='] ')%msg(path=relative)",
			expectedStdOutRegs: []*regexp.Regexp{},
			expectedStdErrRegs: []*regexp.Regexp{
				regexp.MustCompile(`\d{4}` + regexp.QuoteMeta(" DEBUG Terragrunt Version:")),
				regexp.MustCompile(`\d{4}` + regexp.QuoteMeta(" DEBUG [dep] Module ./dep must wait for 0 dependencies to finish")),
				regexp.MustCompile(`\d{4}` + regexp.QuoteMeta(" DEBUG [app] Module ./app must wait for 1 dependencies to finish")),
			},
		},
		{
			logCustomFormat: "%interval%(content=' plain-text ')%level(case=upper,width=6) %prefix(path=short-relative,suffix=' ')%tf-path(suffix=' ')%tf-command-args(suffix=': ')%msg(path=relative)",
			expectedStdOutRegs: []*regexp.Regexp{
				regexp.MustCompile(`\d{4}` + regexp.QuoteMeta(" plain-text STDOUT dep "+wrappedBinary()+" init -input=false -no-color: Initializing the backend...")),
				regexp.MustCompile(`\d{4}` + regexp.QuoteMeta(" plain-text STDOUT app "+wrappedBinary()+" init -input=false -no-color: Initializing the backend...")),
			},
			expectedStdErrRegs: []*regexp.Regexp{
				regexp.MustCompile(`\d{4}` + regexp.QuoteMeta(" plain-text DEBUG  Terragrunt Version:")),
			},
		},
		{
			logCustomFormat: "%interval%(content=' plain-text ')%level(case=upper,width=6) %prefix(path=short-relative,suffix=' ')%tf-path(suffix=' ')%tf-command(suffix=': ')%msg(path=relative)",
			expectedStdOutRegs: []*regexp.Regexp{
				regexp.MustCompile(`\d{4}` + regexp.QuoteMeta(" plain-text STDOUT dep "+wrappedBinary()+" init: Initializing the backend...")),
				regexp.MustCompile(`\d{4}` + regexp.QuoteMeta(" plain-text STDOUT app "+wrappedBinary()+" init: Initializing the backend...")),
			},
			expectedStdErrRegs: []*regexp.Regexp{
				regexp.MustCompile(`\d{4}` + regexp.QuoteMeta(" plain-text DEBUG  Terragrunt Version:")),
			},
		},
		{
			logCustomFormat: "%interval%(content=' plain-text ')%level(case=upper,width=6) %prefix(path=short-relative,suffix=' ')%tf-path(suffix=' ')%tf-command()-args %msg(path=relative)",
			expectedStdOutRegs: []*regexp.Regexp{
				regexp.MustCompile(`\d{4}` + regexp.QuoteMeta(" plain-text STDOUT dep "+wrappedBinary()+" init-args Initializing the backend...")),
				regexp.MustCompile(`\d{4}` + regexp.QuoteMeta(" plain-text STDOUT app "+wrappedBinary()+" init-args Initializing the backend...")),
			},
			expectedStdErrRegs: []*regexp.Regexp{
				regexp.MustCompile(`\d{4}` + regexp.QuoteMeta(" plain-text DEBUG  -args Terragrunt Version:")),
			},
		},
		{
			logCustomFormat: "%interval%(content=' plain-text ')%level(case=upper,width=6) %prefix(path=short-relative,suffix=' ')%tf-path(suffix=' ')%tf-command()-args % aaa %msg(path=relative) %%bbb % ccc",
			expectedStdOutRegs: []*regexp.Regexp{
				regexp.MustCompile(`\d{4}` + regexp.QuoteMeta(" plain-text STDOUT dep "+wrappedBinary()+" init-args % aaa Initializing the backend... %bbb % ccc")),
				regexp.MustCompile(`\d{4}` + regexp.QuoteMeta(" plain-text STDOUT app "+wrappedBinary()+" init-args % aaa Initializing the backend... %bbb % ccc")),
			},
			expectedStdErrRegs: []*regexp.Regexp{
				regexp.MustCompile(`\d{4}` + regexp.QuoteMeta(" plain-text DEBUG  -args % aaa Terragrunt Version:")),
			},
		},
		{
			logCustomFormat: "%time(color=green) %level %wrong",
			expectedErr:     errors.Errorf(`invalid value "\"%%time(color=green) %%level %%wrong\"" for flag -terragrunt-log-custom-format: invalid placeholder name "wrong", available names: %s`, strings.Join(placeholders.NewPlaceholderRegister().Names(), ",")),
		},
		{
			logCustomFormat: "%time(colorr=green) %level",
			expectedErr:     errors.Errorf(`invalid value "\"%%time(colorr=green) %%level\"" for flag -terragrunt-log-custom-format: placeholder "time", invalid option name "colorr", available names: %s`, strings.Join(placeholders.Time().Options().Names(), ",")),
		},
		{
			logCustomFormat: "%time(color=green) %level(format=tinyy)",
			expectedErr:     errors.New(`invalid value "\"%time(color=green) %level(format=tinyy)\"" for flag -terragrunt-log-custom-format: placeholder "level", option "format", invalid value "tinyy", available values: full,short,tiny`),
		},
		{
			logCustomFormat: "%time(=green) %level(format=tiny)",
			expectedErr:     errors.New(`invalid value "\"%time(=green) %level(format=tiny)\"" for flag -terragrunt-log-custom-format: placeholder "time", empty option name "=green) %level(format=tiny)\""`),
		},
	}

	for i, testCase := range testCases {
		t.Run(fmt.Sprintf("testCase-%d", i), func(t *testing.T) {
			t.Parallel()

			helpers.CleanupTerraformFolder(t, testFixtureLogFormatter)
			tmpEnvPath := helpers.CopyEnvironment(t, testFixtureLogFormatter)
			rootPath := util.JoinPath(tmpEnvPath, testFixtureLogFormatter)

			rootPath, err := filepath.EvalSymlinks(rootPath)
			require.NoError(t, err)

			stdout, stderr, err := helpers.RunTerragruntCommandWithOutput(t, fmt.Sprintf("terragrunt run-all init --terragrunt-log-level trace --terragrunt-non-interactive -no-color --terragrunt-no-color --terragrunt-log-custom-format=%q --terragrunt-working-dir %s", testCase.logCustomFormat, rootPath))

			if testCase.expectedErr != nil {
				assert.EqualError(t, err, testCase.expectedErr.Error())

				return
			}

			require.NoError(t, err)

			for _, reg := range testCase.expectedStdOutRegs {
				assert.Regexp(t, reg, stdout)
			}

			for _, reg := range testCase.expectedStdErrRegs {
				assert.Regexp(t, reg, stderr)
			}
		})
	}
}

func TestBufferModuleOutput(t *testing.T) {
	t.Parallel()

	helpers.CleanupTerraformFolder(t, testFixtureBufferModuleOutput)
	tmpEnvPath := helpers.CopyEnvironment(t, testFixtureBufferModuleOutput)
	rootPath := util.JoinPath(tmpEnvPath, testFixtureBufferModuleOutput)

	_, _, err := helpers.RunTerragruntCommandWithOutput(t, "terragrunt run-all plan -out planfile --terragrunt-log-disable --terragrunt-working-dir "+rootPath)
	require.NoError(t, err)

	stdout, _, err := helpers.RunTerragruntCommandWithOutput(t, "terragrunt run-all show -json planfile --terragrunt-non-interactive --terragrunt-log-disable --terragrunt-working-dir "+rootPath)
	require.NoError(t, err)

	for _, stdout := range strings.Split(stdout, "\n") {
		if stdout == "" {
			continue
		}

		var objmap map[string]json.RawMessage
		err = json.Unmarshal([]byte(stdout), &objmap)
		require.NoError(t, err)
	}
}

func TestDisableLogging(t *testing.T) {
	t.Parallel()

	helpers.CleanupTerraformFolder(t, testFixtureLogFormatter)
	tmpEnvPath := helpers.CopyEnvironment(t, testFixtureLogFormatter)
	rootPath := util.JoinPath(tmpEnvPath, testFixtureLogFormatter)

	stdout, stderr, err := helpers.RunTerragruntCommandWithOutput(t, "terragrunt run-all init --terragrunt-log-level trace --terragrunt-log-disable --terragrunt-non-interactive -no-color --terragrunt-no-color --terragrunt-working-dir "+rootPath)
	require.NoError(t, err)

	assert.Contains(t, stdout, "Initializing provider plugins...")
	assert.Empty(t, stderr)
}

func TestLogWithAbsPath(t *testing.T) {
	t.Parallel()

	helpers.CleanupTerraformFolder(t, testFixtureLogFormatter)
	tmpEnvPath := helpers.CopyEnvironment(t, testFixtureLogFormatter)
	rootPath := util.JoinPath(tmpEnvPath, testFixtureLogFormatter)

	stdout, stderr, err := helpers.RunTerragruntCommandWithOutput(t, "terragrunt run-all init --terragrunt-log-level trace --terragrunt-log-show-abs-paths --terragrunt-non-interactive -no-color --terragrunt-no-color --terragrunt-log-format=pretty --terragrunt-working-dir "+rootPath)
	require.NoError(t, err)

	for _, prefixName := range []string{"app", "dep"} {
		prefixName = filepath.Join(rootPath, prefixName)
		assert.Contains(t, stdout, "STDOUT ["+prefixName+"] "+wrappedBinary()+": Initializing provider plugins...")
		assert.Contains(t, stderr, "DEBUG  ["+prefixName+"] Reading Terragrunt config file at "+prefixName+"/terragrunt.hcl")
	}
}

func TestLogWithRelPath(t *testing.T) {
	t.Parallel()

	helpers.CleanupTerraformFolder(t, testFixtureLogRelPaths)
	tmpEnvPath := helpers.CopyEnvironment(t, testFixtureLogRelPaths)
	rootPath := util.JoinPath(tmpEnvPath, testFixtureLogRelPaths)

	testCases := []struct {
		assertFn   func(t *testing.T, stdout, stderr string)
		workingDir string
	}{
		{
			workingDir: "duplicate-dir-names/workspace/one/two/aaa", // dir `workspace` duplicated twice in path
			assertFn: func(t *testing.T, _, stderr string) {
				t.Helper()

				assert.Contains(t, stderr, "Module ./bbb/ccc/workspace")
				assert.Contains(t, stderr, "Module ./bbb/ccc/module-b")
				assert.Contains(t, stderr, "Downloading Terraform configurations from .. into ./bbb/ccc/workspace/.terragrunt-cache")
				assert.Contains(t, stderr, "[bbb/ccc/workspace]")
				assert.Contains(t, stderr, "[bbb/ccc/module-b]")
			},
		},
	}

	for i, testCase := range testCases {
		workingDir := filepath.Join(rootPath, testCase.workingDir)

		t.Run(fmt.Sprintf("testCase-%d", i), func(t *testing.T) {
			t.Parallel()

			stdout, stderr, err := helpers.RunTerragruntCommandWithOutput(t, "terragrunt run-all init --terragrunt-log-level trace --terragrunt-non-interactive -no-color --terragrunt-no-color --terragrunt-log-format=pretty --terragrunt-working-dir "+workingDir)
			require.NoError(t, err)

			testCase.assertFn(t, stdout, stderr)
		})
	}
}

func TestLogFormatPrettyOutput(t *testing.T) {
	t.Parallel()

	helpers.CleanupTerraformFolder(t, testFixtureLogFormatter)
	tmpEnvPath := helpers.CopyEnvironment(t, testFixtureLogFormatter)
	rootPath := util.JoinPath(tmpEnvPath, testFixtureLogFormatter)

	rootPath, err := filepath.EvalSymlinks(rootPath)
	require.NoError(t, err)

	stdout, stderr, err := helpers.RunTerragruntCommandWithOutput(t, "terragrunt run-all init --terragrunt-log-level trace --terragrunt-non-interactive -no-color --terragrunt-no-color --terragrunt-log-format=pretty  --terragrunt-working-dir "+rootPath)
	require.NoError(t, err)

	for _, prefixName := range []string{"app", "dep"} {
		assert.Contains(t, stdout, "STDOUT ["+prefixName+"] "+wrappedBinary()+": Initializing provider plugins...")
		assert.Contains(t, stderr, "DEBUG  ["+prefixName+"] Reading Terragrunt config file at ./"+prefixName+"/terragrunt.hcl")
	}

	assert.NotEmpty(t, stdout)
	assert.Contains(t, stderr, "DEBUG  Terragrunt Version:")
}

func TestLogStdoutLevel(t *testing.T) {
	t.Parallel()

	helpers.CleanupTerraformFolder(t, testFixtureLogStdoutLevel)
	tmpEnvPath := helpers.CopyEnvironment(t, testFixtureLogStdoutLevel)
	rootPath := util.JoinPath(tmpEnvPath, testFixtureLogStdoutLevel)

	stdout, _, err := helpers.RunTerragruntCommandWithOutput(t, "terragrunt apply -auto-approve --terragrunt-non-interactive -no-color --terragrunt-no-color --terragrunt-log-format=pretty  --terragrunt-working-dir "+rootPath)
	require.NoError(t, err)

	assert.Contains(t, stdout, "STDOUT "+wrappedBinary()+": Changes to Outputs")

	stdout, _, err = helpers.RunTerragruntCommandWithOutput(t, "terragrunt destroy -auto-approve --terragrunt-non-interactive -no-color --terragrunt-no-color --terragrunt-log-format=pretty  --terragrunt-working-dir "+rootPath)
	require.NoError(t, err)

	assert.Contains(t, stdout, "STDOUT "+wrappedBinary()+": Changes to Outputs")
}

func TestLogFormatKeyValueOutput(t *testing.T) {
	t.Parallel()

	for _, flag := range []string{"--terragrunt-log-format=key-value", "--terragrunt-disable-log-formatting"} {
		t.Run("testCase-flag-"+flag, func(t *testing.T) {
			t.Parallel()

			helpers.CleanupTerraformFolder(t, testFixtureLogFormatter)
			tmpEnvPath := helpers.CopyEnvironment(t, testFixtureLogFormatter)
			rootPath := util.JoinPath(tmpEnvPath, testFixtureLogFormatter)

			stdout, stderr, err := helpers.RunTerragruntCommandWithOutput(t, "terragrunt run-all init -no-color --terragrunt-log-level trace --terragrunt-non-interactive "+flag+" --terragrunt-working-dir "+rootPath)
			require.NoError(t, err)

			for _, prefixName := range []string{"app", "dep"} {
				assert.Contains(t, stdout, "level=stdout prefix="+prefixName+" tf-path="+wrappedBinary()+" msg=Initializing provider plugins...\n")
				assert.Contains(t, stderr, "level=debug prefix="+prefixName+" msg=Reading Terragrunt config file at ./"+prefixName+"/terragrunt.hcl\n")
			}
		})
	}
}

func TestLogRawModuleOutput(t *testing.T) {
	t.Parallel()

	helpers.CleanupTerraformFolder(t, testFixtureLogFormatter)
	tmpEnvPath := helpers.CopyEnvironment(t, testFixtureLogFormatter)
	rootPath := util.JoinPath(tmpEnvPath, testFixtureLogFormatter)

	stdout, _, err := helpers.RunTerragruntCommandWithOutput(t, "terragrunt run-all init -no-color --terragrunt-log-level trace --terragrunt-non-interactive  --terragrunt-forward-tf-stdout --terragrunt-working-dir "+rootPath)
	require.NoError(t, err)

	stdoutInline := strings.ReplaceAll(stdout, "\n", "")
	assert.Contains(t, stdoutInline, "Initializing the backend...Initializing provider plugins...")
	assert.NotRegexp(t, `(?i)(`+strings.Join(log.AllLevels.Names(), "|")+`)+`, stdoutInline)
}

func TestTerragruntExcludesFile(t *testing.T) {
	t.Parallel()

	tmpEnvPath := helpers.CopyEnvironment(t, testFixtureExcludesFile, ".terragrunt-excludes")
	rootPath := util.JoinPath(tmpEnvPath, testFixtureExcludesFile)

	testCases := []struct {
		flags          string
		expectedOutput []string
	}{
		{
			"",
			[]string{`value = "b"`, `value = "d"`},
		},
		{
			"--terragrunt-excludes-file ./excludes-file-pass-as-flag",
			[]string{`value = "a"`, `value = "c"`},
		},
	}

	for i, testCase := range testCases {
		t.Run(fmt.Sprintf("testCase-%d", i), func(t *testing.T) {
			t.Parallel()

			helpers.CleanupTerraformFolder(t, testFixtureExcludesFile)

			helpers.RunTerragrunt(t, fmt.Sprintf("terragrunt run-all apply -auto-approve --terragrunt-non-interactive --terragrunt-working-dir %s %s", rootPath, testCase.flags))

			stdout, _, err := helpers.RunTerragruntCommandWithOutput(t, fmt.Sprintf("terragrunt run-all output --terragrunt-non-interactive --terragrunt-working-dir %s %s", rootPath, testCase.flags))
			require.NoError(t, err)

			actualOutput := strings.Split(strings.TrimSpace(stdout), "\n")
			assert.ElementsMatch(t, testCase.expectedOutput, actualOutput)
		})
	}
}

func TestHclvalidateDiagnostic(t *testing.T) {
	t.Parallel()

	helpers.CleanupTerraformFolder(t, testFixtureHclvalidate)
	tmpEnvPath := helpers.CopyEnvironment(t, testFixtureHclvalidate)
	rootPath := util.JoinPath(tmpEnvPath, testFixtureHclvalidate)

	expectedDiags := diagnostic.Diagnostics{
		&diagnostic.Diagnostic{
			Severity: diagnostic.DiagnosticSeverity(hcl.DiagError),
			Summary:  "Invalid expression",
			Detail:   "Expected the start of an expression, but found an invalid expression token.",
			Range: &diagnostic.Range{
				Filename: filepath.Join(rootPath, "second/a/terragrunt.hcl"),
				Start:    diagnostic.Pos{Line: 2, Column: 6, Byte: 14},
				End:      diagnostic.Pos{Line: 3, Column: 1, Byte: 15},
			},
			Snippet: &diagnostic.Snippet{
				Context:              "locals",
				Code:                 "  t =\n}",
				StartLine:            2,
				HighlightStartOffset: 5,
				HighlightEndOffset:   6,
			},
		},
		&diagnostic.Diagnostic{
			Severity: diagnostic.DiagnosticSeverity(hcl.DiagError),
			Summary:  "Unsupported attribute",
			Detail:   "This object does not have an attribute named \"outputs\".",
			Range: &diagnostic.Range{
				Filename: filepath.Join(rootPath, "second/c/terragrunt.hcl"),
				Start:    diagnostic.Pos{Line: 6, Column: 19, Byte: 86},
				End:      diagnostic.Pos{Line: 6, Column: 27, Byte: 94},
			},
			Snippet: &diagnostic.Snippet{
				Context:              "",
				Code:                 "  c = dependency.a.outputs.z",
				StartLine:            6,
				HighlightStartOffset: 18,
				HighlightEndOffset:   26,
				Values:               []diagnostic.ExpressionValue{{Traversal: "dependency.a", Statement: "is object with no attributes"}},
			},
		},
		&diagnostic.Diagnostic{
			Severity: diagnostic.DiagnosticSeverity(hcl.DiagError),
			Summary:  "Missing required argument",
			Detail:   "The argument \"config_path\" is required, but no definition was found.",
			Range: &diagnostic.Range{
				Filename: filepath.Join(rootPath, "second/c/terragrunt.hcl"),
				Start:    diagnostic.Pos{Line: 16, Column: 16, Byte: 219},
				End:      diagnostic.Pos{Line: 16, Column: 17, Byte: 220},
			},
			Snippet: &diagnostic.Snippet{
				Context:              "dependency \"iam\"",
				Code:                 "dependency iam {",
				StartLine:            16,
				HighlightStartOffset: 15,
				HighlightEndOffset:   16,
			},
		},
		&diagnostic.Diagnostic{
			Severity: diagnostic.DiagnosticSeverity(hcl.DiagError),
			Summary:  "Can't evaluate expression",
			Detail:   "You can only reference to other local variables here, but it looks like you're referencing something else (\"dependency\" is not defined)",
			Range: &diagnostic.Range{
				Filename: filepath.Join(rootPath, "second/c/terragrunt.hcl"),
				Start:    diagnostic.Pos{Line: 12, Column: 9, Byte: 149},
				End:      diagnostic.Pos{Line: 12, Column: 21, Byte: 161},
			},
			Snippet: &diagnostic.Snippet{
				Context:              "locals",
				Code:                 "  ddd = dependency.d",
				StartLine:            12,
				HighlightStartOffset: 8,
				HighlightEndOffset:   20,
			},
		},
		&diagnostic.Diagnostic{
			Severity: diagnostic.DiagnosticSeverity(hcl.DiagError),
			Summary:  "Can't evaluate expression",
			Detail:   "You can only reference to other local variables here, but it looks like you're referencing something else (\"dependency\" is not defined)",
			Range: &diagnostic.Range{
				Filename: filepath.Join(rootPath, "second/c/terragrunt.hcl"),
				Start:    diagnostic.Pos{Line: 10, Column: 9, Byte: 117},
				End:      diagnostic.Pos{Line: 10, Column: 31, Byte: 139},
			},
			Snippet: &diagnostic.Snippet{
				Context:              "locals",
				Code:                 "  vvv = dependency.a.outputs.z",
				StartLine:            10,
				HighlightStartOffset: 8,
				HighlightEndOffset:   30,
			},
		},
	}

	stdout, _, err := helpers.RunTerragruntCommandWithOutput(t, fmt.Sprintf("terragrunt hclvalidate --terragrunt-working-dir %s --terragrunt-hclvalidate-json", rootPath))
	require.NoError(t, err)

	var actualDiags diagnostic.Diagnostics

	err = json.Unmarshal([]byte(strings.TrimSpace(stdout)), &actualDiags)
	require.NoError(t, err)

	assert.ElementsMatch(t, expectedDiags, actualDiags)
}

func TestHclvalidateInvalidConfigPath(t *testing.T) {
	t.Parallel()

	helpers.CleanupTerraformFolder(t, testFixtureHclvalidate)
	tmpEnvPath := helpers.CopyEnvironment(t, testFixtureHclvalidate)
	rootPath := util.JoinPath(tmpEnvPath, testFixtureHclvalidate)

	expectedPaths := []string{
		filepath.Join(rootPath, "second/a/terragrunt.hcl"),
		filepath.Join(rootPath, "second/c/terragrunt.hcl"),
	}

	stdout, _, err := helpers.RunTerragruntCommandWithOutput(t, fmt.Sprintf("terragrunt hclvalidate --terragrunt-working-dir %s --terragrunt-hclvalidate-json --terragrunt-hclvalidate-show-config-path", rootPath))
	require.NoError(t, err)

	var actualPaths []string

	err = json.Unmarshal([]byte(strings.TrimSpace(stdout)), &actualPaths)
	require.NoError(t, err)

	assert.ElementsMatch(t, expectedPaths, actualPaths)
}

func TestTerragruntProviderCacheMultiplePlatforms(t *testing.T) {
	t.Parallel()

	helpers.CleanupTerraformFolder(t, testFixtureProviderCacheMultiplePlatforms)
	tmpEnvPath := helpers.CopyEnvironment(t, testFixtureProviderCacheMultiplePlatforms)
	rootPath := util.JoinPath(tmpEnvPath, testFixtureProviderCacheMultiplePlatforms)

	providerCacheDir := t.TempDir()

	var (
		platforms     = []string{"linux_amd64", "darwin_arm64"}
		platformsArgs = make([]string, 0, len(platforms))
	)

	for _, platform := range platforms {
		platformsArgs = append(platformsArgs, "-platform="+platform)
	}

	helpers.RunTerragrunt(t, fmt.Sprintf("terragrunt run-all providers lock %s  --terragrunt-no-auto-init --terragrunt-provider-cache --terragrunt-provider-cache-dir %s --terragrunt-log-level trace --terragrunt-non-interactive --terragrunt-working-dir %s", strings.Join(platformsArgs, " "), providerCacheDir, rootPath))

	providers := []string{
		"hashicorp/aws/5.36.0",
		"hashicorp/azurerm/3.95.0",
	}

	registryName := "registry.opentofu.org"
	if isTerraform() {
		registryName = "registry.terraform.io"
	}

	for _, appName := range []string{"app1", "app2", "app3"} {
		appPath := filepath.Join(rootPath, appName)
		assert.True(t, util.FileExists(appPath))

		lockfilePath := filepath.Join(appPath, ".terraform.lock.hcl")
		lockfileContent, err := os.ReadFile(lockfilePath)
		require.NoError(t, err)

		lockfile, diags := hclwrite.ParseConfig(lockfileContent, lockfilePath, hcl.Pos{Line: 1, Column: 1})
		assert.False(t, diags.HasErrors())
		assert.NotNil(t, lockfile)

		for _, provider := range providers {
			provider := path.Join(registryName, provider)

			providerBlock := lockfile.Body().FirstMatchingBlock("provider", []string{filepath.Dir(provider)})
			assert.NotNil(t, providerBlock)

			providerPath := filepath.Join(providerCacheDir, provider)
			assert.True(t, util.FileExists(providerPath))

			for _, platform := range platforms {
				platformPath := filepath.Join(providerPath, platform)
				assert.True(t, util.FileExists(platformPath))
			}
		}
	}
}

func TestTerragruntInitOnce(t *testing.T) {
	t.Parallel()

	tmpEnvPath := helpers.CopyEnvironment(t, testFixtureInitOnce)
	rootPath := util.JoinPath(tmpEnvPath, testFixtureInitOnce)

	stdout, _, err := helpers.RunTerragruntCommandWithOutput(t, "terragrunt plan --terragrunt-non-interactive --terragrunt-forward-tf-stdout --terragrunt-working-dir "+rootPath)
	require.NoError(t, err)
	assert.Contains(t, stdout, "Initializing modules")

	// update the config creation time without changing content
	cfgPath := filepath.Join(rootPath, "terragrunt.hcl")
	bytes, err := os.ReadFile(cfgPath)
	require.NoError(t, err)
	err = os.WriteFile(cfgPath, bytes, 0644)
	require.NoError(t, err)

	stdout, _, err = helpers.RunTerragruntCommandWithOutput(t, "terragrunt plan --terragrunt-non-interactive --terragrunt-forward-tf-stdout --terragrunt-working-dir "+rootPath)
	require.NoError(t, err)
	assert.NotContains(t, stdout, "Initializing modules", "init command executed more than once")
}

func TestTerragruntWorksWithSingleJsonConfig(t *testing.T) {
	t.Parallel()

	helpers.CleanupTerraformFolder(t, testFixtureConfigSingleJSONPath)
	tmpEnvPath := helpers.CopyEnvironment(t, testFixtureConfigSingleJSONPath)

	rootTerragruntConfigPath := util.JoinPath(tmpEnvPath, testFixtureConfigSingleJSONPath)

	helpers.RunTerragrunt(t, "terragrunt plan --terragrunt-non-interactive --terragrunt-working-dir "+rootTerragruntConfigPath)
}

func TestTerragruntWorksWithNonDefaultConfigNamesAndRunAllCommand(t *testing.T) {
	t.Parallel()

	tmpEnvPath := helpers.CopyEnvironment(t, testFixtureConfigWithNonDefaultNames)
	tmpEnvPath = path.Join(tmpEnvPath, testFixtureConfigWithNonDefaultNames)

	stdout := bytes.Buffer{}
	stderr := bytes.Buffer{}

	err := helpers.RunTerragruntCommand(t, "terragrunt run-all apply --terragrunt-config main.hcl --terragrunt-non-interactive --terragrunt-working-dir "+tmpEnvPath, &stdout, &stderr)
	require.NoError(t, err)

	out := stdout.String()
	assert.Equal(t, 1, strings.Count(out, "parent_hcl_file"))
	assert.Equal(t, 1, strings.Count(out, "dependency_hcl"))
	assert.Equal(t, 1, strings.Count(out, "common_hcl"))
}

func TestTerragruntWorksWithNonDefaultConfigNames(t *testing.T) {
	t.Parallel()

	tmpEnvPath := helpers.CopyEnvironment(t, testFixtureConfigWithNonDefaultNames)
	tmpEnvPath = path.Join(tmpEnvPath, testFixtureConfigWithNonDefaultNames)

	stdout := bytes.Buffer{}
	stderr := bytes.Buffer{}

	err := helpers.RunTerragruntCommand(t, "terragrunt apply --terragrunt-config main.hcl --terragrunt-non-interactive --terragrunt-working-dir "+filepath.Join(tmpEnvPath, "app"), &stdout, &stderr)
	require.NoError(t, err)

	out := stdout.String()
	assert.Equal(t, 1, strings.Count(out, "parent_hcl_file"))
	assert.Equal(t, 1, strings.Count(out, "dependency_hcl"))
	assert.Equal(t, 1, strings.Count(out, "common_hcl"))
}

func TestTerragruntReportsTerraformErrorsWithPlanAll(t *testing.T) {
	t.Parallel()

	helpers.CleanupTerraformFolder(t, testFixtureFailedTerraform)
	tmpEnvPath := helpers.CopyEnvironment(t, testFixtureFailedTerraform)

	rootTerragruntConfigPath := util.JoinPath(tmpEnvPath, "fixtures/failure")

	cmd := "terragrunt plan-all --terragrunt-non-interactive --terragrunt-working-dir " + rootTerragruntConfigPath
	var (
		stdout bytes.Buffer
		stderr bytes.Buffer
	)
	// Call helpers.RunTerragruntCommand directly because this command contains failures (which causes helpers.RunTerragruntRedirectOutput to abort) but we don't care.
	err := helpers.RunTerragruntCommand(t, cmd, &stdout, &stderr)
	require.Error(t, err, "Failed to properly fail command: %v. The terraform should be bad", cmd)

	output := stdout.String()
	errOutput := stderr.String()
	fmt.Printf("STDERR is %s.\n STDOUT is %s", errOutput, output)

	require.ErrorContains(t, err, "missingvar1")
	require.ErrorContains(t, err, "missingvar2")
}

func TestTerragruntGraphDependenciesCommand(t *testing.T) {
	t.Parallel()

	// this test doesn't even run plan, it exits right after the stack was created
	s3BucketName := "terragrunt-test-bucket-" + strings.ToLower(helpers.UniqueID())

	tmpEnvPath := helpers.CopyEnvironment(t, testFixtureGraphDependencies)

	rootTerragruntConfigPath := util.JoinPath(tmpEnvPath, testFixtureGraphDependencies, "root.hcl")
	helpers.CopyTerragruntConfigAndFillPlaceholders(t, rootTerragruntConfigPath, rootTerragruntConfigPath, s3BucketName, "not-used", "not-used")

	environmentPath := fmt.Sprintf("%s/%s/root", tmpEnvPath, testFixtureGraphDependencies)

	var (
		stdout bytes.Buffer
		stderr bytes.Buffer
	)
	helpers.RunTerragruntRedirectOutput(t, "terragrunt graph-dependencies --terragrunt-working-dir "+environmentPath, &stdout, &stderr)
	output := stdout.String()
	assert.Contains(t, output, strings.TrimSpace(`
digraph {
	"backend-app" ;
	"backend-app" -> "mysql";
	"backend-app" -> "redis";
	"backend-app" -> "vpc";
	"frontend-app" ;
	"frontend-app" -> "backend-app";
	"frontend-app" -> "vpc";
	"mysql" ;
	"mysql" -> "vpc";
	"redis" ;
	"redis" -> "vpc";
	"vpc" ;
}
	`))
}

// Check that Terragrunt does not pollute stdout with anything
func TestTerragruntStdOut(t *testing.T) {
	t.Parallel()

	var (
		stdout bytes.Buffer
		stderr bytes.Buffer
	)

	helpers.RunTerragrunt(t, "terragrunt apply -auto-approve --terragrunt-non-interactive --terragrunt-working-dir "+testFixtureStdout)
	helpers.RunTerragruntRedirectOutput(t, "terragrunt output foo --terragrunt-non-interactive --terragrunt-working-dir "+testFixtureStdout, &stdout, &stderr)

	output := stdout.String()
	assert.Equal(t, "\"foo\"\n", output)
}

func TestTerragruntStackCommandsWithPlanFile(t *testing.T) {
	t.Parallel()

	tmpEnvPath, err := filepath.EvalSymlinks(helpers.CopyEnvironment(t, testFixtureDisjoint))
	require.NoError(t, err)
	disjointEnvironmentPath := util.JoinPath(tmpEnvPath, testFixtureDisjoint)

	helpers.CleanupTerraformFolder(t, disjointEnvironmentPath)
	helpers.RunTerragrunt(t, "terragrunt plan-all -out=plan.tfplan --terragrunt-log-level info --terragrunt-non-interactive --terragrunt-working-dir "+disjointEnvironmentPath)
	helpers.RunTerragrunt(t, "terragrunt run-all apply plan.tfplan --terragrunt-log-level info --terragrunt-non-interactive --terragrunt-working-dir "+disjointEnvironmentPath)
}

func TestTerragruntStackCommandsWithSymlinks(t *testing.T) {
	t.Parallel()

	// please be aware that helpers.CopyEnvironment resolves symlinks statically,
	// so the symlinked directories are copied physically, which defeats the purpose of this test,
	// therefore we are going to create the symlinks manually in the destination directory
	tmpEnvPath, err := filepath.EvalSymlinks(helpers.CopyEnvironment(t, textFixtureDisjointSymlinks))
	require.NoError(t, err)
	disjointSymlinksEnvironmentPath := util.JoinPath(tmpEnvPath, textFixtureDisjointSymlinks)
	require.NoError(t, os.Symlink(util.JoinPath(disjointSymlinksEnvironmentPath, "a"), util.JoinPath(disjointSymlinksEnvironmentPath, "b")))
	require.NoError(t, os.Symlink(util.JoinPath(disjointSymlinksEnvironmentPath, "a"), util.JoinPath(disjointSymlinksEnvironmentPath, "c")))

	helpers.CleanupTerraformFolder(t, disjointSymlinksEnvironmentPath)

	// perform the first initialization
	_, stderr, err := helpers.RunTerragruntCommandWithOutput(t, "terragrunt run-all init --experiment symlinks --terragrunt-log-level info --terragrunt-non-interactive --terragrunt-working-dir "+disjointSymlinksEnvironmentPath)
	require.NoError(t, err)
	assert.Contains(t, stderr, "Downloading Terraform configurations from ./module into ./a/.terragrunt-cache")
	assert.Contains(t, stderr, "Downloading Terraform configurations from ./module into ./b/.terragrunt-cache")
	assert.Contains(t, stderr, "Downloading Terraform configurations from ./module into ./c/.terragrunt-cache")

	// perform the second initialization and make sure that the cache is not downloaded again
	_, stderr, err = helpers.RunTerragruntCommandWithOutput(t, "terragrunt run-all init --experiment symlinks --terragrunt-log-level info --terragrunt-non-interactive --terragrunt-working-dir "+disjointSymlinksEnvironmentPath)
	require.NoError(t, err)
	assert.NotContains(t, stderr, "Downloading Terraform configurations from ./module into ./a/.terragrunt-cache")
	assert.NotContains(t, stderr, "Downloading Terraform configurations from ./module into ./b/.terragrunt-cache")
	assert.NotContains(t, stderr, "Downloading Terraform configurations from ./module into ./c/.terragrunt-cache")

	// validate the modules
	_, stderr, err = helpers.RunTerragruntCommandWithOutput(t, "terragrunt run-all validate --experiment symlinks --terragrunt-log-level info --terragrunt-non-interactive --terragrunt-working-dir "+disjointSymlinksEnvironmentPath)
	require.NoError(t, err)
	assert.Contains(t, stderr, "Module ./a")
	assert.Contains(t, stderr, "Module ./b")
	assert.Contains(t, stderr, "Module ./c")

	// touch the "module/main.tf" file to change the timestamp and make sure that the cache is downloaded again
	require.NoError(t, os.Chtimes(util.JoinPath(disjointSymlinksEnvironmentPath, "module/main.tf"), time.Now(), time.Now()))

	// perform the initialization and make sure that the cache is downloaded again
	_, stderr, err = helpers.RunTerragruntCommandWithOutput(t, "terragrunt run-all init --experiment symlinks --terragrunt-log-level info --terragrunt-non-interactive --terragrunt-working-dir "+disjointSymlinksEnvironmentPath)
	require.NoError(t, err)
	assert.Contains(t, stderr, "Downloading Terraform configurations from ./module into ./a/.terragrunt-cache")
	assert.Contains(t, stderr, "Downloading Terraform configurations from ./module into ./b/.terragrunt-cache")
	assert.Contains(t, stderr, "Downloading Terraform configurations from ./module into ./c/.terragrunt-cache")
}

func TestTerragruntOutputModuleGroupsWithSymlinks(t *testing.T) {
	t.Parallel()

	// please be aware that helpers.CopyEnvironment resolves symlinks statically,
	// so the symlinked directories are copied physically, which defeats the purpose of this test,
	// therefore we are going to create the symlinks manually in the destination directory
	tmpEnvPath, err := filepath.EvalSymlinks(helpers.CopyEnvironment(t, textFixtureDisjointSymlinks))
	require.NoError(t, err)
	disjointSymlinksEnvironmentPath := util.JoinPath(tmpEnvPath, textFixtureDisjointSymlinks)
	require.NoError(t, os.Symlink(util.JoinPath(disjointSymlinksEnvironmentPath, "a"), util.JoinPath(disjointSymlinksEnvironmentPath, "b")))
	require.NoError(t, os.Symlink(util.JoinPath(disjointSymlinksEnvironmentPath, "a"), util.JoinPath(disjointSymlinksEnvironmentPath, "c")))

	expectedApplyOutput := fmt.Sprintf(`
	{
	  "Group 1": [
		"%[1]s/a",
		"%[1]s/b",
		"%[1]s/c"
	  ]
	}`, disjointSymlinksEnvironmentPath)

	helpers.CleanupTerraformFolder(t, disjointSymlinksEnvironmentPath)
	stdout, _, err := helpers.RunTerragruntCommandWithOutput(t, fmt.Sprintf("terragrunt output-module-groups --experiment symlinks --terragrunt-working-dir %s apply", disjointSymlinksEnvironmentPath))
	require.NoError(t, err)

	output := strings.ReplaceAll(stdout, " ", "")
	expectedOutput := strings.ReplaceAll(strings.ReplaceAll(expectedApplyOutput, "\t", ""), " ", "")
	assert.Contains(t, strings.TrimSpace(output), strings.TrimSpace(expectedOutput))
}

func TestInvalidSource(t *testing.T) {
	t.Parallel()

	generateTestCase := testFixtureNotExistingSource
	helpers.CleanupTerraformFolder(t, generateTestCase)
	helpers.CleanupTerragruntFolder(t, generateTestCase)

	stdout := bytes.Buffer{}
	stderr := bytes.Buffer{}
	err := helpers.RunTerragruntCommand(t, "terragrunt init --terragrunt-working-dir "+generateTestCase, &stdout, &stderr)
	require.Error(t, err)

	var workingDirNotFoundErr run.WorkingDirNotFound

	ok := errors.As(err, &workingDirNotFoundErr)
	assert.True(t, ok)
}

func TestPlanfileOrder(t *testing.T) {
	t.Parallel()

	rootPath := helpers.CopyEnvironment(t, testFixturePlanfileOrder)
	modulePath := util.JoinPath(rootPath, testFixturePlanfileOrder)

	err := helpers.RunTerragruntCommand(t, "terragrunt plan --terragrunt-working-dir "+modulePath, os.Stdout, os.Stderr)
	require.NoError(t, err)

	err = helpers.RunTerragruntCommand(t, "terragrunt apply -auto-approve --terragrunt-working-dir "+modulePath, os.Stdout, os.Stderr)
	require.NoError(t, err)
}

// This tests terragrunt properly passes through terraform commands and any number of specified args
func TestTerraformCommandCliArgs(t *testing.T) {
	t.Parallel()

	testCases := []struct {
		expectedErr error
		expected    string
		command     []string
	}{
		{
			command:  []string{"--", "version"},
			expected: wrappedBinary() + " version",
		},
		{
			command:  []string{"--", "version", "foo"},
			expected: wrappedBinary() + " version",
		},
		{
			command:  []string{"--", "version", "foo", "bar", "baz"},
			expected: wrappedBinary() + " version",
		},
		{
			command:  []string{"--", "version", "foo", "bar", "baz", "foobar"},
			expected: wrappedBinary() + " version",
		},
		{
			command:  []string{"--", "graph"},
			expected: "digraph",
		},
		{
			command:     []string{"--", "paln"}, //codespell:ignore
			expected:    "",
			expectedErr: expectedWrongCommandErr("paln"), //codespell:ignore
		},
		{
			command:  []string{"--terragrunt-disable-command-validation", "--", "paln"}, //codespell:ignore
			expected: wrappedBinary() + " invocation failed",                            // error caused by running terraform with the wrong command
		},
	}

	for _, testCase := range testCases {
		cmd := fmt.Sprintf("terragrunt run --experiment cli-redesign --terragrunt-non-interactive --terragrunt-log-level trace --terragrunt-working-dir %s %s", testFixtureExtraArgsPath, strings.Join(testCase.command, " "))

		var (
			stdout bytes.Buffer
			stderr bytes.Buffer
		)

		err := helpers.RunTerragruntCommand(t, cmd, &stdout, &stderr)
		if testCase.expectedErr != nil {
			require.ErrorIs(t, err, testCase.expectedErr)
		}

		output := stdout.String()
		errOutput := stderr.String()
		assert.Contains(t, output+errOutput, testCase.expected)
	}
}

// This tests terragrunt properly passes through terraform commands with sub commands
// and any number of specified args
func TestTerraformSubcommandCliArgs(t *testing.T) {
	t.Parallel()

	testCases := []struct {
		expected string
		command  []string
	}{
		{
			command:  []string{"force-unlock"},
			expected: wrappedBinary() + " force-unlock",
		},
		{
			command:  []string{"force-unlock", "foo"},
			expected: wrappedBinary() + " force-unlock foo",
		},
		{
			command:  []string{"force-unlock", "foo", "bar", "baz"},
			expected: wrappedBinary() + " force-unlock foo bar baz",
		},
		{
			command:  []string{"force-unlock", "foo", "bar", "baz", "foobar"},
			expected: wrappedBinary() + " force-unlock foo bar baz foobar",
		},
	}

	for _, testCase := range testCases {
		cmd := fmt.Sprintf("terragrunt %s --terragrunt-non-interactive --terragrunt-log-level trace --terragrunt-working-dir %s", strings.Join(testCase.command, " "), testFixtureExtraArgsPath)

		var (
			stdout bytes.Buffer
			stderr bytes.Buffer
		)
		// Call helpers.RunTerragruntCommand directly because this command contains failures (which causes helpers.RunTerragruntRedirectOutput to abort) but we don't care.
		if err := helpers.RunTerragruntCommand(t, cmd, &stdout, &stderr); err == nil {
			t.Fatalf("Failed to properly fail command: %v.", cmd)
		}
		output := stdout.String()
		errOutput := stderr.String()
		assert.True(t, strings.Contains(errOutput, testCase.expected) || strings.Contains(output, testCase.expected))
	}
}

func validateInputs(t *testing.T, outputs map[string]helpers.TerraformOutput) {
	t.Helper()

	assert.Equal(t, true, outputs["bool"].Value)
	assert.Equal(t, []any{true, false}, outputs["list_bool"].Value)
	assert.Equal(t, []any{1.0, 2.0, 3.0}, outputs["list_number"].Value)
	assert.Equal(t, []any{"a", "b", "c"}, outputs["list_string"].Value)
	assert.Equal(t, map[string]any{"foo": true, "bar": false, "baz": true}, outputs["map_bool"].Value)
	assert.Equal(t, map[string]any{"foo": 42.0, "bar": 12345.0}, outputs["map_number"].Value)
	assert.Equal(t, map[string]any{"foo": "bar"}, outputs["map_string"].Value)
	assert.InEpsilon(t, 42.0, outputs["number"].Value, 0.0000000001)
	assert.Equal(t, map[string]any{"list": []any{1.0, 2.0, 3.0}, "map": map[string]any{"foo": "bar"}, "num": 42.0, "str": "string"}, outputs["object"].Value)
	assert.Equal(t, "string", outputs["string"].Value)
	assert.Equal(t, "default", outputs["from_env"].Value)
}

func TestInputsPassedThroughCorrectly(t *testing.T) {
	t.Parallel()

	helpers.CleanupTerraformFolder(t, testFixtureInputs)
	tmpEnvPath := helpers.CopyEnvironment(t, testFixtureInputs)
	rootPath := util.JoinPath(tmpEnvPath, testFixtureInputs)

	helpers.RunTerragrunt(t, "terragrunt apply -auto-approve --terragrunt-non-interactive --terragrunt-working-dir "+rootPath)

	stdout := bytes.Buffer{}
	stderr := bytes.Buffer{}
	err := helpers.RunTerragruntCommand(t, "terragrunt output -no-color -json --terragrunt-non-interactive --terragrunt-working-dir "+rootPath, &stdout, &stderr)
	require.NoError(t, err)

	outputs := map[string]helpers.TerraformOutput{}
	require.NoError(t, json.Unmarshal(stdout.Bytes(), &outputs))
	validateInputs(t, outputs)
}

func TestRunCommand(t *testing.T) {
	t.Parallel()

	helpers.CleanupTerraformFolder(t, testFixtureInputs)
	tmpEnvPath := helpers.CopyEnvironment(t, testFixtureInputs)
	rootPath := util.JoinPath(tmpEnvPath, testFixtureInputs)

	helpers.RunTerragrunt(t, "terragrunt run --experiment cli-redesign --non-interactive --working-dir "+rootPath+" -- apply -auto-approve")

	stdout := bytes.Buffer{}
	stderr := bytes.Buffer{}
	err := helpers.RunTerragruntCommand(t, "terragrunt run --experiment cli-redesign -no-color --non-interactive --working-dir "+rootPath+" -- output -json", &stdout, &stderr)
	require.NoError(t, err)

	outputs := map[string]helpers.TerraformOutput{}
	require.NoError(t, json.Unmarshal(stdout.Bytes(), &outputs))
	validateInputs(t, outputs)
}

func TestTerragruntMissingDependenciesFail(t *testing.T) {
	t.Parallel()

	generateTestCase := testFixtureMissingDependence
	helpers.CleanupTerraformFolder(t, generateTestCase)
	helpers.CleanupTerragruntFolder(t, generateTestCase)

	stdout := bytes.Buffer{}
	stderr := bytes.Buffer{}
	err := helpers.RunTerragruntCommand(t, "terragrunt init --terragrunt-working-dir "+generateTestCase, &stdout, &stderr)
	require.Error(t, err)
	var parsedError config.DependencyDirNotFoundError
	ok := errors.As(err, &parsedError)
	assert.True(t, ok)
	assert.Len(t, parsedError.Dir, 1)
	assert.Contains(t, parsedError.Dir[0], "hl3-release")
}

func TestTerragruntExcludeExternalDependencies(t *testing.T) {
	t.Parallel()

	excludedModule := "module-a"
	includedModule := "module-b"

	modules := []string{
		excludedModule,
		includedModule,
	}

	helpers.CleanupTerraformFolder(t, testFixtureExternalDependence)
	for _, module := range modules {
		helpers.CleanupTerraformFolder(t, util.JoinPath(testFixtureExternalDependence, module))
	}

	var (
		applyAllStdout bytes.Buffer
		applyAllStderr bytes.Buffer
	)

	rootPath := helpers.CopyEnvironment(t, testFixtureExternalDependence)
	modulePath := util.JoinPath(rootPath, testFixtureExternalDependence, includedModule)

	err := helpers.RunTerragruntCommand(t, "terragrunt run-all apply --terragrunt-non-interactive --terragrunt-ignore-external-dependencies --terragrunt-forward-tf-stdout --terragrunt-working-dir "+modulePath, &applyAllStdout, &applyAllStderr)
	helpers.LogBufferContentsLineByLine(t, applyAllStdout, "run-all apply stdout")
	helpers.LogBufferContentsLineByLine(t, applyAllStderr, "run-all apply stderr")
	applyAllStdoutString := applyAllStdout.String()

	if err != nil {
		t.Errorf("Did not expect to get error: %s", err.Error())
	}

	assert.Contains(t, applyAllStdoutString, "Hello World, "+includedModule)
	assert.NotContains(t, applyAllStdoutString, "Hello World, "+excludedModule)
}

func TestApplySkipTrue(t *testing.T) {
	t.Parallel()

	rootPath := helpers.CopyEnvironment(t, testFixtureSkipLegacyRoot)
	rootPath = util.JoinPath(rootPath, testFixtureSkipLegacyRoot, "skip-true")

	showStdout := bytes.Buffer{}
	showStderr := bytes.Buffer{}

	err := helpers.RunTerragruntCommand(t, fmt.Sprintf("terragrunt apply -auto-approve --terragrunt-log-level info --terragrunt-non-interactive --terragrunt-working-dir %s --var person=Hobbs", rootPath), &showStdout, &showStderr)
	helpers.LogBufferContentsLineByLine(t, showStdout, "show stdout")
	helpers.LogBufferContentsLineByLine(t, showStderr, "show stderr")

	stdout := showStdout.String()
	stderr := showStderr.String()

	require.NoError(t, err)
	assert.Contains(t, stderr, "Skipping terragrunt module ./terragrunt.hcl due to skip = true.")
	assert.NotContains(t, stdout, "hello, Hobbs")
}

func TestApplySkipFalse(t *testing.T) {
	t.Parallel()

	rootPath := helpers.CopyEnvironment(t, testFixtureSkipLegacyRoot)
	rootPath = util.JoinPath(rootPath, testFixtureSkipLegacyRoot, "skip-false")

	showStdout := bytes.Buffer{}
	showStderr := bytes.Buffer{}

	err := helpers.RunTerragruntCommand(t, "terragrunt apply -auto-approve --terragrunt-non-interactive --terragrunt-forward-tf-stdout --terragrunt-working-dir "+rootPath, &showStdout, &showStderr)
	helpers.LogBufferContentsLineByLine(t, showStdout, "show stdout")
	helpers.LogBufferContentsLineByLine(t, showStderr, "show stderr")

	stderr := showStderr.String()
	stdout := showStdout.String()

	require.NoError(t, err)
	assert.Contains(t, stdout, "hello, Hobbs")
	assert.NotContains(t, stderr, "Skipping terragrunt module")
}

func TestApplyAllSkipTrue(t *testing.T) {
	t.Parallel()

	rootPath := helpers.CopyEnvironment(t, testFixtureSkip)
	rootPath = util.JoinPath(rootPath, testFixtureSkip, "skip-true")

	showStdout := bytes.Buffer{}
	showStderr := bytes.Buffer{}

	err := helpers.RunTerragruntCommand(t, fmt.Sprintf("terragrunt run-all apply --terragrunt-non-interactive --terragrunt-forward-tf-stdout --terragrunt-working-dir %s --terragrunt-log-level info", rootPath), &showStdout, &showStderr)
	helpers.LogBufferContentsLineByLine(t, showStdout, "show stdout")
	helpers.LogBufferContentsLineByLine(t, showStderr, "show stderr")

	stdout := showStdout.String()
	stderr := showStderr.String()

	// this test is now prepared to handle the case where skip is inherited from the included terragrunt file
	// meaning the skip-true/resource2 module will be skipped as well and only the skip-true/resource1 module will be applied

	require.NoError(t, err)
	assert.Contains(t, stderr, "Skipping terragrunt module ./resource2/terragrunt.hcl due to skip = true.")
	assert.Contains(t, stdout, "hello, Ernie")
	assert.NotContains(t, stdout, "hello, Bert")
}

func TestApplyAllSkipFalse(t *testing.T) {
	t.Parallel()

	rootPath := helpers.CopyEnvironment(t, testFixtureSkip)
	rootPath = util.JoinPath(rootPath, testFixtureSkip, "skip-false")

	showStdout := bytes.Buffer{}
	showStderr := bytes.Buffer{}

	err := helpers.RunTerragruntCommand(t, "terragrunt run-all apply --terragrunt-non-interactive --terragrunt-forward-tf-stdout --terragrunt-working-dir "+rootPath, &showStdout, &showStderr)
	helpers.LogBufferContentsLineByLine(t, showStdout, "show stdout")
	helpers.LogBufferContentsLineByLine(t, showStderr, "show stderr")

	stdout := showStdout.String()
	stderr := showStderr.String()

	require.NoError(t, err)
	assert.Contains(t, stdout, "hello, Ernie")
	assert.Contains(t, stdout, "hello, Bert")
	assert.NotContains(t, stderr, "Skipping terragrunt module")
}

func TestDependencyOutput(t *testing.T) {
	t.Parallel()

	helpers.CleanupTerraformFolder(t, testFixtureGetOutput)
	tmpEnvPath := helpers.CopyEnvironment(t, testFixtureGetOutput)
	rootPath := util.JoinPath(tmpEnvPath, testFixtureGetOutput, "integration")

	helpers.RunTerragrunt(t, "terragrunt run-all apply --terragrunt-non-interactive --terragrunt-working-dir "+rootPath)

	// verify expected output 42
	stdout := bytes.Buffer{}
	stderr := bytes.Buffer{}

	app3Path := util.JoinPath(rootPath, "app3")
	require.NoError(
		t,
		helpers.RunTerragruntCommand(t, "terragrunt output -no-color -json --terragrunt-non-interactive --terragrunt-working-dir "+app3Path, &stdout, &stderr),
	)

	outputs := map[string]helpers.TerraformOutput{}
	require.NoError(t, json.Unmarshal(stdout.Bytes(), &outputs))
	assert.Equal(t, 42, int(outputs["z"].Value.(float64)))
}

func TestDependencyOutputErrorBeforeApply(t *testing.T) {
	t.Parallel()

	helpers.CleanupTerraformFolder(t, testFixtureGetOutput)
	tmpEnvPath := helpers.CopyEnvironment(t, testFixtureGetOutput)
	rootPath := filepath.Join(tmpEnvPath, testFixtureGetOutput, "integration")
	app3Path := filepath.Join(rootPath, "app3")

	showStdout := bytes.Buffer{}
	showStderr := bytes.Buffer{}

	err := helpers.RunTerragruntCommand(t, "terragrunt plan --terragrunt-non-interactive --terragrunt-working-dir "+app3Path, &showStdout, &showStderr)
	require.Error(t, err)
	// Verify that we fail because the dependency is not applied yet
	assert.Contains(t, err.Error(), "has not been applied yet")

	helpers.LogBufferContentsLineByLine(t, showStdout, "show stdout")
	helpers.LogBufferContentsLineByLine(t, showStderr, "show stderr")
}

func TestDependencyOutputSkipOutputs(t *testing.T) {
	t.Parallel()

	helpers.CleanupTerraformFolder(t, testFixtureGetOutput)
	tmpEnvPath := helpers.CopyEnvironment(t, testFixtureGetOutput)
	rootPath := filepath.Join(tmpEnvPath, testFixtureGetOutput, "integration")
	emptyPath := filepath.Join(rootPath, "empty")

	showStdout := bytes.Buffer{}
	showStderr := bytes.Buffer{}

	// Test that even if the dependency (app1) is not applied, using skip_outputs will skip pulling the outputs so there
	// will be no errors.
	err := helpers.RunTerragruntCommand(t, "terragrunt plan --terragrunt-non-interactive --terragrunt-working-dir "+emptyPath, &showStdout, &showStderr)
	require.NoError(t, err)

	helpers.LogBufferContentsLineByLine(t, showStdout, "show stdout")
	helpers.LogBufferContentsLineByLine(t, showStderr, "show stderr")
}

func TestDependencyOutputSkipOutputsWithMockOutput(t *testing.T) {
	t.Parallel()

	helpers.CleanupTerraformFolder(t, testFixtureGetOutput)
	tmpEnvPath := helpers.CopyEnvironment(t, testFixtureGetOutput)
	rootPath := filepath.Join(tmpEnvPath, testFixtureGetOutput, "mock-outputs")
	dependent3Path := filepath.Join(rootPath, "dependent3")

	showStdout := bytes.Buffer{}
	showStderr := bytes.Buffer{}

	err := helpers.RunTerragruntCommand(t, "terragrunt apply -auto-approve --terragrunt-non-interactive --terragrunt-working-dir "+dependent3Path, &showStdout, &showStderr)
	require.NoError(t, err)

	helpers.LogBufferContentsLineByLine(t, showStdout, "show stdout")
	helpers.LogBufferContentsLineByLine(t, showStderr, "show stderr")

	// verify expected output when mocks are used: The answer is 0
	stdout := bytes.Buffer{}
	stderr := bytes.Buffer{}
	require.NoError(
		t,
		helpers.RunTerragruntCommand(t, "terragrunt output -no-color -json --terragrunt-non-interactive --terragrunt-working-dir "+dependent3Path, &stdout, &stderr),
	)
	outputs := map[string]helpers.TerraformOutput{}
	require.NoError(t, json.Unmarshal(stdout.Bytes(), &outputs))
	assert.Equal(t, "The answer is 0", outputs["truth"].Value)

	// Now run-all apply so that the dependency is applied, and verify it still uses the mock output
	err = helpers.RunTerragruntCommand(t, "terragrunt run-all apply --terragrunt-non-interactive --terragrunt-working-dir "+rootPath, &showStdout, &showStderr)
	require.NoError(t, err)

	helpers.LogBufferContentsLineByLine(t, showStdout, "show stdout")
	helpers.LogBufferContentsLineByLine(t, showStderr, "show stderr")

	// verify expected output when mocks are used: The answer is 0
	stdout = bytes.Buffer{}
	stderr = bytes.Buffer{}
	require.NoError(
		t,
		helpers.RunTerragruntCommand(t, "terragrunt output -no-color -json --terragrunt-non-interactive --terragrunt-working-dir "+dependent3Path, &stdout, &stderr),
	)
	outputs = map[string]helpers.TerraformOutput{}
	require.NoError(t, json.Unmarshal(stdout.Bytes(), &outputs))
	assert.Equal(t, "The answer is 0", outputs["truth"].Value)
}

// Test that when you have a mock_output on a dependency, the dependency will use the mock as the output instead
// of erroring out.
func TestDependencyMockOutput(t *testing.T) {
	t.Parallel()

	helpers.CleanupTerraformFolder(t, testFixtureGetOutput)
	tmpEnvPath := helpers.CopyEnvironment(t, testFixtureGetOutput)
	rootPath := filepath.Join(tmpEnvPath, testFixtureGetOutput, "mock-outputs")
	dependent1Path := filepath.Join(rootPath, "dependent1")

	showStdout := bytes.Buffer{}
	showStderr := bytes.Buffer{}

	err := helpers.RunTerragruntCommand(t, "terragrunt apply -auto-approve --terragrunt-non-interactive --terragrunt-working-dir "+dependent1Path, &showStdout, &showStderr)
	require.NoError(t, err)

	helpers.LogBufferContentsLineByLine(t, showStdout, "show stdout")
	helpers.LogBufferContentsLineByLine(t, showStderr, "show stderr")

	// verify expected output when mocks are used: The answer is 0
	stdout := bytes.Buffer{}
	stderr := bytes.Buffer{}
	require.NoError(
		t,
		helpers.RunTerragruntCommand(t, "terragrunt output -no-color -json --terragrunt-non-interactive --terragrunt-working-dir "+dependent1Path, &stdout, &stderr),
	)
	outputs := map[string]helpers.TerraformOutput{}
	require.NoError(t, json.Unmarshal(stdout.Bytes(), &outputs))
	assert.Equal(t, "The answer is 0", outputs["truth"].Value)

	// We need to bust the output cache that stores the dependency outputs so that the second run pulls the outputs.
	// This is only a problem during testing, where the process is shared across terragrunt runs.
	config.ClearOutputCache()

	// Now run-all apply so that the dependency is applied, and verify it uses the dependency output
	err = helpers.RunTerragruntCommand(t, "terragrunt run-all apply --terragrunt-non-interactive --terragrunt-working-dir "+rootPath, &showStdout, &showStderr)
	require.NoError(t, err)

	helpers.LogBufferContentsLineByLine(t, showStdout, "show stdout")
	helpers.LogBufferContentsLineByLine(t, showStderr, "show stderr")

	// verify expected output when mocks are used: The answer is 0
	stdout = bytes.Buffer{}
	stderr = bytes.Buffer{}
	require.NoError(
		t,
		helpers.RunTerragruntCommand(t, "terragrunt output -no-color -json --terragrunt-non-interactive --terragrunt-working-dir "+dependent1Path, &stdout, &stderr),
	)
	outputs = map[string]helpers.TerraformOutput{}
	require.NoError(t, json.Unmarshal(stdout.Bytes(), &outputs))
	assert.Equal(t, "The answer is 42", outputs["truth"].Value)
}

// Test default behavior when mock_outputs_merge_with_state is not set. It should behave, as before this parameter was added
// It will fail on any command if the parent state is not applied, because the state of the parent exists and it already has an output
// but not the newly added output.
func TestDependencyMockOutputMergeWithStateDefault(t *testing.T) {
	t.Parallel()

	helpers.CleanupTerraformFolder(t, testFixtureGetOutput)
	tmpEnvPath := helpers.CopyEnvironment(t, testFixtureGetOutput)
	rootPath := util.JoinPath(tmpEnvPath, testFixtureGetOutput, "mock-outputs-merge-with-state", "merge-with-state-default", "live")
	parentPath := filepath.Join(rootPath, "parent")
	childPath := filepath.Join(rootPath, "child")

	stdout := bytes.Buffer{}
	stderr := bytes.Buffer{}
	err := helpers.RunTerragruntCommand(t, "terragrunt plan --terragrunt-non-interactive --terragrunt-working-dir "+parentPath, &stdout, &stderr)
	require.NoError(t, err)
	helpers.LogBufferContentsLineByLine(t, stdout, "plan stdout")
	helpers.LogBufferContentsLineByLine(t, stderr, "plan stderr")

	// Verify we have the default behavior if mock_outputs_merge_with_state is not set
	stdout.Reset()
	stderr.Reset()
	err = helpers.RunTerragruntCommand(t, "terragrunt plan --terragrunt-non-interactive --terragrunt-working-dir "+childPath, &stdout, &stderr)
	require.Error(t, err)
	// Verify that we fail because the dependency is not applied yet, and the new attribute is not available and in
	// this case, mocked outputs are not used.
	assert.Contains(t, err.Error(), "This object does not have an attribute named \"test_output2\"")

	helpers.LogBufferContentsLineByLine(t, stdout, "plan stdout")
	helpers.LogBufferContentsLineByLine(t, stderr, "plan stderr")

}

// Test when mock_outputs_merge_with_state is explicitly set to false. It should behave, as before this parameter was added
// It will fail on any command if the parent state is not applied, because the state of the parent exists and it already has an output
// but not the newly added output.
func TestDependencyMockOutputMergeWithStateFalse(t *testing.T) {
	t.Parallel()

	helpers.CleanupTerraformFolder(t, testFixtureGetOutput)
	tmpEnvPath := helpers.CopyEnvironment(t, testFixtureGetOutput)
	rootPath := util.JoinPath(tmpEnvPath, testFixtureGetOutput, "mock-outputs-merge-with-state", "merge-with-state-false", "live")
	parentPath := filepath.Join(rootPath, "parent")
	childPath := filepath.Join(rootPath, "child")

	stdout := bytes.Buffer{}
	stderr := bytes.Buffer{}
	err := helpers.RunTerragruntCommand(t, "terragrunt plan --terragrunt-non-interactive --terragrunt-working-dir "+parentPath, &stdout, &stderr)
	require.NoError(t, err)
	helpers.LogBufferContentsLineByLine(t, stdout, "plan stdout")
	helpers.LogBufferContentsLineByLine(t, stderr, "plan stderr")

	// Verify we have the default behavior if mock_outputs_merge_with_state is set to false
	stdout.Reset()
	stderr.Reset()
	err = helpers.RunTerragruntCommand(t, "terragrunt plan --terragrunt-non-interactive --terragrunt-working-dir "+childPath, &stdout, &stderr)
	require.Error(t, err)
	// Verify that we fail because the dependency is not applied yet, and the new attribute is not available and in
	// this case, mocked outputs are not used.
	assert.Contains(t, err.Error(), "This object does not have an attribute named \"test_output2\"")

	helpers.LogBufferContentsLineByLine(t, stdout, "plan stdout")
	helpers.LogBufferContentsLineByLine(t, stderr, "plan stderr")
}

// Test when mock_outputs_merge_with_state is explicitly set to true.
// It will mock the newly added output from the parent as it was not already applied to the state.
func TestDependencyMockOutputMergeWithStateTrue(t *testing.T) {
	t.Parallel()

	helpers.CleanupTerraformFolder(t, testFixtureGetOutput)
	tmpEnvPath := helpers.CopyEnvironment(t, testFixtureGetOutput)
	rootPath := util.JoinPath(tmpEnvPath, testFixtureGetOutput, "mock-outputs-merge-with-state", "merge-with-state-true", "live")
	parentPath := filepath.Join(rootPath, "parent")
	childPath := filepath.Join(rootPath, "child")

	stdout := bytes.Buffer{}
	stderr := bytes.Buffer{}
	err := helpers.RunTerragruntCommand(t, "terragrunt plan --terragrunt-non-interactive --terragrunt-working-dir "+parentPath, &stdout, &stderr)
	require.NoError(t, err)
	helpers.LogBufferContentsLineByLine(t, stdout, "plan stdout")
	helpers.LogBufferContentsLineByLine(t, stderr, "plan stderr")

	// Verify mocked outputs are used if mock_outputs_merge_with_state is set to true and some output in the parent are not applied yet.
	stdout.Reset()
	stderr.Reset()
	err = helpers.RunTerragruntCommand(t, "terragrunt apply -auto-approve --terragrunt-non-interactive --terragrunt-working-dir "+childPath, &stdout, &stderr)
	require.NoError(t, err)

	helpers.LogBufferContentsLineByLine(t, stdout, "apply stdout")
	helpers.LogBufferContentsLineByLine(t, stderr, "apply stderr")
	// Now check the outputs to make sure they are as expected
	stdout.Reset()
	stderr.Reset()

	require.NoError(
		t,
		helpers.RunTerragruntCommand(t, "terragrunt output -no-color -json --terragrunt-non-interactive --terragrunt-working-dir "+childPath, &stdout, &stderr),
	)

	outputs := map[string]helpers.TerraformOutput{}
	require.NoError(t, json.Unmarshal(stdout.Bytes(), &outputs))

	assert.Equal(t, "value1", outputs["test_output1_from_parent"].Value)
	assert.Equal(t, "fake-data2", outputs["test_output2_from_parent"].Value)

	helpers.LogBufferContentsLineByLine(t, stdout, "output stdout")
	helpers.LogBufferContentsLineByLine(t, stderr, "output stderr")
}

// Test when mock_outputs_merge_with_state is explicitly set to true, but using an unallowed command. It should ignore
// the mock output.
func TestDependencyMockOutputMergeWithStateTrueNotAllowed(t *testing.T) {
	t.Parallel()

	helpers.CleanupTerraformFolder(t, testFixtureGetOutput)
	tmpEnvPath := helpers.CopyEnvironment(t, testFixtureGetOutput)
	rootPath := util.JoinPath(tmpEnvPath, testFixtureGetOutput, "mock-outputs-merge-with-state", "merge-with-state-true-validate-only", "live")
	parentPath := filepath.Join(rootPath, "parent")
	childPath := filepath.Join(rootPath, "child")

	stdout := bytes.Buffer{}
	stderr := bytes.Buffer{}
	err := helpers.RunTerragruntCommand(t, "terragrunt plan --terragrunt-non-interactive --terragrunt-working-dir "+parentPath, &stdout, &stderr)
	require.NoError(t, err)
	helpers.LogBufferContentsLineByLine(t, stdout, "plan stdout")
	helpers.LogBufferContentsLineByLine(t, stderr, "plan stderr")

	// Verify mocked outputs are used if mock_outputs_merge_with_state is set to true with an allowed command and some
	// output in the parent are not applied yet.
	stdout.Reset()
	stderr.Reset()
	require.NoError(
		t,
		helpers.RunTerragruntCommand(t, "terragrunt validate --terragrunt-non-interactive --terragrunt-working-dir "+childPath, &stdout, &stderr),
	)

	// ... but not when an unallowed command is used
	require.Error(
		t,
		helpers.RunTerragruntCommand(t, "terragrunt output -no-color -json --terragrunt-non-interactive --terragrunt-working-dir "+childPath, &stdout, &stderr),
	)
}

// Test when mock_outputs_merge_with_state is explicitly set to true.
// Mock should not be used as the parent state was already fully applied.
func TestDependencyMockOutputMergeWithStateNoOverride(t *testing.T) {
	t.Parallel()

	helpers.CleanupTerraformFolder(t, testFixtureGetOutput)
	tmpEnvPath := helpers.CopyEnvironment(t, testFixtureGetOutput)
	rootPath := util.JoinPath(tmpEnvPath, testFixtureGetOutput, "mock-outputs-merge-with-state", "merge-with-state-no-override", "live")
	parentPath := filepath.Join(rootPath, "parent")
	childPath := filepath.Join(rootPath, "child")

	stdout := bytes.Buffer{}
	stderr := bytes.Buffer{}
	err := helpers.RunTerragruntCommand(t, "terragrunt plan --terragrunt-non-interactive --terragrunt-working-dir "+parentPath, &stdout, &stderr)
	require.NoError(t, err)
	helpers.LogBufferContentsLineByLine(t, stdout, "show stdout")
	helpers.LogBufferContentsLineByLine(t, stderr, "show stderr")

	// Verify mocked outputs are not used if mock_outputs_merge_with_state is set to true and all outputs in the parent have been applied.
	stdout.Reset()
	stderr.Reset()
	err = helpers.RunTerragruntCommand(t, "terragrunt apply -auto-approve --terragrunt-non-interactive --terragrunt-working-dir "+childPath, &stdout, &stderr)
	require.NoError(t, err)

	// Now check the outputs to make sure they are as expected
	stdout.Reset()
	stderr.Reset()

	require.NoError(
		t,
		helpers.RunTerragruntCommand(t, "terragrunt output -no-color -json --terragrunt-non-interactive --terragrunt-working-dir "+childPath, &stdout, &stderr),
	)

	outputs := map[string]helpers.TerraformOutput{}
	require.NoError(t, json.Unmarshal(stdout.Bytes(), &outputs))

	assert.Equal(t, "value1", outputs["test_output1_from_parent"].Value)
	assert.Equal(t, "value2", outputs["test_output2_from_parent"].Value)

	helpers.LogBufferContentsLineByLine(t, stdout, "show stdout")
	helpers.LogBufferContentsLineByLine(t, stderr, "show stderr")
}

// Test when mock_outputs_merge_strategy_with_state or mock_outputs_merge_with_state is not set, the default is no_merge
func TestDependencyMockOutputMergeStrategyWithStateDefault(t *testing.T) {
	t.Parallel()

	helpers.CleanupTerraformFolder(t, testFixtureGetOutput)
	tmpEnvPath := helpers.CopyEnvironment(t, testFixtureGetOutput)
	rootPath := util.JoinPath(tmpEnvPath, testFixtureGetOutput, "mock-outputs-merge-strategy-with-state", "merge-strategy-with-state-default", "live")
	childPath := filepath.Join(rootPath, "child")

	stdout := bytes.Buffer{}
	stderr := bytes.Buffer{}

	err := helpers.RunTerragruntCommand(t, "terragrunt apply -auto-approve --terragrunt-non-interactive --terragrunt-working-dir "+childPath, &stdout, &stderr)
	require.Error(t, err)
	assert.Contains(t, err.Error(), "This object does not have an attribute named \"test_output_list_string\"")
	helpers.LogBufferContentsLineByLine(t, stdout, "apply stdout")
	helpers.LogBufferContentsLineByLine(t, stderr, "apply stderr")
}

// Test when mock_outputs_merge_with_state = "false" that MergeStrategyType is set to no_merge
func TestDependencyMockOutputMergeStrategyWithStateCompatFalse(t *testing.T) {
	t.Parallel()

	helpers.CleanupTerraformFolder(t, testFixtureGetOutput)
	tmpEnvPath := helpers.CopyEnvironment(t, testFixtureGetOutput)
	rootPath := util.JoinPath(tmpEnvPath, testFixtureGetOutput, "mock-outputs-merge-strategy-with-state", "merge-strategy-with-state-compat-false", "live")
	childPath := filepath.Join(rootPath, "child")

	stdout := bytes.Buffer{}
	stderr := bytes.Buffer{}

	err := helpers.RunTerragruntCommand(t, "terragrunt apply -auto-approve --terragrunt-non-interactive --terragrunt-working-dir "+childPath, &stdout, &stderr)
	require.Error(t, err)
	assert.Contains(t, err.Error(), "This object does not have an attribute named \"test_output_list_string\"")
	helpers.LogBufferContentsLineByLine(t, stdout, "apply stdout")
	helpers.LogBufferContentsLineByLine(t, stderr, "apply stderr")
}

// Test when mock_outputs_merge_with_state = "true" that MergeStrategyType is set to shallow
func TestDependencyMockOutputMergeStrategyWithStateCompatTrue(t *testing.T) {
	t.Parallel()

	helpers.CleanupTerraformFolder(t, testFixtureGetOutput)
	tmpEnvPath := helpers.CopyEnvironment(t, testFixtureGetOutput)
	rootPath := util.JoinPath(tmpEnvPath, testFixtureGetOutput, "mock-outputs-merge-strategy-with-state", "merge-strategy-with-state-compat-true", "live")
	childPath := filepath.Join(rootPath, "child")

	stdout := bytes.Buffer{}
	stderr := bytes.Buffer{}

	err := helpers.RunTerragruntCommand(t, "terragrunt apply -auto-approve --terragrunt-non-interactive --terragrunt-working-dir "+childPath, &stdout, &stderr)
	require.NoError(t, err)
	helpers.LogBufferContentsLineByLine(t, stdout, "apply stdout")
	helpers.LogBufferContentsLineByLine(t, stderr, "apply stderr")

	stdout.Reset()
	stderr.Reset()

	require.NoError(t, helpers.RunTerragruntCommand(t, "terragrunt output -no-color -json --terragrunt-non-interactive --terragrunt-working-dir "+childPath, &stdout, &stderr))
	outputs := map[string]helpers.TerraformOutput{}
	require.NoError(t, json.Unmarshal(stdout.Bytes(), &outputs))
	helpers.LogBufferContentsLineByLine(t, stdout, "output stdout")
	helpers.LogBufferContentsLineByLine(t, stderr, "output stderr")

	assert.Equal(t, "value1", outputs["test_output1_from_parent"].Value)
	assert.Equal(t, "map_root1_sub1_value", util.MustWalkTerraformOutput(outputs["test_output_map_map_string_from_parent"].Value, "map_root1", "map_root1_sub1", "value"))
	assert.Nil(t, util.MustWalkTerraformOutput(outputs["test_output_map_map_string_from_parent"].Value, "not_in_state", "abc", "value"))
	assert.Equal(t, "fake-list-data", util.MustWalkTerraformOutput(outputs["test_output_list_string"].Value, "0"))
	assert.Nil(t, util.MustWalkTerraformOutput(outputs["test_output_list_string"].Value, "1"))
}

// Test when both mock_outputs_merge_with_state and mock_outputs_merge_strategy_with_state are set, mock_outputs_merge_strategy_with_state is used
func TestDependencyMockOutputMergeStrategyWithStateCompatConflict(t *testing.T) {
	t.Parallel()

	helpers.CleanupTerraformFolder(t, testFixtureGetOutput)
	tmpEnvPath := helpers.CopyEnvironment(t, testFixtureGetOutput)
	rootPath := util.JoinPath(tmpEnvPath, testFixtureGetOutput, "mock-outputs-merge-strategy-with-state", "merge-strategy-with-state-compat-true", "live")
	childPath := filepath.Join(rootPath, "child")

	stdout := bytes.Buffer{}
	stderr := bytes.Buffer{}

	err := helpers.RunTerragruntCommand(t, "terragrunt apply -auto-approve --terragrunt-non-interactive --terragrunt-working-dir "+childPath, &stdout, &stderr)
	require.NoError(t, err)
	helpers.LogBufferContentsLineByLine(t, stdout, "apply stdout")
	helpers.LogBufferContentsLineByLine(t, stderr, "apply stderr")

	stdout.Reset()
	stderr.Reset()

	require.NoError(t, helpers.RunTerragruntCommand(t, "terragrunt output -no-color -json --terragrunt-non-interactive --terragrunt-working-dir "+childPath, &stdout, &stderr))
	outputs := map[string]helpers.TerraformOutput{}
	require.NoError(t, json.Unmarshal(stdout.Bytes(), &outputs))
	helpers.LogBufferContentsLineByLine(t, stdout, "output stdout")
	helpers.LogBufferContentsLineByLine(t, stderr, "output stderr")

	assert.Equal(t, "value1", outputs["test_output1_from_parent"].Value)
	assert.Equal(t, "map_root1_sub1_value", util.MustWalkTerraformOutput(outputs["test_output_map_map_string_from_parent"].Value, "map_root1", "map_root1_sub1", "value"))
	assert.Nil(t, util.MustWalkTerraformOutput(outputs["test_output_map_map_string_from_parent"].Value, "not_in_state", "abc", "value"))
	assert.Equal(t, "fake-list-data", util.MustWalkTerraformOutput(outputs["test_output_list_string"].Value, "0"))
	assert.Nil(t, util.MustWalkTerraformOutput(outputs["test_output_list_string"].Value, "1"))
}

// Test when mock_outputs_merge_strategy_with_state = "no_merge" that mocks are not merged into the current state
func TestDependencyMockOutputMergeStrategyWithStateNoMerge(t *testing.T) {
	t.Parallel()

	helpers.CleanupTerraformFolder(t, testFixtureGetOutput)
	tmpEnvPath := helpers.CopyEnvironment(t, testFixtureGetOutput)
	rootPath := util.JoinPath(tmpEnvPath, testFixtureGetOutput, "mock-outputs-merge-strategy-with-state", "merge-strategy-with-state-no-merge", "live")
	childPath := filepath.Join(rootPath, "child")

	stdout := bytes.Buffer{}
	stderr := bytes.Buffer{}

	err := helpers.RunTerragruntCommand(t, "terragrunt apply -auto-approve --terragrunt-non-interactive --terragrunt-working-dir "+childPath, &stdout, &stderr)
	require.Error(t, err)
	assert.Contains(t, err.Error(), "This object does not have an attribute named \"test_output_list_string\"")
	helpers.LogBufferContentsLineByLine(t, stdout, "apply stdout")
	helpers.LogBufferContentsLineByLine(t, stderr, "apply stderr")
}

// Test when mock_outputs_merge_strategy_with_state = "shallow" that only top level outputs are merged.
// Lists or keys in existing maps will not be merged
func TestDependencyMockOutputMergeStrategyWithStateShallow(t *testing.T) {
	t.Parallel()

	helpers.CleanupTerraformFolder(t, testFixtureGetOutput)
	tmpEnvPath := helpers.CopyEnvironment(t, testFixtureGetOutput)
	rootPath := util.JoinPath(tmpEnvPath, testFixtureGetOutput, "mock-outputs-merge-strategy-with-state", "merge-strategy-with-state-shallow", "live")
	childPath := filepath.Join(rootPath, "child")

	stdout := bytes.Buffer{}
	stderr := bytes.Buffer{}

	err := helpers.RunTerragruntCommand(t, "terragrunt apply -auto-approve --terragrunt-non-interactive --terragrunt-working-dir "+childPath, &stdout, &stderr)
	require.NoError(t, err)
	helpers.LogBufferContentsLineByLine(t, stdout, "apply stdout")
	helpers.LogBufferContentsLineByLine(t, stderr, "apply stderr")

	stdout.Reset()
	stderr.Reset()

	require.NoError(t, helpers.RunTerragruntCommand(t, "terragrunt output -no-color -json --terragrunt-non-interactive --terragrunt-working-dir "+childPath, &stdout, &stderr))
	outputs := map[string]helpers.TerraformOutput{}
	require.NoError(t, json.Unmarshal(stdout.Bytes(), &outputs))
	helpers.LogBufferContentsLineByLine(t, stdout, "output stdout")
	helpers.LogBufferContentsLineByLine(t, stderr, "output stderr")

	assert.Equal(t, "value1", outputs["test_output1_from_parent"].Value)
	assert.Equal(t, "map_root1_sub1_value", util.MustWalkTerraformOutput(outputs["test_output_map_map_string_from_parent"].Value, "map_root1", "map_root1_sub1", "value"))
	assert.Nil(t, util.MustWalkTerraformOutput(outputs["test_output_map_map_string_from_parent"].Value, "not_in_state", "abc", "value"))
	assert.Equal(t, "fake-list-data", util.MustWalkTerraformOutput(outputs["test_output_list_string"].Value, "0"))
	assert.Nil(t, util.MustWalkTerraformOutput(outputs["test_output_list_string"].Value, "1"))
}

// Test when mock_outputs_merge_strategy_with_state = "deep" that the existing state is deeply merged into the mocks
// so that the existing state overwrites the mocks. This allows child modules to use new dependency outputs before the
// dependency has been applied
func TestDependencyMockOutputMergeStrategyWithStateDeepMapOnly(t *testing.T) {
	t.Parallel()

	helpers.CleanupTerraformFolder(t, testFixtureGetOutput)
	tmpEnvPath := helpers.CopyEnvironment(t, testFixtureGetOutput)
	rootPath := util.JoinPath(tmpEnvPath, testFixtureGetOutput, "mock-outputs-merge-strategy-with-state", "merge-strategy-with-state-deep-map-only", "live")
	childPath := filepath.Join(rootPath, "child")

	stdout := bytes.Buffer{}
	stderr := bytes.Buffer{}

	err := helpers.RunTerragruntCommand(t, "terragrunt apply -auto-approve --terragrunt-non-interactive --terragrunt-working-dir "+childPath, &stdout, &stderr)
	require.NoError(t, err)
	helpers.LogBufferContentsLineByLine(t, stdout, "apply stdout")
	helpers.LogBufferContentsLineByLine(t, stderr, "apply stderr")

	stdout.Reset()
	stderr.Reset()

	require.NoError(t, helpers.RunTerragruntCommand(t, "terragrunt output -no-color -json --terragrunt-non-interactive --terragrunt-working-dir "+childPath, &stdout, &stderr))
	outputs := map[string]helpers.TerraformOutput{}
	require.NoError(t, json.Unmarshal(stdout.Bytes(), &outputs))
	helpers.LogBufferContentsLineByLine(t, stdout, "output stdout")
	helpers.LogBufferContentsLineByLine(t, stderr, "output stderr")

	assert.Equal(t, "value1", outputs["test_output1_from_parent"].Value)
	assert.Equal(t, "fake-abc", outputs["test_output2_from_parent"].Value)
	assert.Equal(t, "map_root1_sub1_value", util.MustWalkTerraformOutput(outputs["test_output_map_map_string_from_parent"].Value, "map_root1", "map_root1_sub1", "value"))
	assert.Equal(t, "fake-abc", util.MustWalkTerraformOutput(outputs["test_output_map_map_string_from_parent"].Value, "not_in_state", "abc", "value"))
	assert.Equal(t, "a", util.MustWalkTerraformOutput(outputs["test_output_list_string"].Value, "0"))
	assert.Nil(t, util.MustWalkTerraformOutput(outputs["test_output_list_string"].Value, "1"))
}

// Test that when you have a mock_output on a dependency, the dependency will use the mock as the output instead
// of erroring out when running an allowed command.
func TestDependencyMockOutputRestricted(t *testing.T) {
	t.Parallel()

	helpers.CleanupTerraformFolder(t, testFixtureGetOutput)
	tmpEnvPath := helpers.CopyEnvironment(t, testFixtureGetOutput)
	rootPath := filepath.Join(tmpEnvPath, testFixtureGetOutput, "mock-outputs")
	dependent2Path := filepath.Join(rootPath, "dependent2")

	showStdout := bytes.Buffer{}
	showStderr := bytes.Buffer{}

	err := helpers.RunTerragruntCommand(t, "terragrunt apply -auto-approve --terragrunt-non-interactive --terragrunt-working-dir "+dependent2Path, &showStdout, &showStderr)
	require.Error(t, err)
	// Verify that we fail because the dependency is not applied yet
	assert.Contains(t, err.Error(), "has not been applied yet")

	helpers.LogBufferContentsLineByLine(t, showStdout, "show stdout")
	helpers.LogBufferContentsLineByLine(t, showStderr, "show stderr")

	// Verify we can run when using one of the allowed commands
	showStdout.Reset()
	showStderr.Reset()
	err = helpers.RunTerragruntCommand(t, "terragrunt validate --terragrunt-non-interactive --terragrunt-working-dir "+dependent2Path, &showStdout, &showStderr)
	require.NoError(t, err)

	helpers.LogBufferContentsLineByLine(t, showStdout, "show stdout")
	helpers.LogBufferContentsLineByLine(t, showStderr, "show stderr")

	// Verify that validate-all works as well.
	showStdout.Reset()
	showStderr.Reset()
	err = helpers.RunTerragruntCommand(t, "terragrunt validate-all --terragrunt-non-interactive --terragrunt-working-dir "+dependent2Path, &showStdout, &showStderr)
	require.NoError(t, err)

	helpers.LogBufferContentsLineByLine(t, showStdout, "show stdout")
	helpers.LogBufferContentsLineByLine(t, showStderr, "show stderr")

	showStdout.Reset()
	showStderr.Reset()
	err = helpers.RunTerragruntCommand(t, "terragrunt validate-all --terragrunt-non-interactive --terragrunt-working-dir "+rootPath, &showStdout, &showStderr)
	require.NoError(t, err)

	helpers.LogBufferContentsLineByLine(t, showStdout, "show stdout")
	helpers.LogBufferContentsLineByLine(t, showStderr, "show stderr")
}

func TestDependencyOutputTypeConversion(t *testing.T) {
	t.Parallel()

	helpers.CleanupTerraformFolder(t, testFixtureGetOutput)
	helpers.CleanupTerraformFolder(t, testFixtureInputs)
	tmpEnvPath := helpers.CopyEnvironment(t, ".")

	inputsPath := util.JoinPath(tmpEnvPath, testFixtureInputs)
	rootPath := util.JoinPath(tmpEnvPath, testFixtureGetOutput, "type-conversion")

	// First apply the inputs module
	helpers.RunTerragrunt(t, "terragrunt apply -auto-approve --terragrunt-non-interactive --terragrunt-working-dir "+inputsPath)

	// Then apply the outputs module
	showStdout := bytes.Buffer{}
	showStderr := bytes.Buffer{}
	require.NoError(
		t,
		helpers.RunTerragruntCommand(t, "terragrunt apply -auto-approve --terragrunt-non-interactive --terragrunt-working-dir "+rootPath, &showStdout, &showStderr),
	)

	helpers.LogBufferContentsLineByLine(t, showStdout, "show stdout")
	helpers.LogBufferContentsLineByLine(t, showStderr, "show stderr")

	// Now check the outputs to make sure they are as expected
	stdout := bytes.Buffer{}
	stderr := bytes.Buffer{}

	require.NoError(
		t,
		helpers.RunTerragruntCommand(t, "terragrunt output -no-color -json --terragrunt-non-interactive --terragrunt-working-dir "+rootPath, &stdout, &stderr),
	)

	outputs := map[string]helpers.TerraformOutput{}
	require.NoError(t, json.Unmarshal(stdout.Bytes(), &outputs))

	assert.Equal(t, true, outputs["bool"].Value)
	assert.Equal(t, []any{true, false}, outputs["list_bool"].Value)
	assert.Equal(t, []any{1.0, 2.0, 3.0}, outputs["list_number"].Value)
	assert.Equal(t, []any{"a", "b", "c"}, outputs["list_string"].Value)
	assert.Equal(t, map[string]any{"foo": true, "bar": false, "baz": true}, outputs["map_bool"].Value)
	assert.Equal(t, map[string]any{"foo": 42.0, "bar": 12345.0}, outputs["map_number"].Value)
	assert.Equal(t, map[string]any{"foo": "bar"}, outputs["map_string"].Value)
	assert.InEpsilon(t, 42.0, outputs["number"].Value.(float64), 0.0000001)
	assert.Equal(t, map[string]any{"list": []any{1.0, 2.0, 3.0}, "map": map[string]any{"foo": "bar"}, "num": 42.0, "str": "string"}, outputs["object"].Value)
	assert.Equal(t, "string", outputs["string"].Value)
	assert.Equal(t, "default", outputs["from_env"].Value)
}

// Regression testing for https://github.com/gruntwork-io/terragrunt/issues/1102: Ordering keys from
// maps to avoid random placements when terraform file is generated.
func TestOrderedMapOutputRegressions1102(t *testing.T) {
	t.Parallel()
	generateTestCase := filepath.Join(testFixtureGetOutput, "regression-1102")

	helpers.CleanupTerraformFolder(t, generateTestCase)
	helpers.CleanupTerragruntFolder(t, generateTestCase)

	stdout := bytes.Buffer{}
	stderr := bytes.Buffer{}
	command := "terragrunt apply --terragrunt-non-interactive --terragrunt-working-dir " + generateTestCase
	path := filepath.Join(generateTestCase, "backend.tf")

	// runs terragrunt for the first time and checks the output "backend.tf" file.
	require.NoError(
		t,
		helpers.RunTerragruntCommand(t, command, &stdout, &stderr),
	)
	expected, _ := os.ReadFile(path)
	assert.Contains(t, string(expected), "local")

	// runs terragrunt again. All the outputs must be
	// equal to the first run.
	for range 20 {
		require.NoError(
			t,
			helpers.RunTerragruntCommand(t, command, &stdout, &stderr),
		)
		actual, _ := os.ReadFile(path)
		assert.Equal(t, expected, actual)
	}
}

// Test that we get the expected error message about dependency cycles when there is a cycle in the dependency chain
func TestDependencyOutputCycleHandling(t *testing.T) {
	t.Parallel()

	helpers.CleanupTerraformFolder(t, testFixtureGetOutput)

	testCases := []string{
		"aa",
		"aba",
		"abca",
		"abcda",
	}

	for _, testCase := range testCases {
		t.Run(testCase, func(t *testing.T) {
			t.Parallel()

			tmpEnvPath := helpers.CopyEnvironment(t, testFixtureGetOutput)
			rootPath := util.JoinPath(tmpEnvPath, testFixtureGetOutput, "cycle", testCase)
			fooPath := util.JoinPath(rootPath, "foo")

			planStdout := bytes.Buffer{}
			planStderr := bytes.Buffer{}
			err := helpers.RunTerragruntCommand(
				t,
				"terragrunt plan --terragrunt-non-interactive --terragrunt-working-dir "+fooPath,
				&planStdout,
				&planStderr,
			)
			helpers.LogBufferContentsLineByLine(t, planStdout, "plan stdout")
			helpers.LogBufferContentsLineByLine(t, planStderr, "plan stderr")
			require.Error(t, err)
			assert.Contains(t, err.Error(), "Found a dependency cycle between modules")
		})
	}
}

// Regression testing for https://github.com/gruntwork-io/terragrunt/issues/854: Referencing a dependency that is a
// subdirectory of the current config, which includes an `include` block has problems resolving the correct relative
// path.
func TestDependencyOutputRegression854(t *testing.T) {
	t.Parallel()

	helpers.CleanupTerraformFolder(t, testFixtureGetOutput)
	tmpEnvPath := helpers.CopyEnvironment(t, testFixtureGetOutput)
	rootPath := util.JoinPath(tmpEnvPath, testFixtureGetOutput, "regression-854", "root")

	stdout := bytes.Buffer{}
	stderr := bytes.Buffer{}
	err := helpers.RunTerragruntCommand(
		t,
		"terragrunt run-all apply --terragrunt-non-interactive --terragrunt-working-dir "+rootPath,
		&stdout,
		&stderr,
	)
	helpers.LogBufferContentsLineByLine(t, stdout, "stdout")
	helpers.LogBufferContentsLineByLine(t, stderr, "stderr")
	require.NoError(t, err)
}

// Regression testing for bug where terragrunt output runs on dependency blocks are done in the terragrunt-cache for the
// child, not the parent.
func TestDependencyOutputCachePathBug(t *testing.T) {
	t.Parallel()

	helpers.CleanupTerraformFolder(t, testFixtureGetOutput)
	tmpEnvPath := helpers.CopyEnvironment(t, testFixtureGetOutput)
	rootPath := util.JoinPath(tmpEnvPath, testFixtureGetOutput, "localstate", "live")

	stdout := bytes.Buffer{}
	stderr := bytes.Buffer{}
	err := helpers.RunTerragruntCommand(
		t,
		"terragrunt run-all apply --terragrunt-non-interactive --terragrunt-working-dir "+rootPath,
		&stdout,
		&stderr,
	)
	helpers.LogBufferContentsLineByLine(t, stdout, "stdout")
	helpers.LogBufferContentsLineByLine(t, stderr, "stderr")
	require.NoError(t, err)
}

func TestDependencyOutputWithTerragruntSource(t *testing.T) {
	t.Parallel()

	helpers.CleanupTerraformFolder(t, testFixtureGetOutput)
	tmpEnvPath := helpers.CopyEnvironment(t, testFixtureGetOutput)
	rootPath := util.JoinPath(tmpEnvPath, testFixtureGetOutput, "regression-1124", "live")
	modulePath := util.JoinPath(tmpEnvPath, testFixtureGetOutput, "regression-1124", "modules")

	stdout := bytes.Buffer{}
	stderr := bytes.Buffer{}
	err := helpers.RunTerragruntCommand(
		t,
		fmt.Sprintf("terragrunt run-all apply --terragrunt-non-interactive --terragrunt-working-dir %s --terragrunt-source %s", rootPath, modulePath),
		&stdout,
		&stderr,
	)
	helpers.LogBufferContentsLineByLine(t, stdout, "stdout")
	helpers.LogBufferContentsLineByLine(t, stderr, "stderr")
	require.NoError(t, err)
}

func TestDependencyOutputWithHooks(t *testing.T) {
	t.Parallel()

	helpers.CleanupTerraformFolder(t, testFixtureGetOutput)
	tmpEnvPath := helpers.CopyEnvironment(t, testFixtureGetOutput)
	rootPath := util.JoinPath(tmpEnvPath, testFixtureGetOutput, "regression-1273")
	depPathFileOut := util.JoinPath(rootPath, "dep", "file.out")
	mainPath := util.JoinPath(rootPath, "main")
	mainPathFileOut := util.JoinPath(mainPath, "file.out")

	helpers.RunTerragrunt(t, "terragrunt run-all apply --terragrunt-non-interactive --terragrunt-working-dir "+rootPath)
	// We need to bust the output cache that stores the dependency outputs so that the second run pulls the outputs.
	// This is only a problem during testing, where the process is shared across terragrunt runs.
	config.ClearOutputCache()

	// The file should exist in the first run.
	assert.True(t, util.FileExists(depPathFileOut))
	assert.False(t, util.FileExists(mainPathFileOut))

	// Now delete file and run plain main again. It should NOT create file.out.
	require.NoError(t, os.Remove(depPathFileOut))
	helpers.RunTerragrunt(t, "terragrunt plan --terragrunt-non-interactive --terragrunt-working-dir "+mainPath)
	assert.False(t, util.FileExists(depPathFileOut))
	assert.False(t, util.FileExists(mainPathFileOut))
}

func TestDeepDependencyOutputWithMock(t *testing.T) {
	// Test that the terraform command flows through for mock output retrieval to deeper dependencies. Previously the
	// terraform command was being overwritten, so by the time the deep dependency retrieval runs, it was replaced with
	// "output" instead of the original one.

	t.Parallel()

	helpers.CleanupTerraformFolder(t, testFixtureGetOutput)
	tmpEnvPath := helpers.CopyEnvironment(t, testFixtureGetOutput)
	rootPath := filepath.Join(tmpEnvPath, testFixtureGetOutput, "nested-mocks", "live")

	// Since we haven't applied anything, this should only succeed if mock outputs are used.
	helpers.RunTerragrunt(t, "terragrunt validate --terragrunt-non-interactive --terragrunt-working-dir "+rootPath)
}

func TestDataDir(t *testing.T) {
	// Cannot be run in parallel with other tests as it modifies process' environment.

	helpers.CleanupTerraformFolder(t, testFixtureDirsPath)
	tmpEnvPath := helpers.CopyEnvironment(t, testFixtureDirsPath)
	rootPath := util.JoinPath(tmpEnvPath, testFixtureDirsPath)

	t.Setenv("TF_DATA_DIR", util.JoinPath(tmpEnvPath, "data_dir"))

	var (
		stdout bytes.Buffer
		stderr bytes.Buffer
	)

	err := helpers.RunTerragruntCommand(t, "terragrunt plan --terragrunt-non-interactive --terragrunt-forward-tf-stdout --terragrunt-working-dir "+rootPath, &stdout, &stderr)
	require.NoError(t, err)
	assert.Contains(t, stdout.String(), "Initializing provider plugins")

	stdout = bytes.Buffer{}
	stderr = bytes.Buffer{}

	err = helpers.RunTerragruntCommand(t, "terragrunt plan --terragrunt-non-interactive --terragrunt-forward-tf-stdout --terragrunt-working-dir "+rootPath, &stdout, &stderr)
	require.NoError(t, err)
	assert.NotContains(t, stdout.String(), "Initializing provider plugins")
}

func TestReadTerragruntConfigWithDependency(t *testing.T) {
	t.Parallel()

	helpers.CleanupTerraformFolder(t, testFixtureReadConfig)
	helpers.CleanupTerraformFolder(t, testFixtureInputs)
	tmpEnvPath := helpers.CopyEnvironment(t, ".")

	inputsPath := util.JoinPath(tmpEnvPath, testFixtureInputs)
	rootPath := util.JoinPath(tmpEnvPath, testFixtureReadConfig, "with_dependency")

	// First apply the inputs module
	helpers.RunTerragrunt(t, "terragrunt apply -auto-approve --terragrunt-non-interactive --terragrunt-working-dir "+inputsPath)

	// Then apply the read config module
	showStdout := bytes.Buffer{}
	showStderr := bytes.Buffer{}
	require.NoError(
		t,
		helpers.RunTerragruntCommand(t, "terragrunt apply -auto-approve --terragrunt-non-interactive --terragrunt-working-dir "+rootPath, &showStdout, &showStderr),
	)

	helpers.LogBufferContentsLineByLine(t, showStdout, "show stdout")
	helpers.LogBufferContentsLineByLine(t, showStderr, "show stderr")

	// Now check the outputs to make sure they are as expected
	stdout := bytes.Buffer{}
	stderr := bytes.Buffer{}

	require.NoError(
		t,
		helpers.RunTerragruntCommand(t, "terragrunt output -no-color -json --terragrunt-non-interactive --terragrunt-working-dir "+rootPath, &stdout, &stderr),
	)

	outputs := map[string]helpers.TerraformOutput{}
	require.NoError(t, json.Unmarshal(stdout.Bytes(), &outputs))

	assert.Equal(t, true, outputs["bool"].Value)
	assert.Equal(t, []any{true, false}, outputs["list_bool"].Value)
	assert.Equal(t, []any{1.0, 2.0, 3.0}, outputs["list_number"].Value)
	assert.Equal(t, []any{"a", "b", "c"}, outputs["list_string"].Value)
	assert.Equal(t, map[string]any{"foo": true, "bar": false, "baz": true}, outputs["map_bool"].Value)
	assert.Equal(t, map[string]any{"foo": 42.0, "bar": 12345.0}, outputs["map_number"].Value)
	assert.Equal(t, map[string]any{"foo": "bar"}, outputs["map_string"].Value)
	assert.InEpsilon(t, 42.0, outputs["number"].Value.(float64), 0.0000001)
	assert.Equal(t, map[string]any{"list": []any{1.0, 2.0, 3.0}, "map": map[string]any{"foo": "bar"}, "num": 42.0, "str": "string"}, outputs["object"].Value)
	assert.Equal(t, "string", outputs["string"].Value)
	assert.Equal(t, "default", outputs["from_env"].Value)
}

func TestReadTerragruntConfigFromDependency(t *testing.T) {
	t.Parallel()

	helpers.CleanupTerraformFolder(t, testFixtureReadConfig)
	tmpEnvPath := helpers.CopyEnvironment(t, ".")
	rootPath := util.JoinPath(tmpEnvPath, testFixtureReadConfig, "from_dependency")

	showStdout := bytes.Buffer{}
	showStderr := bytes.Buffer{}
	require.NoError(
		t,
		helpers.RunTerragruntCommand(t, "terragrunt run-all apply --terragrunt-non-interactive --terragrunt-working-dir "+rootPath, &showStdout, &showStderr),
	)

	helpers.LogBufferContentsLineByLine(t, showStdout, "show stdout")
	helpers.LogBufferContentsLineByLine(t, showStderr, "show stderr")

	// Now check the outputs to make sure they are as expected
	stdout := bytes.Buffer{}
	stderr := bytes.Buffer{}

	require.NoError(
		t,
		helpers.RunTerragruntCommand(t, "terragrunt output -no-color -json --terragrunt-non-interactive --terragrunt-working-dir "+rootPath, &stdout, &stderr),
	)

	outputs := map[string]helpers.TerraformOutput{}
	require.NoError(t, json.Unmarshal(stdout.Bytes(), &outputs))

	assert.Equal(t, "hello world", outputs["bar"].Value)
}

func TestReadTerragruntConfigWithDefault(t *testing.T) {
	t.Parallel()

	helpers.CleanupTerraformFolder(t, testFixtureReadConfig)
	rootPath := util.JoinPath(testFixtureReadConfig, "with_default")

	helpers.RunTerragrunt(t, "terragrunt apply -auto-approve --terragrunt-non-interactive --terragrunt-working-dir "+rootPath)

	// check the outputs to make sure they are as expected
	stdout := bytes.Buffer{}
	stderr := bytes.Buffer{}

	require.NoError(
		t,
		helpers.RunTerragruntCommand(t, "terragrunt output -no-color -json --terragrunt-non-interactive --terragrunt-working-dir "+rootPath, &stdout, &stderr),
	)

	outputs := map[string]helpers.TerraformOutput{}
	require.NoError(t, json.Unmarshal(stdout.Bytes(), &outputs))

	assert.Equal(t, "default value", outputs["data"].Value)
}

func TestReadTerragruntConfigWithOriginalTerragruntDir(t *testing.T) {
	t.Parallel()

	helpers.CleanupTerraformFolder(t, testFixtureReadConfig)
	rootPath := util.JoinPath(testFixtureReadConfig, "with_original_terragrunt_dir")

	rootPathAbs, err := filepath.Abs(rootPath)
	require.NoError(t, err)
	fooPathAbs := filepath.Join(rootPathAbs, "foo")
	depPathAbs := filepath.Join(rootPathAbs, "dep")

	// Run apply on the dependency module and make sure we get the outputs we expect
	helpers.RunTerragrunt(t, "terragrunt apply -auto-approve --terragrunt-non-interactive --terragrunt-working-dir "+depPathAbs)

	depStdout := bytes.Buffer{}
	depStderr := bytes.Buffer{}

	require.NoError(
		t,
		helpers.RunTerragruntCommand(t, "terragrunt output -no-color -json --terragrunt-non-interactive --terragrunt-working-dir "+depPathAbs, &depStdout, &depStderr),
	)

	depOutputs := map[string]helpers.TerraformOutput{}
	require.NoError(t, json.Unmarshal(depStdout.Bytes(), &depOutputs))

	assert.Equal(t, depPathAbs, depOutputs["terragrunt_dir"].Value)
	assert.Equal(t, depPathAbs, depOutputs["original_terragrunt_dir"].Value)
	assert.Equal(t, fooPathAbs, depOutputs["bar_terragrunt_dir"].Value)
	assert.Equal(t, depPathAbs, depOutputs["bar_original_terragrunt_dir"].Value)

	// Run apply on the root module and make sure we get the expected outputs
	helpers.RunTerragrunt(t, "terragrunt apply -auto-approve --terragrunt-non-interactive --terragrunt-working-dir "+rootPath)

	rootStdout := bytes.Buffer{}
	rootStderr := bytes.Buffer{}

	require.NoError(
		t,
		helpers.RunTerragruntCommand(t, "terragrunt output -no-color -json --terragrunt-non-interactive --terragrunt-working-dir "+rootPath, &rootStdout, &rootStderr),
	)

	rootOutputs := map[string]helpers.TerraformOutput{}
	require.NoError(t, json.Unmarshal(rootStdout.Bytes(), &rootOutputs))

	assert.Equal(t, fooPathAbs, rootOutputs["terragrunt_dir"].Value)
	assert.Equal(t, rootPathAbs, rootOutputs["original_terragrunt_dir"].Value)
	assert.Equal(t, depPathAbs, rootOutputs["dep_terragrunt_dir"].Value)
	assert.Equal(t, depPathAbs, rootOutputs["dep_original_terragrunt_dir"].Value)
	assert.Equal(t, fooPathAbs, rootOutputs["dep_bar_terragrunt_dir"].Value)
	assert.Equal(t, depPathAbs, rootOutputs["dep_bar_original_terragrunt_dir"].Value)

	// Run 'run-all apply' and make sure all the outputs are identical in the root module and the dependency module
	helpers.RunTerragrunt(t, "terragrunt run-all apply -auto-approve --terragrunt-non-interactive --terragrunt-working-dir "+rootPath)

	runAllRootStdout := bytes.Buffer{}
	runAllRootStderr := bytes.Buffer{}

	require.NoError(
		t,
		helpers.RunTerragruntCommand(t, "terragrunt output -no-color -json --terragrunt-non-interactive --terragrunt-working-dir "+rootPath, &runAllRootStdout, &runAllRootStderr),
	)

	runAllRootOutputs := map[string]helpers.TerraformOutput{}
	require.NoError(t, json.Unmarshal(runAllRootStdout.Bytes(), &runAllRootOutputs))

	runAllDepStdout := bytes.Buffer{}
	runAllDepStderr := bytes.Buffer{}

	require.NoError(
		t,
		helpers.RunTerragruntCommand(t, "terragrunt output -no-color -json --terragrunt-non-interactive --terragrunt-working-dir "+depPathAbs, &runAllDepStdout, &runAllDepStderr),
	)

	runAllDepOutputs := map[string]helpers.TerraformOutput{}
	require.NoError(t, json.Unmarshal(runAllDepStdout.Bytes(), &runAllDepOutputs))

	assert.Equal(t, fooPathAbs, runAllRootOutputs["terragrunt_dir"].Value)
	assert.Equal(t, rootPathAbs, runAllRootOutputs["original_terragrunt_dir"].Value)
	assert.Equal(t, depPathAbs, runAllRootOutputs["dep_terragrunt_dir"].Value)
	assert.Equal(t, depPathAbs, runAllRootOutputs["dep_original_terragrunt_dir"].Value)
	assert.Equal(t, fooPathAbs, runAllRootOutputs["dep_bar_terragrunt_dir"].Value)
	assert.Equal(t, depPathAbs, runAllRootOutputs["dep_bar_original_terragrunt_dir"].Value)
	assert.Equal(t, depPathAbs, runAllDepOutputs["terragrunt_dir"].Value)
	assert.Equal(t, depPathAbs, runAllDepOutputs["original_terragrunt_dir"].Value)
	assert.Equal(t, fooPathAbs, runAllDepOutputs["bar_terragrunt_dir"].Value)
	assert.Equal(t, depPathAbs, runAllDepOutputs["bar_original_terragrunt_dir"].Value)
}

func TestReadTerragruntConfigFull(t *testing.T) {
	t.Parallel()

	helpers.CleanupTerraformFolder(t, testFixtureReadConfig)
	rootPath := util.JoinPath(testFixtureReadConfig, "full")

	helpers.RunTerragrunt(t, "terragrunt apply -auto-approve --terragrunt-non-interactive --terragrunt-working-dir "+rootPath)

	// check the outputs to make sure they are as expected
	stdout := bytes.Buffer{}
	stderr := bytes.Buffer{}

	require.NoError(
		t,
		helpers.RunTerragruntCommand(t, "terragrunt output -no-color -json --terragrunt-non-interactive --terragrunt-working-dir "+rootPath, &stdout, &stderr),
	)

	outputs := map[string]helpers.TerraformOutput{}
	require.NoError(t, json.Unmarshal(stdout.Bytes(), &outputs))

	assert.Equal(t, "terragrunt", outputs["terraform_binary"].Value)
	assert.Equal(t, "= 0.12.20", outputs["terraform_version_constraint"].Value)
	assert.Equal(t, "= 0.23.18", outputs["terragrunt_version_constraint"].Value)
	assert.Equal(t, ".terragrunt-cache", outputs["download_dir"].Value)
	assert.Equal(t, "TerragruntIAMRole", outputs["iam_role"].Value)
	assert.Equal(t, "true", outputs["skip"].Value)
	assert.Equal(t, "true", outputs["prevent_destroy"].Value)

	// Simple maps
	localstgOut := map[string]any{}
	require.NoError(t, json.Unmarshal([]byte(outputs["localstg"].Value.(string)), &localstgOut))
	assert.Equal(t, map[string]any{"the_answer": float64(42)}, localstgOut)
	inputsOut := map[string]any{}
	require.NoError(t, json.Unmarshal([]byte(outputs["inputs"].Value.(string)), &inputsOut))
	assert.Equal(t, map[string]any{"doc": "Emmett Brown"}, inputsOut)

	// Complex blocks
	depsOut := map[string]any{}
	require.NoError(t, json.Unmarshal([]byte(outputs["dependencies"].Value.(string)), &depsOut))
	assert.Equal(
		t,
		map[string]any{
			"paths": []any{"../../terragrunt"},
		},
		depsOut,
	)

	generateOut := map[string]any{}
	require.NoError(t, json.Unmarshal([]byte(outputs["generate"].Value.(string)), &generateOut))
	assert.Equal(
		t,
		map[string]any{
			"provider": map[string]any{
				"path":              "provider.tf",
				"if_exists":         "overwrite_terragrunt",
				"hcl_fmt":           nil,
				"if_disabled":       "skip",
				"comment_prefix":    "# ",
				"disable_signature": false,
				"disable":           false,
				"contents": `provider "aws" {
  region = "us-east-1"
}
`,
			},
		},
		generateOut,
	)
	remoteStateOut := map[string]any{}
	require.NoError(t, json.Unmarshal([]byte(outputs["remote_state"].Value.(string)), &remoteStateOut))
	assert.Equal(
		t,
		map[string]any{
			"backend":                         "local",
			"disable_init":                    false,
			"disable_dependency_optimization": false,
			"generate":                        map[string]any{"path": "backend.tf", "if_exists": "overwrite_terragrunt"},
			"config":                          map[string]any{"path": "foo.tfstate"},
			"encryption":                      map[string]any{"key_provider": "foo"},
		},
		remoteStateOut,
	)
	terraformOut := map[string]any{}
	require.NoError(t, json.Unmarshal([]byte(outputs["terraformtg"].Value.(string)), &terraformOut))
	assert.Equal(
		t,
		map[string]any{
			"source":                   "./delorean",
			"include_in_copy":          []any{"time_machine.*"},
			"exclude_from_copy":        []any{"excluded_time_machine.*"},
			"copy_terraform_lock_file": true,
			"extra_arguments": map[string]any{
				"var-files": map[string]any{
					"name":               "var-files",
					"commands":           []any{"apply", "plan"},
					"arguments":          nil,
					"required_var_files": []any{"extra.tfvars"},
					"optional_var_files": []any{"optional.tfvars"},
					"env_vars": map[string]any{
						"TF_VAR_custom_var": "I'm set in extra_arguments env_vars",
					},
				},
			},
			"before_hook": map[string]any{
				"before_hook_1": map[string]any{
					"name":            "before_hook_1",
					"commands":        []any{"apply", "plan"},
					"execute":         []any{"touch", "before.out"},
					"working_dir":     nil,
					"run_on_error":    true,
					"if":              nil,
					"suppress_stdout": nil,
				},
			},
			"after_hook": map[string]any{
				"after_hook_1": map[string]any{
					"name":            "after_hook_1",
					"commands":        []any{"apply", "plan"},
					"execute":         []any{"touch", "after.out"},
					"working_dir":     nil,
					"run_on_error":    true,
					"if":              nil,
					"suppress_stdout": nil,
				},
			},
			"error_hook": map[string]any{},
		},
		terraformOut,
	)
}

func TestTerragruntGenerateBlockSkipRemove(t *testing.T) {
	t.Parallel()

	tmpEnvPath := helpers.CopyEnvironment(t, testFixtureCodegenPath)
	generateTestCase := util.JoinPath(tmpEnvPath, testFixtureCodegenPath, "remove-file", "skip")

	helpers.RunTerragrunt(t, "terragrunt apply -auto-approve --terragrunt-non-interactive --terragrunt-working-dir "+generateTestCase)
	assert.FileExists(t, filepath.Join(generateTestCase, "backend.tf"))
}

func TestTerragruntGenerateBlockRemove(t *testing.T) {
	t.Parallel()

	tmpEnvPath := helpers.CopyEnvironment(t, testFixtureCodegenPath)
	generateTestCase := util.JoinPath(tmpEnvPath, testFixtureCodegenPath, "remove-file", "remove")

	helpers.RunTerragrunt(t, "terragrunt apply -auto-approve --terragrunt-non-interactive --terragrunt-working-dir "+generateTestCase)
	assert.NoFileExists(t, filepath.Join(generateTestCase, "backend.tf"))
}

func TestTerragruntGenerateBlockRemoveTerragruntSuccess(t *testing.T) {
	t.Parallel()

	tmpEnvPath := helpers.CopyEnvironment(t, testFixtureCodegenPath)
	generateTestCase := util.JoinPath(tmpEnvPath, testFixtureCodegenPath, "remove-file", "remove_terragrunt")

	helpers.RunTerragrunt(t, "terragrunt apply -auto-approve --terragrunt-non-interactive --terragrunt-working-dir "+generateTestCase)
	assert.NoFileExists(t, filepath.Join(generateTestCase, "backend.tf"))
}

func TestTerragruntGenerateBlockRemoveTerragruntFail(t *testing.T) {
	t.Parallel()

	tmpEnvPath := helpers.CopyEnvironment(t, testFixtureCodegenPath)
	generateTestCase := util.JoinPath(tmpEnvPath, testFixtureCodegenPath, "remove-file", "remove_terragrunt_error")

	_, _, err := helpers.RunTerragruntCommandWithOutput(t, "terragrunt apply -auto-approve --terragrunt-non-interactive --terragrunt-working-dir "+generateTestCase)
	require.Error(t, err)

	var generateFileRemoveError codegen.GenerateFileRemoveError
	ok := errors.As(err, &generateFileRemoveError)
	assert.True(t, ok)

	assert.FileExists(t, filepath.Join(generateTestCase, "backend.tf"))
}

func TestTerragruntGenerateBlockSkip(t *testing.T) {
	t.Parallel()

	generateTestCase := filepath.Join(testFixtureCodegenPath, "generate-block", "skip")
	helpers.CleanupTerraformFolder(t, generateTestCase)
	helpers.CleanupTerragruntFolder(t, generateTestCase)
	helpers.RunTerragrunt(t, "terragrunt apply -auto-approve --terragrunt-non-interactive --terragrunt-working-dir "+generateTestCase)
	assert.False(t, helpers.FileIsInFolder(t, "foo.tfstate", generateTestCase))
}

func TestTerragruntGenerateBlockOverwrite(t *testing.T) {
	t.Parallel()

	generateTestCase := filepath.Join(testFixtureCodegenPath, "generate-block", "overwrite")
	helpers.CleanupTerraformFolder(t, generateTestCase)
	helpers.CleanupTerragruntFolder(t, generateTestCase)

	helpers.RunTerragrunt(t, "terragrunt apply -auto-approve --terragrunt-non-interactive --terragrunt-working-dir "+generateTestCase)
	// If the state file was written as foo.tfstate, that means it overwrote the local backend config.
	assert.True(t, helpers.FileIsInFolder(t, "foo.tfstate", generateTestCase))
	assert.False(t, helpers.FileIsInFolder(t, "bar.tfstate", generateTestCase))
}

func TestTerragruntGenerateAttr(t *testing.T) {
	t.Parallel()

	generateTestCase := filepath.Join(testFixtureCodegenPath, "generate-attr")
	helpers.CleanupTerraformFolder(t, generateTestCase)
	helpers.CleanupTerragruntFolder(t, generateTestCase)

	text := "test-terragrunt-generate-attr-hello-world"

	stdout, _, err := helpers.RunTerragruntCommandWithOutput(t, fmt.Sprintf("terragrunt apply -auto-approve --terragrunt-non-interactive --terragrunt-forward-tf-stdout --terragrunt-working-dir %s -var text=\"%s\"", generateTestCase, text))
	require.NoError(t, err)
	assert.Contains(t, stdout, text)
}

func TestTerragruntGenerateBlockOverwriteTerragruntSuccess(t *testing.T) {
	t.Parallel()

	generateTestCase := filepath.Join(testFixtureCodegenPath, "generate-block", "overwrite_terragrunt")
	helpers.CleanupTerraformFolder(t, generateTestCase)
	helpers.CleanupTerragruntFolder(t, generateTestCase)

	helpers.RunTerragrunt(t, "terragrunt apply -auto-approve --terragrunt-non-interactive --terragrunt-working-dir "+generateTestCase)
	// If the state file was written as foo.tfstate, that means it overwrote the local backend config.
	assert.True(t, helpers.FileIsInFolder(t, "foo.tfstate", generateTestCase))
	assert.False(t, helpers.FileIsInFolder(t, "bar.tfstate", generateTestCase))
}

func TestTerragruntGenerateBlockOverwriteTerragruntFail(t *testing.T) {
	t.Parallel()

	generateTestCase := filepath.Join(testFixtureCodegenPath, "generate-block", "overwrite_terragrunt_error")
	helpers.CleanupTerraformFolder(t, generateTestCase)
	helpers.CleanupTerragruntFolder(t, generateTestCase)

	stdout := bytes.Buffer{}
	stderr := bytes.Buffer{}
	err := helpers.RunTerragruntCommand(t, "terragrunt apply -auto-approve --terragrunt-non-interactive --terragrunt-working-dir "+generateTestCase, &stdout, &stderr)
	require.Error(t, err)
	var generateFileExistsError codegen.GenerateFileExistsError
	ok := errors.As(err, &generateFileExistsError)
	assert.True(t, ok)
}

func TestTerragruntGenerateBlockNestedInherit(t *testing.T) {
	t.Parallel()

	generateTestCase := filepath.Join(testFixtureCodegenPath, "generate-block", "nested", "child_inherit")
	helpers.CleanupTerraformFolder(t, generateTestCase)
	helpers.CleanupTerragruntFolder(t, generateTestCase)

	helpers.RunTerragrunt(t, "terragrunt apply -auto-approve --terragrunt-non-interactive --terragrunt-working-dir "+generateTestCase)
	// If the state file was written as foo.tfstate, that means it inherited the config
	assert.True(t, helpers.FileIsInFolder(t, "foo.tfstate", generateTestCase))
	assert.False(t, helpers.FileIsInFolder(t, "bar.tfstate", generateTestCase))
	// Also check to make sure the child config generate block was included
	assert.True(t, helpers.FileIsInFolder(t, "random_file.txt", generateTestCase))
}

func TestTerragruntGenerateBlockNestedOverwrite(t *testing.T) {
	t.Parallel()

	generateTestCase := filepath.Join(testFixtureCodegenPath, "generate-block", "nested", "child_overwrite")
	helpers.CleanupTerraformFolder(t, generateTestCase)
	helpers.CleanupTerragruntFolder(t, generateTestCase)

	helpers.RunTerragrunt(t, "terragrunt apply -auto-approve --terragrunt-non-interactive --terragrunt-working-dir "+generateTestCase)
	// If the state file was written as bar.tfstate, that means it overwrite the parent config
	assert.False(t, helpers.FileIsInFolder(t, "foo.tfstate", generateTestCase))
	assert.True(t, helpers.FileIsInFolder(t, "bar.tfstate", generateTestCase))
	// Also check to make sure the child config generate block was included
	assert.True(t, helpers.FileIsInFolder(t, "random_file.txt", generateTestCase))
}

func TestTerragruntGenerateBlockDisableSignature(t *testing.T) {
	t.Parallel()

	generateTestCase := filepath.Join(testFixtureCodegenPath, "generate-block", "disable-signature")
	helpers.CleanupTerraformFolder(t, generateTestCase)
	helpers.CleanupTerragruntFolder(t, generateTestCase)

	helpers.RunTerragrunt(t, "terragrunt apply -auto-approve --terragrunt-non-interactive --terragrunt-working-dir "+generateTestCase)

	// Now check the outputs to make sure they are as expected
	stdout := bytes.Buffer{}
	stderr := bytes.Buffer{}

	require.NoError(
		t,
		helpers.RunTerragruntCommand(t, "terragrunt output -no-color -json --terragrunt-non-interactive --terragrunt-working-dir "+generateTestCase, &stdout, &stderr),
	)

	outputs := map[string]helpers.TerraformOutput{}
	require.NoError(t, json.Unmarshal(stdout.Bytes(), &outputs))

	assert.Equal(t, "Hello, World!", outputs["text"].Value)
}

func TestTerragruntGenerateBlockSameNameFail(t *testing.T) {
	t.Parallel()

	generateTestCase := filepath.Join(testFixtureCodegenPath, "generate-block", "same_name_error")
	helpers.CleanupTerraformFolder(t, generateTestCase)
	helpers.CleanupTerragruntFolder(t, generateTestCase)

	stdout := bytes.Buffer{}
	stderr := bytes.Buffer{}
	err := helpers.RunTerragruntCommand(t, "terragrunt init --terragrunt-working-dir "+generateTestCase, &stdout, &stderr)
	require.Error(t, err)
	var parsedError config.DuplicatedGenerateBlocksError
	ok := errors.As(err, &parsedError)
	assert.True(t, ok)
	assert.Len(t, parsedError.BlockName, 1)
	assert.Contains(t, parsedError.BlockName, "backend")
}

func TestTerragruntGenerateBlockSameNameIncludeFail(t *testing.T) {
	t.Parallel()

	generateTestCase := filepath.Join(testFixtureCodegenPath, "generate-block", "same_name_includes_error")
	helpers.CleanupTerraformFolder(t, generateTestCase)
	helpers.CleanupTerragruntFolder(t, generateTestCase)

	stdout := bytes.Buffer{}
	stderr := bytes.Buffer{}
	err := helpers.RunTerragruntCommand(t, "terragrunt init --terragrunt-working-dir "+generateTestCase, &stdout, &stderr)
	require.Error(t, err)
	var parsedError config.DuplicatedGenerateBlocksError
	ok := errors.As(err, &parsedError)
	assert.True(t, ok)
	assert.Len(t, parsedError.BlockName, 1)
	assert.Contains(t, parsedError.BlockName, "backend")
}

func TestTerragruntGenerateBlockMultipleSameNameFail(t *testing.T) {
	t.Parallel()

	generateTestCase := filepath.Join(testFixtureCodegenPath, "generate-block", "same_name_pair_error")
	helpers.CleanupTerraformFolder(t, generateTestCase)
	helpers.CleanupTerragruntFolder(t, generateTestCase)

	stdout := bytes.Buffer{}
	stderr := bytes.Buffer{}
	err := helpers.RunTerragruntCommand(t, "terragrunt init --terragrunt-working-dir "+generateTestCase, &stdout, &stderr)
	require.Error(t, err)
	var parsedError config.DuplicatedGenerateBlocksError
	ok := errors.As(err, &parsedError)
	assert.True(t, ok)
	assert.Len(t, parsedError.BlockName, 2)
	assert.Contains(t, parsedError.BlockName, "backend")
	assert.Contains(t, parsedError.BlockName, "backend2")
}

func TestTerragruntGenerateBlockDisable(t *testing.T) {
	t.Parallel()

	generateTestCase := filepath.Join(testFixtureCodegenPath, "generate-block", "disable")
	helpers.CleanupTerraformFolder(t, generateTestCase)
	helpers.CleanupTerragruntFolder(t, generateTestCase)

	stdout := bytes.Buffer{}
	stderr := bytes.Buffer{}
	err := helpers.RunTerragruntCommand(t, "terragrunt init --terragrunt-working-dir "+generateTestCase, &stdout, &stderr)
	require.NoError(t, err)
	assert.False(t, helpers.FileIsInFolder(t, "data.txt", generateTestCase))
}

func TestTerragruntGenerateBlockEnable(t *testing.T) {
	t.Parallel()

	generateTestCase := filepath.Join(testFixtureCodegenPath, "generate-block", "enable")
	helpers.CleanupTerraformFolder(t, generateTestCase)
	helpers.CleanupTerragruntFolder(t, generateTestCase)

	stdout := bytes.Buffer{}
	stderr := bytes.Buffer{}
	err := helpers.RunTerragruntCommand(t, "terragrunt init --terragrunt-working-dir "+generateTestCase, &stdout, &stderr)
	require.NoError(t, err)
	assert.True(t, helpers.FileIsInFolder(t, "data.txt", generateTestCase))
}

func TestTerragruntRemoteStateCodegenGeneratesBackendBlock(t *testing.T) {
	t.Parallel()

	generateTestCase := filepath.Join(testFixtureCodegenPath, "remote-state", "base")

	helpers.CleanupTerraformFolder(t, generateTestCase)
	helpers.CleanupTerragruntFolder(t, generateTestCase)

	helpers.RunTerragrunt(t, "terragrunt apply -auto-approve --terragrunt-non-interactive --terragrunt-working-dir "+generateTestCase)
	// If the state file was written as foo.tfstate, that means it wrote out the local backend config.
	assert.True(t, helpers.FileIsInFolder(t, "foo.tfstate", generateTestCase))
}

func TestTerragruntRemoteStateCodegenOverwrites(t *testing.T) {
	t.Parallel()

	generateTestCase := filepath.Join(testFixtureCodegenPath, "remote-state", "overwrite")

	helpers.CleanupTerraformFolder(t, generateTestCase)
	helpers.CleanupTerragruntFolder(t, generateTestCase)

	helpers.RunTerragrunt(t, "terragrunt apply -auto-approve --terragrunt-non-interactive --terragrunt-working-dir "+generateTestCase)
	// If the state file was written as foo.tfstate, that means it overwrote the local backend config.
	assert.True(t, helpers.FileIsInFolder(t, "foo.tfstate", generateTestCase))
	assert.False(t, helpers.FileIsInFolder(t, "bar.tfstate", generateTestCase))
}

func TestTerragruntRemoteStateCodegenErrorsIfExists(t *testing.T) {
	t.Parallel()

	generateTestCase := filepath.Join(testFixtureCodegenPath, "remote-state", "error")
	helpers.CleanupTerraformFolder(t, generateTestCase)
	helpers.CleanupTerragruntFolder(t, generateTestCase)

	stdout := bytes.Buffer{}
	stderr := bytes.Buffer{}

	err := helpers.RunTerragruntCommand(t, "terragrunt apply -auto-approve --terragrunt-non-interactive --terragrunt-working-dir "+generateTestCase, &stdout, &stderr)
	require.Error(t, err)
	var generateFileExistsError codegen.GenerateFileExistsError
	ok := errors.As(err, &generateFileExistsError)
	assert.True(t, ok)
}

func TestTerragruntRemoteStateCodegenDoesNotGenerateWithSkip(t *testing.T) {
	t.Parallel()

	generateTestCase := filepath.Join(testFixtureCodegenPath, "remote-state", "skip")

	helpers.CleanupTerraformFolder(t, generateTestCase)
	helpers.CleanupTerragruntFolder(t, generateTestCase)

	helpers.RunTerragrunt(t, "terragrunt apply -auto-approve --terragrunt-non-interactive --terragrunt-working-dir "+generateTestCase)
	assert.False(t, helpers.FileIsInFolder(t, "foo.tfstate", generateTestCase))
}

// This function cannot be parallelized as it changes the global version.Version
//
//nolint:paralleltest
func TestTerragruntValidateAllWithVersionChecks(t *testing.T) {
	tmpEnvPath := helpers.CopyEnvironment(t, "fixtures/version-check")

	stdout := bytes.Buffer{}
	stderr := bytes.Buffer{}
	err := helpers.RunTerragruntVersionCommand(t, "v0.23.21", "terragrunt validate-all --terragrunt-non-interactive --terragrunt-working-dir "+tmpEnvPath, &stdout, &stderr)
	helpers.LogBufferContentsLineByLine(t, stdout, "stdout")
	helpers.LogBufferContentsLineByLine(t, stderr, "stderr")
	require.NoError(t, err)
}

func TestTerragruntIncludeParentHclFile(t *testing.T) {
	t.Parallel()

	tmpEnvPath := helpers.CopyEnvironment(t, testFixtureIncludeParent)
	tmpEnvPath = path.Join(tmpEnvPath, testFixtureIncludeParent)

	stdout := bytes.Buffer{}
	stderr := bytes.Buffer{}

	err := helpers.RunTerragruntCommand(t, "terragrunt run-all apply --terragrunt-modules-that-include parent.hcl --terragrunt-modules-that-include common.hcl --terragrunt-non-interactive --terragrunt-working-dir "+tmpEnvPath, &stdout, &stderr)
	require.NoError(t, err)

	out := stdout.String()
	assert.Equal(t, 1, strings.Count(out, "parent_hcl_file"))
	assert.Equal(t, 1, strings.Count(out, "dependency_hcl"))
	assert.Equal(t, 1, strings.Count(out, "common_hcl"))
}

// The tests here cannot be parallelized.
// This is due to a race condition brought about by overriding `version.Version` in
// runTerragruntVersionCommand
//
//nolint:paralleltest,funlen
func TestTerragruntVersionConstraints(t *testing.T) {
	testCases := []struct {
		name                 string
		terragruntVersion    string
		terragruntConstraint string
		shouldSucceed        bool
	}{
		{
			"version meets constraint equal",
			"v0.23.18",
			"terragrunt_version_constraint = \">= v0.23.18\"",
			true,
		},
		{
			"version meets constraint greater patch",
			"v0.23.19",
			"terragrunt_version_constraint = \">= v0.23.18\"",
			true,
		},
		{
			"version meets constraint greater major",
			"v1.0.0",
			"terragrunt_version_constraint = \">= v0.23.18\"",
			true,
		},
		{
			"version fails constraint less patch",
			"v0.23.17",
			"terragrunt_version_constraint = \">= v0.23.18\"",
			false,
		},
		{
			"version fails constraint less major",
			"v0.22.18",
			"terragrunt_version_constraint = \">= v0.23.18\"",
			false,
		},
		{
			"version meets constraint pre-release",
			"v0.23.18-alpha2024091301",
			"terragrunt_version_constraint = \">= v0.23.18\"",
			true,
		},
		{
			"version fails constraint pre-release",
			"v0.23.18-alpha2024091301",
			"terragrunt_version_constraint = \"< v0.23.18\"",
			false,
		},
	}

	for _, testCase := range testCases { //nolint:paralleltest
		t.Run(testCase.name, func(t *testing.T) {
			tmpEnvPath := helpers.CopyEnvironment(t, testFixtureReadConfig)
			rootPath := filepath.Join(tmpEnvPath, testFixtureReadConfig, "with_constraints")

			tmpTerragruntConfigPath := helpers.CreateTmpTerragruntConfigContent(t, testCase.terragruntConstraint, config.DefaultTerragruntConfigPath)

			stdout := bytes.Buffer{}
			stderr := bytes.Buffer{}

			err := helpers.RunTerragruntVersionCommand(
				t,
				testCase.terragruntVersion,
				fmt.Sprintf(
					"terragrunt apply -auto-approve --terragrunt-non-interactive --terragrunt-config %s --terragrunt-working-dir %s",
					tmpTerragruntConfigPath,
					rootPath,
				),
				&stdout,
				&stderr,
			)

			helpers.LogBufferContentsLineByLine(t, stdout, "stdout")
			helpers.LogBufferContentsLineByLine(t, stderr, "stderr")

			if testCase.shouldSucceed {
				require.NoError(t, err)
			} else {
				require.Error(t, err)
			}
		})
	}
}

func TestReadTerragruntAuthProviderCmd(t *testing.T) {
	t.Parallel()

	helpers.CleanupTerraformFolder(t, testFixtureAuthProviderCmd)
	tmpEnvPath := helpers.CopyEnvironment(t, testFixtureAuthProviderCmd)
	rootPath := util.JoinPath(tmpEnvPath, testFixtureAuthProviderCmd, "multiple-apps")
	appPath := util.JoinPath(rootPath, "app1")
	mockAuthCmd := filepath.Join(tmpEnvPath, testFixtureAuthProviderCmd, "mock-auth-cmd.sh")

	helpers.RunTerragrunt(t, fmt.Sprintf(`terragrunt run-all apply -auto-approve --terragrunt-non-interactive --terragrunt-working-dir %s --terragrunt-auth-provider-cmd %s`, rootPath, mockAuthCmd))

	stdout, _, err := helpers.RunTerragruntCommandWithOutput(t, fmt.Sprintf("terragrunt output -json --terragrunt-working-dir %s --terragrunt-auth-provider-cmd %s", appPath, mockAuthCmd))
	require.NoError(t, err)

	outputs := map[string]helpers.TerraformOutput{}
	require.NoError(t, json.Unmarshal([]byte(stdout), &outputs))

	assert.Equal(t, "app1-bar", outputs["foo-app1"].Value)
	assert.Equal(t, "app2-bar", outputs["foo-app2"].Value)
	assert.Equal(t, "app3-bar", outputs["foo-app3"].Value)
}

func TestIamRolesLoadingFromDifferentModules(t *testing.T) {
	t.Parallel()

	helpers.CleanupTerraformFolder(t, testFixtureIamRolesMultipleModules)

	// Execution outputs to be verified
	stdout := bytes.Buffer{}
	stderr := bytes.Buffer{}

	// Invoke terragrunt and verify used IAM roles for each dependency
	err := helpers.RunTerragruntCommand(t, "terragrunt init --terragrunt-log-level trace --terragrunt-debugreset --terragrunt-working-dir "+testFixtureIamRolesMultipleModules, &stdout, &stderr)

	// Taking all outputs in one string
	output := fmt.Sprintf("%v %v %v", stderr.String(), stdout.String(), err.Error())

	component1 := ""
	component2 := ""

	// scan each output line and get lines for component1 and component2
	for _, line := range strings.Split(output, "\n") {
		if strings.Contains(line, "Assuming IAM role arn:aws:iam::component1:role/terragrunt") {
			component1 = line
			continue
		}
		if strings.Contains(line, "Assuming IAM role arn:aws:iam::component2:role/terragrunt") {
			component2 = line
			continue
		}
	}
	assert.NotEmptyf(t, component1, "Missing role for component 1")
	assert.NotEmptyf(t, component2, "Missing role for component 2")
}

// This function cannot be parallelized as it changes the global version.Version
//
//nolint:paralleltest
func TestTerragruntVersionConstraintsPartialParse(t *testing.T) {
	fixturePath := "fixtures/partial-parse/terragrunt-version-constraint"
	helpers.CleanupTerragruntFolder(t, fixturePath)

	stdout := bytes.Buffer{}
	stderr := bytes.Buffer{}

	err := helpers.RunTerragruntVersionCommand(t, "0.21.23", "terragrunt apply -auto-approve --terragrunt-non-interactive --terragrunt-working-dir "+fixturePath, &stdout, &stderr)
	helpers.LogBufferContentsLineByLine(t, stdout, "stdout")
	helpers.LogBufferContentsLineByLine(t, stderr, "stderr")

	require.Error(t, err)

	var invalidVersionError run.InvalidTerragruntVersion
	ok := errors.As(err, &invalidVersionError)
	assert.True(t, ok)
}

func TestLogFailingDependencies(t *testing.T) {
	t.Parallel()

	var (
		stdout bytes.Buffer
		stderr bytes.Buffer
	)

	path := filepath.Join(testFixtureBrokenDependency, "app")

	err := helpers.RunTerragruntCommand(t, fmt.Sprintf("terragrunt apply -auto-approve --terragrunt-non-interactive --terragrunt-working-dir %s --terragrunt-log-level trace", path), &stdout, &stderr)
	require.Error(t, err)

	testdataDir, err := filepath.Abs(testFixtureBrokenDependency)
	require.NoError(t, err)

	output := stderr.String()
	assert.Contains(t, output, fmt.Sprintf("%s invocation failed in %s", wrappedBinary(), getPathRelativeTo(t, testdataDir, path)))
}

func TestDependenciesOptimisation(t *testing.T) {
	tmpEnvPath := helpers.CopyEnvironment(t, testFixtureDependenciesOptimisation)
	rootPath := util.JoinPath(tmpEnvPath, testFixtureDependenciesOptimisation)

	_, stderr, err := helpers.RunTerragruntCommandWithOutput(t, "terragrunt run-all apply -auto-approve --non-interactive --log-level trace --working-dir "+rootPath)
	require.NoError(t, err)

	assert.NotContains( // Check that we're getting a warning for usage of deprecated functionality.
		t,
		stderr,
		"Reading inputs from dependencies has been deprecated and will be removed in a future version of Terragrunt. If a value in a dependency is needed, use dependency outputs instead.",
	)

	config.ClearOutputCache()

	moduleC := util.JoinPath(tmpEnvPath, testFixtureDependenciesOptimisation, "module-c")
	t.Setenv("TERRAGRUNT_STRICT_CONTROL", "skip-dependencies-inputs")
	_, stderr, err = helpers.RunTerragruntCommandWithOutput(t, "terragrunt apply -auto-approve --non-interactive --log-level trace --working-dir "+moduleC)
	require.NoError(t, err)

	// checking that dependencies optimisation is working and outputs from module-a are not retrieved
	assert.NotContains(t, stderr, "Retrieved output from ../module-a/terragrunt.hcl")
}

func cleanupTerraformFolder(t *testing.T, templatesPath string) {
	t.Helper()

	removeFile(t, util.JoinPath(templatesPath, terraformState))
	removeFile(t, util.JoinPath(templatesPath, terraformStateBackup))
	removeFolder(t, util.JoinPath(templatesPath, terraformFolder))
}

func removeFile(t *testing.T, path string) {
	t.Helper()

	if util.FileExists(path) {
		if err := os.Remove(path); err != nil {
			t.Fatalf("Error while removing %s: %v", path, err)
		}
	}
}

func removeFolder(t *testing.T, path string) {
	t.Helper()

	if util.FileExists(path) {
		if err := os.RemoveAll(path); err != nil {
			t.Fatalf("Error while removing %s: %v", path, err)
		}
	}
}

func TestShowErrorWhenRunAllInvokedWithoutArguments(t *testing.T) {
	t.Parallel()

	tmpEnvPath := helpers.CopyEnvironment(t, testFixtureStack)
	appPath := util.JoinPath(tmpEnvPath, testFixtureStack)

	stdout := bytes.Buffer{}
	stderr := bytes.Buffer{}
	err := helpers.RunTerragruntCommand(t, "terragrunt run-all --terragrunt-non-interactive --terragrunt-working-dir "+appPath, &stdout, &stderr)
	require.Error(t, err)
	var missingCommandError runall.MissingCommand
	ok := errors.As(err, &missingCommandError)
	assert.True(t, ok)
}

func TestNoMultipleInitsWithoutSourceChange(t *testing.T) {
	t.Parallel()

	tmpEnvPath := helpers.CopyEnvironment(t, testFixtureDownload)
	helpers.CleanupTerraformFolder(t, tmpEnvPath)
	testPath := util.JoinPath(tmpEnvPath, testFixtureStdout)

	stdout := bytes.Buffer{}
	stderr := bytes.Buffer{}

	err := helpers.RunTerragruntCommand(t, "terragrunt plan --terragrunt-non-interactive --terragrunt-forward-tf-stdout --terragrunt-working-dir "+testPath, &stdout, &stderr)
	require.NoError(t, err)
	// providers initialization during first plan
	assert.Equal(t, 1, strings.Count(stdout.String(), "has been successfully initialized!"))

	stdout = bytes.Buffer{}
	stderr = bytes.Buffer{}

	err = helpers.RunTerragruntCommand(t, "terragrunt plan --terragrunt-non-interactive --terragrunt-forward-tf-stdout --terragrunt-working-dir "+testPath, &stdout, &stderr)
	require.NoError(t, err)
	// no initialization expected for second plan run
	// https://github.com/gruntwork-io/terragrunt/issues/1921
	assert.Equal(t, 0, strings.Count(stdout.String(), "has been successfully initialized!"))
}

func TestAutoInitWhenSourceIsChanged(t *testing.T) {
	t.Parallel()

	tmpEnvPath := helpers.CopyEnvironment(t, testFixtureDownload)
	helpers.CleanupTerraformFolder(t, tmpEnvPath)
	testPath := util.JoinPath(tmpEnvPath, testFixtureAutoInit)

	terragruntHcl := util.JoinPath(testPath, "terragrunt.hcl")
	contents, err := util.ReadFileAsString(terragruntHcl)
	if err != nil {
		require.NoError(t, err)
	}
	updatedHcl := strings.ReplaceAll(contents, "__TAG_VALUE__", "v0.35.1")
	require.NoError(t, os.WriteFile(terragruntHcl, []byte(updatedHcl), 0444))

	stdout := bytes.Buffer{}
	stderr := bytes.Buffer{}

	err = helpers.RunTerragruntCommand(t, "terragrunt plan --terragrunt-non-interactive --terragrunt-forward-tf-stdout --terragrunt-working-dir "+testPath, &stdout, &stderr)
	require.NoError(t, err)
	// providers initialization during first plan
	assert.Equal(t, 1, strings.Count(stdout.String(), "has been successfully initialized!"))

	updatedHcl = strings.ReplaceAll(contents, "__TAG_VALUE__", "v0.35.2")
	require.NoError(t, os.WriteFile(terragruntHcl, []byte(updatedHcl), 0444))

	stdout = bytes.Buffer{}
	stderr = bytes.Buffer{}

	err = helpers.RunTerragruntCommand(t, "terragrunt plan --terragrunt-non-interactive --terragrunt-forward-tf-stdout --terragrunt-working-dir "+testPath, &stdout, &stderr)
	require.NoError(t, err)
	// auto initialization when source is changed
	assert.Equal(t, 1, strings.Count(stdout.String(), "has been successfully initialized!"))
}

func TestNoColor(t *testing.T) {
	t.Parallel()

	tmpEnvPath := helpers.CopyEnvironment(t, testFixtureNoColor)
	helpers.CleanupTerraformFolder(t, tmpEnvPath)
	testPath := util.JoinPath(tmpEnvPath, testFixtureNoColor)

	stdout := bytes.Buffer{}
	stderr := bytes.Buffer{}

	err := helpers.RunTerragruntCommand(t, "terragrunt plan -no-color --terragrunt-forward-tf-stdout --terragrunt-working-dir "+testPath, &stdout, &stderr)
	require.NoError(t, err)
	// providers initialization during first plan
	assert.Equal(t, 1, strings.Count(stdout.String(), "has been successfully initialized!"))

	assert.NotContains(t, stdout.String(), "\x1b")
}

func TestOutputModuleGroups(t *testing.T) {
	t.Parallel()

	tmpEnvPath := helpers.CopyEnvironment(t, testFixtureOutputModuleGroups)
	helpers.CleanupTerraformFolder(t, tmpEnvPath)
	environmentPath := fmt.Sprintf("%s/%s", tmpEnvPath, testFixtureOutputModuleGroups)

	expectedApplyOutput := fmt.Sprintf(`
	{
	  "Group 1": [
		"%[1]s/root/vpc"
	  ],
	  "Group 2": [
		"%[1]s/root/mysql",
		"%[1]s/root/redis"
	  ],
	  "Group 3": [
		"%[1]s/root/backend-app"
	  ],
	  "Group 4": [
		"%[1]s/root/frontend-app"
	  ]
	}`, environmentPath)

	expectedDestroyOutput := fmt.Sprintf(`
	{
	  "Group 1": [
	    "%[1]s/root/frontend-app"
	  ],
	  "Group 2": [
		"%[1]s/root/backend-app"
	  ],
	  "Group 3": [
		"%[1]s/root/mysql",
		"%[1]s/root/redis"
	  ],
	  "Group 4": [
		"%[1]s/root/vpc"
	  ]
	}`, environmentPath)

	tests := map[string]struct {
		subCommand     string
		expectedOutput string
	}{
		"output-module-groups with no subcommand": {
			subCommand:     "",
			expectedOutput: expectedApplyOutput,
		},
		"output-module-groups with apply subcommand": {
			subCommand:     "apply",
			expectedOutput: expectedApplyOutput,
		},
		"output-module-groups with destroy subcommand": {
			subCommand:     "destroy",
			expectedOutput: expectedDestroyOutput,
		},
	}

	for name, testCase := range tests {
		t.Run(name, func(t *testing.T) {
			t.Parallel()

			var (
				stdout bytes.Buffer
				stderr bytes.Buffer
			)
			helpers.RunTerragruntRedirectOutput(t, fmt.Sprintf("terragrunt output-module-groups --terragrunt-working-dir %s %s", environmentPath, testCase.subCommand), &stdout, &stderr)
			output := strings.ReplaceAll(stdout.String(), " ", "")
			expectedOutput := strings.ReplaceAll(strings.ReplaceAll(testCase.expectedOutput, "\t", ""), " ", "")
			assert.Contains(t, strings.TrimSpace(output), strings.TrimSpace(expectedOutput))
		})
	}
}

func TestTerragruntValidateModulePrefix(t *testing.T) {
	t.Parallel()

	fixturePath := testFixtureIncludeParent
	helpers.CleanupTerraformFolder(t, fixturePath)
	tmpEnvPath := helpers.CopyEnvironment(t, fixturePath)
	rootPath := util.JoinPath(tmpEnvPath, fixturePath)

	helpers.RunTerragrunt(t, "terragrunt run-all validate --terragrunt-forward-tf-stdout --terragrunt-non-interactive --terragrunt-working-dir "+rootPath)
}

func TestInitFailureModulePrefix(t *testing.T) {
	t.Parallel()

	initTestCase := testFixtureInitError

	helpers.CleanupTerraformFolder(t, initTestCase)
	helpers.CleanupTerragruntFolder(t, initTestCase)

	stdout := bytes.Buffer{}
	stderr := bytes.Buffer{}
	require.Error(
		t,
		helpers.RunTerragruntCommand(t, "terragrunt init -no-color --terragrunt-non-interactive --terragrunt-working-dir "+initTestCase, &stdout, &stderr),
	)
	helpers.LogBufferContentsLineByLine(t, stderr, "init")
	assert.Contains(t, stderr.String(), "fixtures/init-error")
}

func TestDependencyOutputModulePrefix(t *testing.T) {
	t.Parallel()

	helpers.CleanupTerraformFolder(t, testFixtureGetOutput)
	tmpEnvPath := helpers.CopyEnvironment(t, testFixtureGetOutput)
	rootPath := util.JoinPath(tmpEnvPath, testFixtureGetOutput, "integration")

	helpers.RunTerragrunt(t, "terragrunt run-all apply --terragrunt-non-interactive --terragrunt-working-dir "+rootPath)

	// verify expected output 42
	stdout := bytes.Buffer{}
	stderr := bytes.Buffer{}

	app3Path := util.JoinPath(rootPath, "app3")
	require.NoError(
		t,
		helpers.RunTerragruntCommand(t, "terragrunt output -no-color -json --terragrunt-non-interactive --terragrunt-working-dir "+app3Path, &stdout, &stderr),
	)
	// validate that output is valid json
	outputs := map[string]helpers.TerraformOutput{}
	require.NoError(t, json.Unmarshal(stdout.Bytes(), &outputs))
	assert.Equal(t, 42, int(outputs["z"].Value.(float64)))
}

func TestErrorExplaining(t *testing.T) {
	t.Parallel()

	tmpEnvPath := helpers.CopyEnvironment(t, testFixtureInitError)
	initTestCase := util.JoinPath(tmpEnvPath, testFixtureInitError)

	helpers.CleanupTerraformFolder(t, initTestCase)
	helpers.CleanupTerragruntFolder(t, initTestCase)

	stdout := bytes.Buffer{}
	stderr := bytes.Buffer{}

	err := helpers.RunTerragruntCommand(t, "terragrunt init -no-color --terragrunt-forward-tf-stdout --terragrunt-non-interactive --terragrunt-working-dir "+initTestCase, &stdout, &stderr)
	require.Error(t, err)

	explanation := shell.ExplainError(err)
	assert.Contains(t, explanation, "Check your credentials and permissions")
}

func TestExplainingMissingCredentials(t *testing.T) {
	// no parallel because we need to set env vars
	t.Setenv("AWS_SHARED_CREDENTIALS_FILE", "/tmp/not-existing-creds-46521694")
	t.Setenv("AWS_ACCESS_KEY_ID", "")
	t.Setenv("AWS_SECRET_ACCESS_KEY", "")

	tmpEnvPath := helpers.CopyEnvironment(t, testFixtureInitError)
	initTestCase := util.JoinPath(tmpEnvPath, testFixtureInitError)

	helpers.CleanupTerraformFolder(t, initTestCase)
	helpers.CleanupTerragruntFolder(t, initTestCase)

	stdout := bytes.Buffer{}
	stderr := bytes.Buffer{}

	err := helpers.RunTerragruntCommand(t, "terragrunt init -no-color --terragrunt-forward-tf-stdout --terragrunt-non-interactive --terragrunt-working-dir "+initTestCase, &stdout, &stderr)
	explanation := shell.ExplainError(err)
	assert.Contains(t, explanation, "Missing AWS credentials")
}

func TestModulePathInPlanErrorMessage(t *testing.T) {
	t.Parallel()

	tmpEnvPath := helpers.CopyEnvironment(t, testFixtureModulePathError)
	rootPath := util.JoinPath(tmpEnvPath, testFixtureModulePathError, "app")

	stdout, stderr, err := helpers.RunTerragruntCommandWithOutput(t, "terragrunt plan -no-color --terragrunt-non-interactive --terragrunt-working-dir "+rootPath)
	require.Error(t, err)
	output := stdout + "\n" + stderr + "\n" + err.Error() + "\n"

	assert.Contains(t, output, "error occurred")
}

func TestModulePathInRunAllPlanErrorMessage(t *testing.T) {
	t.Parallel()

	tmpEnvPath := helpers.CopyEnvironment(t, testFixtureModulePathError)
	rootPath := util.JoinPath(tmpEnvPath, testFixtureModulePathError)

	stdout := bytes.Buffer{}
	stderr := bytes.Buffer{}

	err := helpers.RunTerragruntCommand(t, "terragrunt run-all plan -no-color --terragrunt-non-interactive --terragrunt-working-dir "+rootPath, &stdout, &stderr)
	require.Error(t, err)
	output := fmt.Sprintf("%s\n%s\n%v\n", stdout.String(), stderr.String(), err.Error())
	assert.Contains(t, output, "finished with an error")
	assert.Contains(t, output, "Module ./d1", output)
}

func TestHclFmtDiff(t *testing.T) {
	t.Parallel()

	helpers.CleanupTerraformFolder(t, testFixtureHclfmtDiff)
	tmpEnvPath := helpers.CopyEnvironment(t, testFixtureHclfmtDiff)
	rootPath := util.JoinPath(tmpEnvPath, testFixtureHclfmtDiff)

	stdout := bytes.Buffer{}
	stderr := bytes.Buffer{}

	require.NoError(
		t,
		helpers.RunTerragruntCommand(t, "terragrunt hclfmt --terragrunt-diff --terragrunt-working-dir "+rootPath, &stdout, &stderr),
	)

	output := stdout.String()

	expectedDiff, err := os.ReadFile(util.JoinPath(rootPath, "expected.diff"))
	require.NoError(t, err)

	helpers.LogBufferContentsLineByLine(t, stdout, "output")
	assert.Contains(t, output, string(expectedDiff))
}

func TestHclFmtStdin(t *testing.T) {
	t.Parallel()

	helpers.CleanupTerraformFolder(t, testFixtureHclfmtStdin)
	tmpEnvPath := helpers.CopyEnvironment(t, testFixtureHclfmtStdin)
	rootPath := util.JoinPath(tmpEnvPath, testFixtureHclfmtStdin)

	os.Stdin, _ = os.Open(util.JoinPath(rootPath, "terragrunt.hcl"))

	stdout, _, err := helpers.RunTerragruntCommandWithOutput(t, "terragrunt hclfmt --terragrunt-hclfmt-stdin")
	require.NoError(t, err)

	expectedDiff, err := os.ReadFile(util.JoinPath(rootPath, "expected.hcl"))
	require.NoError(t, err)

	assert.Contains(t, stdout, string(expectedDiff))
}

func TestDownloadSourceWithRef(t *testing.T) {
	t.Parallel()

	tmpEnvPath := helpers.CopyEnvironment(t, testFixtureRefSource)
	helpers.CleanupTerraformFolder(t, tmpEnvPath)
	testPath := util.JoinPath(tmpEnvPath, testFixtureRefSource)

	stdout := bytes.Buffer{}
	stderr := bytes.Buffer{}

	err := helpers.RunTerragruntCommand(t, "terragrunt plan --terragrunt-non-interactive --terragrunt-working-dir "+testPath, &stdout, &stderr)
	require.NoError(t, err)
}

func TestSourceMapWithSlashInRef(t *testing.T) {
	t.Parallel()

	tmpEnvPath := helpers.CopyEnvironment(t, testFixtureSourceMapSlashes)
	helpers.CleanupTerraformFolder(t, tmpEnvPath)
	testPath := util.JoinPath(tmpEnvPath, testFixtureSourceMapSlashes)

	stdout := bytes.Buffer{}
	stderr := bytes.Buffer{}

	err := helpers.RunTerragruntCommand(t, "terragrunt plan --terragrunt-non-interactive --terragrunt-source-map git::ssh://git@github.com/gruntwork-io/i-dont-exist.git=git::git@github.com:gruntwork-io/terragrunt.git?ref=fixture/test-fixtures --terragrunt-working-dir "+testPath, &stdout, &stderr)
	require.NoError(t, err)
}

func TestInitSkipCache(t *testing.T) {
	t.Parallel()

	helpers.CleanupTerraformFolder(t, testFixtureInitCache)
	tmpEnvPath := helpers.CopyEnvironment(t, testFixtureInitCache)
	rootPath := util.JoinPath(tmpEnvPath, testFixtureInitCache, "app")

	stdout := bytes.Buffer{}
	stderr := bytes.Buffer{}

	require.NoError(
		t,
		helpers.RunTerragruntCommand(t, "terragrunt plan --terragrunt-log-level trace --terragrunt-non-interactive --terragrunt-forward-tf-stdout --terragrunt-working-dir "+rootPath, &stdout, &stderr),
	)

	// verify that init was invoked
	assert.Contains(t, stdout.String(), "has been successfully initialized!")
	assert.Contains(t, stderr.String(), "Running command: "+wrappedBinary()+" init")

	stdout = bytes.Buffer{}
	stderr = bytes.Buffer{}

	require.NoError(
		t,
		helpers.RunTerragruntCommand(t, "terragrunt plan --terragrunt-log-level trace --terragrunt-non-interactive --terragrunt-forward-tf-stdout --terragrunt-working-dir "+rootPath, &stdout, &stderr),
	)

	// verify that init wasn't invoked second time since cache directories are ignored
	assert.NotContains(t, stdout.String(), "has been successfully initialized!")
	assert.NotContains(t, stderr.String(), "Running command: "+wrappedBinary()+" init")

	// verify that after adding new file, init is executed
	tfFile := util.JoinPath(tmpEnvPath, testFixtureInitCache, "app", "project.tf")
	if err := os.WriteFile(tfFile, []byte(""), 0644); err != nil {
		t.Fatalf("Error writing new Terraform file to %s: %v", tfFile, err)
	}

	stdout = bytes.Buffer{}
	stderr = bytes.Buffer{}

	require.NoError(
		t,
		helpers.RunTerragruntCommand(t, "terragrunt plan --terragrunt-log-level trace --terragrunt-non-interactive --terragrunt-forward-tf-stdout --terragrunt-working-dir "+rootPath, &stdout, &stderr),
	)

	// verify that init was invoked
	assert.Contains(t, stdout.String(), "has been successfully initialized!")
	assert.Contains(t, stderr.String(), "Running command: "+wrappedBinary()+" init")
}

func TestTerragruntFailIfBucketCreationIsrequired(t *testing.T) {
	t.Parallel()

	tmpEnvPath := helpers.CopyEnvironment(t, testFixturePath)
	rootPath := util.JoinPath(tmpEnvPath, testFixturePath)
	helpers.CleanupTerraformFolder(t, rootPath)

	s3BucketName := "terragrunt-test-bucket-" + strings.ToLower(helpers.UniqueID())
	lockTableName := "terragrunt-test-locks-" + strings.ToLower(helpers.UniqueID())

	tmpTerragruntConfigPath := helpers.CreateTmpTerragruntConfig(t, rootPath, s3BucketName, lockTableName, config.DefaultTerragruntConfigPath)

	stdout := bytes.Buffer{}
	stderr := bytes.Buffer{}
	err := helpers.RunTerragruntCommand(t, fmt.Sprintf("terragrunt apply --terragrunt-fail-on-state-bucket-creation --terragrunt-non-interactive --terragrunt-config %s --terragrunt-working-dir %s", tmpTerragruntConfigPath, rootPath), &stdout, &stderr)
	require.Error(t, err)
}

func TestTerragruntPassNullValues(t *testing.T) {
	t.Parallel()

	generateTestCase := testFixtureNullValue
	tmpEnv := helpers.CopyEnvironment(t, generateTestCase)
	helpers.CleanupTerraformFolder(t, tmpEnv)
	helpers.CleanupTerragruntFolder(t, tmpEnv)
	tmpEnv = util.JoinPath(tmpEnv, generateTestCase)

	helpers.RunTerragrunt(t, "terragrunt apply -auto-approve --terragrunt-non-interactive --terragrunt-working-dir "+tmpEnv)

	// Now check the outputs to make sure they are as expected
	stdout, _, err := helpers.RunTerragruntCommandWithOutput(t, "terragrunt output -no-color -json --terragrunt-non-interactive --terragrunt-working-dir "+tmpEnv)

	require.NoError(t, err)
	outputs := map[string]helpers.TerraformOutput{}
	require.NoError(t, json.Unmarshal([]byte(stdout), &outputs))

	// check that the null values are passed correctly
	assert.Nil(t, outputs["output1"].Value)
	assert.Equal(t, "variable 2", outputs["output2"].Value)

	// check that file with null values is removed
	cachePath := filepath.Join(tmpEnv, helpers.TerragruntCache)
	foundNullValuesFile := false
	err = filepath.Walk(cachePath,
		func(path string, info os.FileInfo, err error) error {
			if err != nil {
				return err
			}
			if strings.HasPrefix(path, run.NullTFVarsFile) {
				foundNullValuesFile = true
			}
			return nil
		})
	assert.Falsef(t, foundNullValuesFile, "Found %s file in cache directory", run.NullTFVarsFile)
	require.NoError(t, err)
}

func TestTerragruntHandleLegacyNullValues(t *testing.T) {
	// no parallel since we need to set env vars
	t.Setenv("TERRAGRUNT_TEMP_QUOTE_NULL", "1")
	generateTestCase := testFixtureNullValue
	tmpEnv := helpers.CopyEnvironment(t, generateTestCase)
	helpers.CleanupTerraformFolder(t, tmpEnv)
	helpers.CleanupTerragruntFolder(t, tmpEnv)
	tmpEnv = util.JoinPath(tmpEnv, generateTestCase)

	_, stderr, err := helpers.RunTerragruntCommandWithOutput(t, "terragrunt apply -auto-approve --terragrunt-non-interactive --terragrunt-working-dir "+tmpEnv)
	require.NoError(t, err)
	assert.Contains(t, stderr, "Input `var1` has value `null`. Quoting due to TERRAGRUNT_TEMP_QUOTE_NULL")

	stdout, _, err := helpers.RunTerragruntCommandWithOutput(t, "terragrunt output -no-color -json --terragrunt-non-interactive --terragrunt-working-dir "+tmpEnv)
	require.NoError(t, err)
	outputs := map[string]helpers.TerraformOutput{}
	require.NoError(t, json.Unmarshal([]byte(stdout), &outputs))

	// check that null value is passed as "null"
	assert.Equal(t, "null", outputs["output1"].Value)
	assert.Equal(t, "variable 2", outputs["output2"].Value)
}

func TestTerragruntNoWarningLocalPath(t *testing.T) {
	t.Parallel()

	tmpEnvPath := helpers.CopyEnvironment(t, testFixtureDisabledPath)
	helpers.CleanupTerraformFolder(t, tmpEnvPath)
	testPath := util.JoinPath(tmpEnvPath, testFixtureDisabledPath)

	stdout := bytes.Buffer{}
	stderr := bytes.Buffer{}

	err := helpers.RunTerragruntCommand(t, "terragrunt apply --terragrunt-non-interactive --terragrunt-working-dir "+testPath, &stdout, &stderr)
	require.NoError(t, err)
	assert.NotContains(t, stderr.String(), "No double-slash (//) found in source URL")
}

func TestTerragruntNoWarningRemotePath(t *testing.T) {
	t.Parallel()

	tmpEnvPath := helpers.CopyEnvironment(t, testFixtureNoSubmodules)
	helpers.CleanupTerraformFolder(t, tmpEnvPath)
	testPath := util.JoinPath(tmpEnvPath, testFixtureNoSubmodules)

	stdout := bytes.Buffer{}
	stderr := bytes.Buffer{}

	err := helpers.RunTerragruntCommand(t, "terragrunt init --terragrunt-non-interactive --terragrunt-working-dir "+testPath, &stdout, &stderr)
	require.NoError(t, err)
	assert.NotContains(t, stderr.String(), "No double-slash (//) found in source URL")
}

func TestTerragruntDisabledDependency(t *testing.T) {
	t.Parallel()

	tmpEnvPath := helpers.CopyEnvironment(t, testFixtureDisabledModule)
	helpers.CleanupTerraformFolder(t, tmpEnvPath)
	testPath := util.JoinPath(tmpEnvPath, testFixtureDisabledModule, "app")

	stdout := bytes.Buffer{}
	stderr := bytes.Buffer{}

	err := helpers.RunTerragruntCommand(t, "terragrunt run-all plan --terragrunt-non-interactive  --terragrunt-log-level trace --terragrunt-working-dir "+testPath, &stdout, &stderr)
	require.NoError(t, err)

	output := stderr.String()

	// check that only enabled dependencies are evaluated

	for _, path := range []string{
		util.JoinPath(tmpEnvPath, testFixtureDisabledModule, "app"),
		util.JoinPath(tmpEnvPath, testFixtureDisabledModule, "unit-without-enabled"),
		util.JoinPath(tmpEnvPath, testFixtureDisabledModule, "unit-enabled"),
	} {
		relPath, err := filepath.Rel(testPath, path)
		require.NoError(t, err)
		assert.Contains(t, output, relPath, output)
	}

	for _, path := range []string{
		util.JoinPath(tmpEnvPath, testFixtureDisabledModule, "unit-disabled"),
	} {
		relPath, err := filepath.Rel(testPath, path)
		require.NoError(t, err)
		assert.NotContains(t, output, relPath, output)
	}
}

func TestTerragruntHandleEmptyStateFile(t *testing.T) {
	t.Parallel()

	tmpEnvPath := helpers.CopyEnvironment(t, testFixtureEmptyState)
	helpers.CleanupTerraformFolder(t, tmpEnvPath)
	testPath := util.JoinPath(tmpEnvPath, testFixtureEmptyState)

	helpers.CreateEmptyStateFile(t, testPath)

	helpers.RunTerragrunt(t, "terragrunt apply -auto-approve --terragrunt-non-interactive --terragrunt-working-dir "+testPath)
}

func TestTerragruntInvokeTerraformTests(t *testing.T) {
	t.Parallel()
	if isTerraform() {
		t.Skip("Not compatible with Terraform 1.5.x")
		return
	}

	tmpEnvPath := helpers.CopyEnvironment(t, testFixtureTfTest)
	helpers.CleanupTerraformFolder(t, tmpEnvPath)
	testPath := util.JoinPath(tmpEnvPath, testFixtureTfTest)

	stdout, _, err := helpers.RunTerragruntCommandWithOutput(t, "terragrunt test --terragrunt-non-interactive --terragrunt-forward-tf-stdout --terragrunt-working-dir "+testPath)
	require.NoError(t, err)
	assert.Contains(t, stdout, "1 passed, 0 failed")
}

func TestTerragruntCommandsThatNeedInput(t *testing.T) {
	t.Parallel()

	tmpEnvPath := helpers.CopyEnvironment(t, testFixtureCommandsThatNeedInput)
	helpers.CleanupTerraformFolder(t, tmpEnvPath)
	testPath := util.JoinPath(tmpEnvPath, testFixtureCommandsThatNeedInput)

	stdout, _, err := helpers.RunTerragruntCommandWithOutput(t, "terragrunt apply --terragrunt-non-interactive --terragrunt-forward-tf-stdout --terragrunt-working-dir "+testPath)
	require.NoError(t, err)
	assert.Contains(t, stdout, "Apply complete")
}

func TestTerragruntSkipDependenciesWithSkipFlag(t *testing.T) {
	t.Parallel()

	tmpEnvPath := helpers.CopyEnvironment(t, testFixtureSkipDependencies)
	helpers.CleanupTerraformFolder(t, tmpEnvPath)
	testPath := util.JoinPath(tmpEnvPath, testFixtureSkipDependencies)

	stdout := bytes.Buffer{}
	stderr := bytes.Buffer{}

	err := helpers.RunTerragruntCommand(t, "terragrunt run-all apply --no-color --terragrunt-non-interactive --terragrunt-working-dir "+testPath, &stdout, &stderr)
	require.NoError(t, err)

	output := fmt.Sprintf("%s %s", stderr.String(), stdout.String())

	assert.NotContains(t, output, "Error reading partial config for dependency")
	assert.NotContains(t, output, "Call to function \"find_in_parent_folders\" failed")
	assert.NotContains(t, output, "ParentFileNotFoundError")

	assert.Contains(t, output, "first/terragrunt.hcl due to skip = true")
	assert.Contains(t, output, "second/terragrunt.hcl due to skip = true")
	// check that no test_file.txt was created in module directory
	_, err = os.Stat(util.JoinPath(tmpEnvPath, testFixtureSkipDependencies, "first", "test_file.txt"))
	require.Error(t, err)
	_, err = os.Stat(util.JoinPath(tmpEnvPath, testFixtureSkipDependencies, "second", "test_file.txt"))
	require.Error(t, err)
}

func TestTerragruntInfoError(t *testing.T) {
	t.Parallel()

	tmpEnvPath := helpers.CopyEnvironment(t, testFixtureInfoError)
	helpers.CleanupTerraformFolder(t, tmpEnvPath)
	testPath := util.JoinPath(tmpEnvPath, testFixtureInfoError, "module-b")

	stdout := bytes.Buffer{}
	stderr := bytes.Buffer{}

	err := helpers.RunTerragruntCommand(t, "terragrunt terragrunt-info --terragrunt-non-interactive --terragrunt-working-dir "+testPath, &stdout, &stderr)
	require.Error(t, err)

	// parse stdout json as TerragruntInfoGroup
	var output terragruntinfo.TerragruntInfoGroup
	err = json.Unmarshal(stdout.Bytes(), &output)
	require.NoError(t, err)
}

func TestStorePlanFilesRunAllPlanApply(t *testing.T) {
	t.Parallel()

	// create temporary directory for plan files
	tmpDir := t.TempDir()
	tmpEnvPath := helpers.CopyEnvironment(t, testFixtureOutDir)
	helpers.CleanupTerraformFolder(t, tmpEnvPath)
	testPath := util.JoinPath(tmpEnvPath, testFixtureOutDir)
	dependencyPath := util.JoinPath(tmpEnvPath, testFixtureOutDir, "dependency")

	helpers.RunTerragrunt(t, fmt.Sprintf("terragrunt apply -auto-approve --terragrunt-non-interactive --terragrunt-log-level trace --terragrunt-working-dir %s --terragrunt-out-dir %s", dependencyPath, tmpDir))

	// run plan with output directory
	_, output, err := helpers.RunTerragruntCommandWithOutput(t, fmt.Sprintf("terragrunt run-all plan --terragrunt-non-interactive --terragrunt-log-level trace --terragrunt-working-dir %s --terragrunt-out-dir %s", testPath, tmpDir))
	require.NoError(t, err)

	assert.Contains(t, output, "Using output file "+getPathRelativeTo(t, tmpDir, testPath))

	// verify that tfplan files are created in the tmpDir, 2 files
	list, err := findFilesWithExtension(tmpDir, ".tfplan")
	require.NoError(t, err)
	assert.Len(t, list, 2)
	for _, file := range list {
		assert.Equal(t, "tfplan.tfplan", filepath.Base(file))
	}

	_, _, err = helpers.RunTerragruntCommandWithOutput(t, fmt.Sprintf("terragrunt run-all apply --terragrunt-non-interactive --terragrunt-log-level trace --terragrunt-working-dir %s --terragrunt-out-dir %s", testPath, tmpDir))
	require.NoError(t, err)
}

func TestStorePlanFilesRunAllPlanApplyRelativePath(t *testing.T) {
	t.Parallel()

	tmpEnvPath := helpers.CopyEnvironment(t, testFixtureOutDir)
	helpers.CleanupTerraformFolder(t, tmpEnvPath)
	testPath := util.JoinPath(tmpEnvPath, testFixtureOutDir)

	dependencyPath := util.JoinPath(tmpEnvPath, testFixtureOutDir, "dependency")
	helpers.RunTerragrunt(t, fmt.Sprintf("terragrunt apply -auto-approve --terragrunt-non-interactive --terragrunt-log-level trace --terragrunt-working-dir %s --terragrunt-out-dir %s", dependencyPath, testPath))

	// run plan with output directory
	_, _, err := helpers.RunTerragruntCommandWithOutput(t, fmt.Sprintf("terragrunt run-all plan --terragrunt-non-interactive --terragrunt-log-level trace --terragrunt-working-dir %s --terragrunt-out-dir %s", testPath, "test"))
	require.NoError(t, err)

	outDir := util.JoinPath(testPath, "test")

	// verify that tfplan files are created in the tmpDir, 2 files
	list, err := findFilesWithExtension(outDir, ".tfplan")
	require.NoError(t, err)
	assert.Len(t, list, 2)
	for _, file := range list {
		assert.Equal(t, "tfplan.tfplan", filepath.Base(file))
	}

	_, _, err = helpers.RunTerragruntCommandWithOutput(t, fmt.Sprintf("terragrunt run-all apply --terragrunt-non-interactive --terragrunt-log-level trace --terragrunt-working-dir %s --terragrunt-out-dir test", testPath))
	require.NoError(t, err)
}

func TestUsingAllAndGraphFlagsSimultaneously(t *testing.T) {
	t.Parallel()

	_, _, err := helpers.RunTerragruntCommandWithOutput(t, "terragrunt run --graph --all")
	expectedErr := new(common.AllGraphFlagsError)
	require.ErrorAs(t, err, &expectedErr)
}

func TestStorePlanFilesJsonRelativePath(t *testing.T) {
	t.Parallel()

	testCases := []struct {
		args string
	}{
		{"run-all plan --terragrunt-non-interactive --terragrunt-log-level trace --terragrunt-working-dir %s --terragrunt-out-dir test --terragrunt-json-out-dir json"},
		{"run --all plan --experiment cli-redesign --non-interactive --log-level trace --working-dir %s --out-dir test --json-out-dir json"},
		{"run plan --all --experiment cli-redesign --non-interactive --log-level trace --working-dir %s --out-dir test --json-out-dir json"},
<<<<<<< HEAD
		{"run plan --a --experiment cli-redesign --non-interactive --log-level trace --working-dir %s --out-dir test --json-out-dir json"},
=======
		{"run plan -a --experiment cli-redesign --non-interactive --log-level trace --working-dir %s --out-dir test --json-out-dir json"},
>>>>>>> b5e12608
		{"run --all --experiment cli-redesign --non-interactive --log-level trace --working-dir %s --out-dir test --json-out-dir json -- plan"},
	}

	for _, testCase := range testCases {
		t.Run("terragrunt args: "+testCase.args, func(t *testing.T) {
			t.Parallel()

			tmpEnvPath := helpers.CopyEnvironment(t, testFixtureOutDir)
			helpers.CleanupTerraformFolder(t, tmpEnvPath)
			testPath := util.JoinPath(tmpEnvPath, testFixtureOutDir)

			// run plan with output directory
			_, _, err := helpers.RunTerragruntCommandWithOutput(t, fmt.Sprintf("terragrunt "+testCase.args, testPath))
			require.NoError(t, err)

			// verify that tfplan files are created in the tmpDir, 2 files
			outDir := util.JoinPath(testPath, "test")
			list, err := findFilesWithExtension(outDir, ".tfplan")
			require.NoError(t, err)
			assert.Len(t, list, 2)

			// verify that json files are create
			jsonDir := util.JoinPath(testPath, "json")
			listJSON, err := findFilesWithExtension(jsonDir, ".json")
			require.NoError(t, err)
			assert.Len(t, listJSON, 2)

		})
	}
}

func TestPlanJsonFilesRunAll(t *testing.T) {
	t.Parallel()

	// create temporary directory for plan files
	tmpDir := t.TempDir()
	_, _, _, err := testRunAllPlan(t, "--terragrunt-json-out-dir "+tmpDir)
	require.NoError(t, err)

	// verify that was generated json files with plan data
	list, err := findFilesWithExtension(tmpDir, ".json")
	require.NoError(t, err)
	assert.Len(t, list, 2)
	for _, file := range list {
		assert.Equal(t, "tfplan.json", filepath.Base(file))
		// verify that file is not empty
		content, err := os.ReadFile(file)
		require.NoError(t, err)
		assert.NotEmpty(t, content)
		// check that produced json is valid and can be unmarshalled
		var plan map[string]any
		err = json.Unmarshal(content, &plan)
		require.NoError(t, err)
		// check that plan is not empty
		assert.NotEmpty(t, plan)
	}

}

func TestPlanJsonPlanBinaryRunAll(t *testing.T) {
	t.Parallel()

	// create temporary directory for plan files
	tmpDir := t.TempDir()
	tmpEnvPath := helpers.CopyEnvironment(t, testFixtureOutDir)
	helpers.CleanupTerraformFolder(t, tmpEnvPath)
	testPath := util.JoinPath(tmpEnvPath, testFixtureOutDir)

	dependencyPath := util.JoinPath(tmpEnvPath, testFixtureOutDir, "dependency")
	helpers.RunTerragrunt(t, fmt.Sprintf("terragrunt apply -auto-approve --terragrunt-non-interactive --terragrunt-log-level trace --terragrunt-working-dir %s --terragrunt-out-dir %s", dependencyPath, tmpDir))

	// run plan with output directory
	_, _, err := helpers.RunTerragruntCommandWithOutput(t, fmt.Sprintf("terragrunt run-all plan --terragrunt-non-interactive --terragrunt-log-level trace --terragrunt-working-dir %s --terragrunt-json-out-dir %s --terragrunt-out-dir %s", testPath, tmpDir, tmpDir))
	require.NoError(t, err)

	// verify that was generated json files with plan data
	list, err := findFilesWithExtension(tmpDir, ".json")
	require.NoError(t, err)
	assert.Len(t, list, 2)
	for _, file := range list {
		assert.Equal(t, "tfplan.json", filepath.Base(file))
		// verify that file is not empty
		content, err := os.ReadFile(file)
		require.NoError(t, err)
		assert.NotEmpty(t, content)
	}

	// verify that was generated binary plan files
	list, err = findFilesWithExtension(tmpDir, ".tfplan")
	require.NoError(t, err)
	assert.Len(t, list, 2)
	for _, file := range list {
		assert.Equal(t, "tfplan.tfplan", filepath.Base(file))
	}

}

func TestTerragruntRunAllPlanAndShow(t *testing.T) {
	t.Parallel()

	// create temporary directory for plan files
	tmpDir := t.TempDir()
	tmpEnvPath := helpers.CopyEnvironment(t, testFixtureOutDir)
	helpers.CleanupTerraformFolder(t, tmpEnvPath)
	testPath := util.JoinPath(tmpEnvPath, testFixtureOutDir)

	dependencyPath := util.JoinPath(tmpEnvPath, testFixtureOutDir, "dependency")
	helpers.RunTerragrunt(t, fmt.Sprintf("terragrunt apply -auto-approve --terragrunt-non-interactive --terragrunt-log-level trace --terragrunt-working-dir %s --terragrunt-out-dir %s", dependencyPath, tmpDir))

	// run plan and apply
	_, _, err := helpers.RunTerragruntCommandWithOutput(t, fmt.Sprintf("terragrunt run-all plan --terragrunt-non-interactive --terragrunt-log-level trace --terragrunt-working-dir %s --terragrunt-out-dir %s", testPath, tmpDir))
	require.NoError(t, err)

	_, _, err = helpers.RunTerragruntCommandWithOutput(t, fmt.Sprintf("terragrunt run-all apply --terragrunt-non-interactive --terragrunt-log-level trace --terragrunt-working-dir %s --terragrunt-out-dir %s", testPath, tmpDir))
	require.NoError(t, err)

	// run new plan and show
	_, _, err = helpers.RunTerragruntCommandWithOutput(t, fmt.Sprintf("terragrunt run-all plan --terragrunt-non-interactive --terragrunt-log-level trace --terragrunt-working-dir %s --terragrunt-out-dir %s", testPath, tmpDir))
	require.NoError(t, err)

	stdout, _, err := helpers.RunTerragruntCommandWithOutput(t, fmt.Sprintf("terragrunt run-all show --terragrunt-non-interactive --terragrunt-log-level trace --terragrunt-forward-tf-stdout --terragrunt-working-dir %s --terragrunt-out-dir %s -no-color", testPath, tmpDir))
	require.NoError(t, err)

	// Verify that output contains the plan and not plain the actual state output
	assert.Contains(t, stdout, "No changes. Your infrastructure matches the configuration.")
}

func TestLogFormatJSONOutput(t *testing.T) {
	t.Parallel()

	tmpEnvPath := helpers.CopyEnvironment(t, testFixtureNotExistingSource)
	helpers.CleanupTerraformFolder(t, tmpEnvPath)
	testPath := util.JoinPath(tmpEnvPath, testFixtureNotExistingSource)

	_, stderr, err := helpers.RunTerragruntCommandWithOutput(t, "terragrunt apply --terragrunt-log-format=json --terragrunt-non-interactive --terragrunt-working-dir "+testPath)
	require.Error(t, err)

	// for windows OS
	output := bytes.ReplaceAll([]byte(stderr), []byte("\r\n"), []byte("\n"))

	multipeJSONs := bytes.Split(output, []byte("\n"))

	var msgs = make([]string, 0, len(multipeJSONs))

	for _, jsonBytes := range multipeJSONs {
		if len(jsonBytes) == 0 {
			continue
		}

		var output map[string]any

		err = json.Unmarshal(jsonBytes, &output)
		require.NoError(t, err)

		msg, ok := output["msg"].(string)
		assert.True(t, ok)
		msgs = append(msgs, msg)
	}

	assert.Contains(t, strings.Join(msgs, ""), "Downloading Terraform configurations from git::https://github.com/gruntwork-io/terragrunt.git?ref=v0.9.9")
}

func TestTerragruntOutputFromDependencyLogsJson(t *testing.T) {
	t.Parallel()

	testCases := []struct {
		arg string
	}{
		{"--terragrunt-json-log"},
		{"--terragrunt-json-log --terragrunt-tf-logs-to-json"},
		{"--terragrunt-forward-tf-stdout"},
		{"--terragrunt-json-log --terragrunt-tf-logs-to-json --terragrunt-forward-tf-stdout"},
	}
	for _, testCase := range testCases {
		testCase := testCase
		t.Run("terragrunt output with "+testCase.arg, func(t *testing.T) {
			t.Parallel()
			tmpEnvPath := helpers.CopyEnvironment(t, testFixtureDependencyOutput)
			rootTerragruntPath := util.JoinPath(tmpEnvPath, testFixtureDependencyOutput)
			// apply dependency first
			dependencyTerragruntConfigPath := util.JoinPath(rootTerragruntPath, "dependency")
			_, _, err := helpers.RunTerragruntCommandWithOutput(t, fmt.Sprintf("terragrunt apply -auto-approve --terragrunt-non-interactive --terragrunt-working-dir %s ", dependencyTerragruntConfigPath))
			require.NoError(t, err)
			appTerragruntConfigPath := util.JoinPath(rootTerragruntPath, "app")
			stdout, stderr, err := helpers.RunTerragruntCommandWithOutput(t, fmt.Sprintf("terragrunt plan --terragrunt-non-interactive --terragrunt-working-dir %s %s", appTerragruntConfigPath, testCase.arg))
			require.NoError(t, err)
			output := fmt.Sprintf("%s %s", stderr, stdout)
			assert.NotContains(t, output, "invalid character")
		})

	}
}

func TestTerragruntJsonPlanJsonOutput(t *testing.T) {
	t.Parallel()

	testCases := []struct {
		arg string
	}{
		{"--terragrunt-json-log"},
		{"--terragrunt-json-log --terragrunt-tf-logs-to-json"},
		{"--terragrunt-forward-tf-stdout"},
		{"--terragrunt-json-log --terragrunt-tf-logs-to-json --terragrunt-forward-tf-stdout"},
	}
	for _, testCase := range testCases {
		testCase := testCase
		t.Run("terragrunt with "+testCase.arg, func(t *testing.T) {
			t.Parallel()
			tmpDir := t.TempDir()
			_, _, _, err := testRunAllPlan(t, fmt.Sprintf("--terragrunt-json-out-dir %s %s", tmpDir, testCase.arg))
			require.NoError(t, err)
			list, err := findFilesWithExtension(tmpDir, ".json")
			require.NoError(t, err)
			assert.Len(t, list, 2)
			for _, file := range list {
				assert.Equal(t, "tfplan.json", filepath.Base(file))
				// verify that file is not empty
				content, err := os.ReadFile(file)
				require.NoError(t, err)
				assert.NotEmpty(t, content)
				// check that produced json is valid and can be unmarshalled
				var plan map[string]any
				err = json.Unmarshal(content, &plan)
				require.NoError(t, err)
				// check that plan is not empty
				assert.NotEmpty(t, plan)
			}
		})

	}
}

func TestErrorMessageIncludeInOutput(t *testing.T) {
	t.Parallel()

	tmpEnvPath := helpers.CopyEnvironment(t, testFixtureErrorPrint)
	helpers.CleanupTerraformFolder(t, tmpEnvPath)
	testPath := util.JoinPath(tmpEnvPath, testFixtureErrorPrint)

	_, _, err := helpers.RunTerragruntCommandWithOutput(t, "terragrunt apply  --terragrunt-non-interactive --terragrunt-working-dir "+testPath+" --terragrunt-tfpath "+testPath+"/custom-tf-script.sh --terragrunt-log-level trace")
	require.Error(t, err)

	assert.Contains(t, err.Error(), "Custom error from script")
}

func TestTerragruntTerraformOutputJson(t *testing.T) {
	t.Parallel()

	tmpEnvPath := helpers.CopyEnvironment(t, testFixtureInitError)
	helpers.CleanupTerraformFolder(t, tmpEnvPath)
	testPath := util.JoinPath(tmpEnvPath, testFixtureInitError)

	_, stderr, err := helpers.RunTerragruntCommandWithOutput(t, "terragrunt apply --no-color --terragrunt-log-format=json --terragrunt-non-interactive --terragrunt-working-dir "+testPath)
	require.Error(t, err)

	// Sometimes, this is the error returned by AWS.
	if !strings.Contains(stderr, "Error: Failed to get existing workspaces: operation error S3: ListObjectsV2, https response error StatusCode: 301") {
		assert.Regexp(t, `"msg":".*`+regexp.QuoteMeta("Initializing the backend..."), stderr)
	}

	// check if output can be extracted in json
	jsonStrings := strings.Split(stderr, "\n")
	for _, jsonString := range jsonStrings {
		if len(jsonString) == 0 {
			continue
		}
		var output map[string]any
		err = json.Unmarshal([]byte(jsonString), &output)
		require.NoErrorf(t, err, "Failed to parse json %s", jsonString)
		assert.NotNil(t, output["level"])
		assert.NotNil(t, output["time"])
	}
}

func TestLogStreaming(t *testing.T) {
	t.Parallel()

	tmpEnvPath := helpers.CopyEnvironment(t, testFixtureLogStreaming)
	helpers.CleanupTerraformFolder(t, tmpEnvPath)
	testPath := util.JoinPath(tmpEnvPath, testFixtureLogStreaming)

	stdout, _, err := helpers.RunTerragruntCommandWithOutput(t, "terragrunt run-all --terragrunt-non-interactive --terragrunt-working-dir "+testPath+" apply")
	require.NoError(t, err)

	for _, unit := range []string{"unit1", "unit2"} {
		// Find the timestamps for the first and second log entries for this unit
		firstTimestamp := time.Time{}
		secondTimestamp := time.Time{}

		for _, line := range strings.Split(stdout, "\n") {
			if strings.Contains(line, unit) {
				if !strings.Contains(line, "(local-exec): sleeping...") && !strings.Contains(line, "(local-exec): done sleeping") {
					continue
				}

				dateTimestampStr := strings.Split(line, " ")[0]
				// The dateTimestampStr looks like this:
				// time=2025-01-09EST15:47:04-05:00
				//
				// We just need the timestamp
				timestampStr := dateTimestampStr[18:26]

				timestamp, err := time.Parse("15:04:05.999", timestampStr)
				require.NoError(t, err)

				if firstTimestamp.IsZero() {
					assert.Contains(t, line, "(local-exec): sleeping...")
					firstTimestamp = timestamp
				} else {
					assert.Contains(t, line, "(local-exec): done sleeping")
					secondTimestamp = timestamp
					break
				}
			}
		}

		// Confirm that the timestamps are at least 1 second apart
		require.GreaterOrEqualf(t, secondTimestamp.Sub(firstTimestamp), 1*time.Second, "Second log entry for unit %s is not at least 1 second after the first log entry", unit)
	}
}

func TestLogFormatBare(t *testing.T) {
	t.Parallel()

	tmpEnvPath := helpers.CopyEnvironment(t, testFixtureEmptyState)
	helpers.CleanupTerraformFolder(t, tmpEnvPath)
	testPath := util.JoinPath(tmpEnvPath, testFixtureEmptyState)

	stdout, _, err := helpers.RunTerragruntCommandWithOutput(t, "terragrunt init --log-format=bare --no-color --non-interactive --working-dir "+testPath)
	require.NoError(t, err)

	assert.Contains(t, stdout, "Initializing the backend...")
	assert.NotContains(t, stdout, "STDO[0000] Initializing the backend...")
}

func TestTF110EphemeralVars(t *testing.T) {
	t.Parallel()
	if !helpers.IsTerraform110OrHigher() {
		t.Skip("This test requires Terraform 1.10 or higher")

		return
	}

	tmpEnvPath := helpers.CopyEnvironment(t, testFixtureEphemeralInputs)
	helpers.CleanupTerraformFolder(t, tmpEnvPath)
	testPath := util.JoinPath(tmpEnvPath, testFixtureEphemeralInputs)

	stdout, _, err := helpers.RunTerragruntCommandWithOutput(t, "terragrunt plan --terragrunt-non-interactive --terragrunt-working-dir "+testPath)
	require.NoError(t, err)
	assert.Contains(t, stdout, "Plan: 1 to add, 0 to change, 0 to destroy")

	stdout, _, err = helpers.RunTerragruntCommandWithOutput(t, "terragrunt apply --auto-approve --terragrunt-non-interactive --terragrunt-working-dir "+testPath)
	require.NoError(t, err)
	assert.Contains(t, stdout, "Apply complete! Resources: 1 added, 0 changed, 0 destroyed")
}<|MERGE_RESOLUTION|>--- conflicted
+++ resolved
@@ -3819,11 +3819,7 @@
 		{"run-all plan --terragrunt-non-interactive --terragrunt-log-level trace --terragrunt-working-dir %s --terragrunt-out-dir test --terragrunt-json-out-dir json"},
 		{"run --all plan --experiment cli-redesign --non-interactive --log-level trace --working-dir %s --out-dir test --json-out-dir json"},
 		{"run plan --all --experiment cli-redesign --non-interactive --log-level trace --working-dir %s --out-dir test --json-out-dir json"},
-<<<<<<< HEAD
-		{"run plan --a --experiment cli-redesign --non-interactive --log-level trace --working-dir %s --out-dir test --json-out-dir json"},
-=======
 		{"run plan -a --experiment cli-redesign --non-interactive --log-level trace --working-dir %s --out-dir test --json-out-dir json"},
->>>>>>> b5e12608
 		{"run --all --experiment cli-redesign --non-interactive --log-level trace --working-dir %s --out-dir test --json-out-dir json -- plan"},
 	}
 
