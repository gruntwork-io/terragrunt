--- conflicted
+++ resolved
@@ -929,10 +929,13 @@
 	stdout := showStdout.String()
 	stderr := showStderr.String()
 
+	// this test is now prepared to handle the case where skip is inherited from the included terragrunt file
+	// meaning the skip-true/resource2 module will be skipped as well and only the skip-true/resource1 module will be applied
+
 	require.NoError(t, err)
 	assert.Contains(t, stderr, "Skipping terragrunt module ./terragrunt.hcl due to skip = true.")
 	assert.Contains(t, stdout, "hello, Ernie")
-	assert.Contains(t, stdout, "hello, Bert")
+	assert.NotContains(t, stdout, "hello, Bert")
 }
 
 func TestApplyAllSkipFalse(t *testing.T) {
@@ -2211,19 +2214,9 @@
 
 	text := "test-terragrunt-generate-attr-hello-world"
 
-<<<<<<< HEAD
-	// this test is now prepared to handle the case where skip is inherited from the included terragrunt file
-	// meaning the skip-true/resource2 module will be skipped as well and only the skip-true/resource1 module will be applied
-
-	require.NoError(t, err)
-	assert.Regexp(t, regexp.MustCompile("Skipping terragrunt module .*fixture-skip/skip-true/terragrunt.hcl due to skip = true."), stderr)
-	assert.Contains(t, stdout, "hello, Ernie")
-	assert.NotContains(t, stdout, "hello, Bert")
-=======
 	stdout, _, err := runTerragruntCommandWithOutput(t, fmt.Sprintf("terragrunt apply -auto-approve --terragrunt-non-interactive --terragrunt-forward-tf-stdout --terragrunt-working-dir %s -var text=\"%s\"", generateTestCase, text))
 	require.NoError(t, err)
 	assert.Contains(t, stdout, text)
->>>>>>> 80093004
 }
 
 func TestTerragruntGenerateBlockOverwriteTerragruntSuccess(t *testing.T) {
