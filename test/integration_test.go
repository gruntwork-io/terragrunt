package test

import (
	"bytes"
	"context"
	"encoding/json"
	"fmt"
	"io"
	"io/ioutil"
	"math/rand"
	"net/url"
	"os"
	"path"
	"path/filepath"
	"regexp"
	"runtime"
	"sort"
	"strconv"
	"strings"
	"testing"
	"time"

	"cloud.google.com/go/storage"
	"github.com/aws/aws-sdk-go/aws"
	"github.com/aws/aws-sdk-go/aws/session"
	"github.com/aws/aws-sdk-go/service/dynamodb"
	"github.com/aws/aws-sdk-go/service/s3"
	"github.com/aws/aws-sdk-go/service/sts"
	terraws "github.com/gruntwork-io/terratest/modules/aws"
	"github.com/gruntwork-io/terratest/modules/git"
	"github.com/hashicorp/go-multierror"
	"github.com/stretchr/testify/assert"
	"github.com/stretchr/testify/require"
	"google.golang.org/api/iterator"

	"github.com/gruntwork-io/terragrunt/aws_helper"
	"github.com/gruntwork-io/terragrunt/cli"
	"github.com/gruntwork-io/terragrunt/codegen"
	"github.com/gruntwork-io/terragrunt/config"
	terragruntDynamoDb "github.com/gruntwork-io/terragrunt/dynamodb"
	"github.com/gruntwork-io/terragrunt/errors"
	"github.com/gruntwork-io/terragrunt/options"
	"github.com/gruntwork-io/terragrunt/remote"
	"github.com/gruntwork-io/terragrunt/shell"
	"github.com/gruntwork-io/terragrunt/util"
)

// hard-code this to match the test fixture for now
const (
	TERRAFORM_REMOTE_STATE_S3_REGION                        = "us-west-2"
	TERRAFORM_REMOTE_STATE_GCP_REGION                       = "eu"
	TEST_FIXTURE_PATH                                       = "fixture/"
	TEST_FIXTURE_CODEGEN_PATH                               = "fixture-codegen"
	TEST_FIXTURE_GCS_PATH                                   = "fixture-gcs/"
	TEST_FIXTURE_GCS_BYO_BUCKET_PATH                        = "fixture-gcs-byo-bucket/"
	TEST_FIXTURE_STACK                                      = "fixture-stack/"
	TEST_FIXTURE_GRAPH_DEPENDENCIES                         = "fixture-graph-dependencies"
	TEST_FIXTURE_OUTPUT_ALL                                 = "fixture-output-all"
	TEST_FIXTURE_STDOUT                                     = "fixture-download/stdout-test"
	TEST_FIXTURE_EXTRA_ARGS_PATH                            = "fixture-extra-args/"
	TEST_FIXTURE_ENV_VARS_BLOCK_PATH                        = "fixture-env-vars-block/"
	TEST_FIXTURE_SKIP                                       = "fixture-skip/"
	TEST_FIXTURE_CONFIG_SINGLE_JSON_PATH                    = "fixture-config-files/single-json-config"
<<<<<<< HEAD
	TEST_FIXTURE_LOCAL_DOWNLOAD_PATH                        = "fixture-download/local"
	TEST_FIXTURE_CUSTOM_LOCK_FILE                           = "fixture-download/custom-lock-file"
	TEST_FIXTURE_REMOTE_DOWNLOAD_PATH                       = "fixture-download/remote"
	TEST_FIXTURE_OVERRIDE_DOWNLOAD_PATH                     = "fixture-download/override"
	TEST_FIXTURE_LOCAL_RELATIVE_DOWNLOAD_PATH               = "fixture-download/local-relative"
	TEST_FIXTURE_REMOTE_RELATIVE_DOWNLOAD_PATH              = "fixture-download/remote-relative"
	TEST_FIXTURE_LOCAL_WITH_BACKEND                         = "fixture-download/local-with-backend"
	TEST_FIXTURE_LOCAL_WITH_EXCLUDE_DIR                     = "fixture-download/local-with-exclude-dir"
	TEST_FIXTURE_LOCAL_WITH_INCLUDE_DIR                     = "fixture-download/local-with-include-dir"
	TEST_FIXTURE_REMOTE_WITH_BACKEND                        = "fixture-download/remote-with-backend"
	TEST_FIXTURE_REMOTE_MODULE_IN_ROOT                      = "fixture-download/remote-module-in-root"
	TEST_FIXTURE_LOCAL_MISSING_BACKEND                      = "fixture-download/local-with-missing-backend"
	TEST_FIXTURE_LOCAL_WITH_HIDDEN_FOLDER                   = "fixture-download/local-with-hidden-folder"
	TEST_FIXTURE_AUTO_INIT                                  = "fixture-download/init-on-source-change"
=======
>>>>>>> 0eaf26df
	TEST_FIXTURE_PREVENT_DESTROY_OVERRIDE                   = "fixture-prevent-destroy-override/child"
	TEST_FIXTURE_PREVENT_DESTROY_NOT_SET                    = "fixture-prevent-destroy-not-set/child"
	TEST_FIXTURE_LOCAL_PREVENT_DESTROY                      = "fixture-download/local-with-prevent-destroy"
	TEST_FIXTURE_LOCAL_PREVENT_DESTROY_DEPENDENCIES         = "fixture-download/local-with-prevent-destroy-dependencies"
	TEST_FIXTURE_LOCAL_INCLUDE_PREVENT_DESTROY_DEPENDENCIES = "fixture-download/local-include-with-prevent-destroy-dependencies"
	TEST_FIXTURE_NOT_EXISTING_SOURCE                        = "fixture-download/invalid-path"
	TEST_FIXTURE_EXTERNAL_DEPENDENCIE                       = "fixture-external-dependencies"
	TEST_FIXTURE_MISSING_DEPENDENCIE                        = "fixture-missing-dependencies/main"
	TEST_FIXTURE_GET_OUTPUT                                 = "fixture-get-output"
	TEST_FIXTURE_HOOKS_BEFORE_ONLY_PATH                     = "fixture-hooks/before-only"
	TEST_FIXTURE_HOOKS_ALL_PATH                             = "fixture-hooks/all"
	TEST_FIXTURE_HOOKS_AFTER_ONLY_PATH                      = "fixture-hooks/after-only"
	TEST_FIXTURE_HOOKS_BEFORE_AND_AFTER_PATH                = "fixture-hooks/before-and-after"
	TEST_FIXTURE_HOOKS_BEFORE_AND_AFTER_MERGE_PATH          = "fixture-hooks/before-and-after-merge"
	TEST_FIXTURE_HOOKS_SKIP_ON_ERROR_PATH                   = "fixture-hooks/skip-on-error"
	TEST_FIXTURE_HOOKS_ONE_ARG_ACTION_PATH                  = "fixture-hooks/one-arg-action"
	TEST_FIXTURE_HOOKS_EMPTY_STRING_COMMAND_PATH            = "fixture-hooks/bad-arg-action/empty-string-command"
	TEST_FIXTURE_HOOKS_EMPTY_COMMAND_LIST_PATH              = "fixture-hooks/bad-arg-action/empty-command-list"
	TEST_FIXTURE_HOOKS_INTERPOLATIONS_PATH                  = "fixture-hooks/interpolations"
	TEST_FIXTURE_HOOKS_INIT_ONCE_NO_SOURCE_NO_BACKEND       = "fixture-hooks/init-once/no-source-no-backend"
	TEST_FIXTURE_HOOKS_INIT_ONCE_NO_SOURCE_WITH_BACKEND     = "fixture-hooks/init-once/no-source-with-backend"
	TEST_FIXTURE_HOOKS_INIT_ONCE_WITH_SOURCE_NO_BACKEND     = "fixture-hooks/init-once/with-source-no-backend"
	TEST_FIXTURE_HOOKS_INIT_ONCE_WITH_SOURCE_WITH_BACKEND   = "fixture-hooks/init-once/with-source-with-backend"
	TEST_FIXTURE_FAILED_TERRAFORM                           = "fixture-failure"
	TEST_FIXTURE_EXIT_CODE                                  = "fixture-exit-code"
	TEST_FIXTURE_AUTO_RETRY_RERUN                           = "fixture-auto-retry/re-run"
	TEST_FIXTURE_AUTO_RETRY_EXHAUST                         = "fixture-auto-retry/exhaust"
	TEST_FIXTURE_AUTO_RETRY_CUSTOM_ERRORS                   = "fixture-auto-retry/custom-errors"
	TEST_FIXTURE_AUTO_RETRY_CUSTOM_ERRORS_NOT_SET           = "fixture-auto-retry/custom-errors-not-set"
	TEST_FIXTURE_AUTO_RETRY_APPLY_ALL_RETRIES               = "fixture-auto-retry/apply-all"
	TEST_FIXTURE_AUTO_RETRY_CONFIGURABLE_RETRIES            = "fixture-auto-retry/configurable-retries"
	TEST_FIXTURE_AUTO_RETRY_CONFIGURABLE_RETRIES_ERROR_1    = "fixture-auto-retry/configurable-retries-incorrect-retry-attempts"
	TEST_FIXTURE_AUTO_RETRY_CONFIGURABLE_RETRIES_ERROR_2    = "fixture-auto-retry/configurable-retries-incorrect-sleep-interval"
	TEST_FIXTURE_AWS_PROVIDER_PATCH                         = "fixture-aws-provider-patch"
	TEST_FIXTURE_INPUTS                                     = "fixture-inputs"
	TEST_FIXTURE_LOCALS_ERROR_UNDEFINED_LOCAL               = "fixture-locals-errors/undefined-local"
	TEST_FIXTURE_LOCALS_ERROR_UNDEFINED_LOCAL_BUT_INPUT     = "fixture-locals-errors/undefined-local-but-input"
	TEST_FIXTURE_LOCALS_CANONICAL                           = "fixture-locals/canonical"
	TEST_FIXTURE_LOCALS_IN_INCLUDE                          = "fixture-locals/local-in-include"
	TEST_FIXTURE_LOCAL_RUN_ONCE                             = "fixture-locals/run-once"
	TEST_FIXTURE_LOCAL_RUN_MULTIPLE                         = "fixture-locals/run-multiple"
	TEST_FIXTURE_LOCALS_IN_INCLUDE_CHILD_REL_PATH           = "qa/my-app"
	TEST_FIXTURE_READ_CONFIG                                = "fixture-read-config"
	TEST_FIXTURE_READ_IAM_ROLE                              = "fixture-read-config/iam_role_in_file"
	TEST_FIXTURE_IAM_ROLES_MULTIPLE_MODULES                 = "fixture-read-config/iam_roles_multiple_modules"
	TEST_FIXTURE_RELATIVE_INCLUDE_CMD                       = "fixture-relative-include-cmd"
	TEST_FIXTURE_AWS_GET_CALLER_IDENTITY                    = "fixture-get-aws-caller-identity"
	TEST_FIXTURE_GET_PLATFORM                               = "fixture-get-platform"
	TEST_FIXTURE_GET_TERRAGRUNT_SOURCE_HCL                  = "fixture-get-terragrunt-source-hcl"
	TEST_FIXTURE_GET_TERRAGRUNT_SOURCE_CLI                  = "fixture-get-terragrunt-source-cli"
	TEST_FIXTURE_REGRESSIONS                                = "fixture-regressions"
	TEST_FIXTURE_PLANFILE_ORDER                             = "fixture-planfile-order-test"
	TEST_FIXTURE_DIRS_PATH                                  = "fixture-dirs"
	TEST_FIXTURE_PARALLELISM                                = "fixture-parallelism"
	TEST_FIXTURE_SOPS                                       = "fixture-sops"
	TEST_FIXTURE_DESTROY_WARNING                            = "fixture-destroy-warning"
	TEST_FIXTURE_INCLUDE_PARENT                             = "fixture-include-parent"
	TERRAFORM_BINARY                                        = "terraform"
	TERRAFORM_FOLDER                                        = ".terraform"
	TERRAFORM_STATE                                         = "terraform.tfstate"
	TERRAFORM_STATE_BACKUP                                  = "terraform.tfstate.backup"
	TERRAGRUNT_CACHE                                        = ".terragrunt-cache"

	qaMyAppRelPath  = "qa/my-app"
	fixtureDownload = "fixture-download"
)

func init() {
	rand.Seed(time.Now().UnixNano())
}

func TestTerragruntInitHookNoSourceNoBackend(t *testing.T) {
	t.Parallel()

	cleanupTerraformFolder(t, TEST_FIXTURE_HOOKS_INIT_ONCE_NO_SOURCE_NO_BACKEND)
	tmpEnvPath := copyEnvironment(t, "fixture-hooks/init-once")
	rootPath := util.JoinPath(tmpEnvPath, TEST_FIXTURE_HOOKS_INIT_ONCE_NO_SOURCE_NO_BACKEND)

	var (
		stdout bytes.Buffer
		stderr bytes.Buffer
	)

	err := runTerragruntCommand(t, fmt.Sprintf("terragrunt apply -auto-approve --terragrunt-non-interactive --terragrunt-working-dir %s", rootPath), &stdout, &stderr)
	output := stderr.String()

	if err != nil {
		t.Errorf("Did not expect to get error: %s", err.Error())
	}

	assert.Equal(t, 1, strings.Count(output, "AFTER_INIT_ONLY_ONCE"), "Hooks on init command executed more than once")
	// With no source, `init-from-module` should not execute
	assert.NotContains(t, output, "AFTER_INIT_FROM_MODULE_ONLY_ONCE", "Hooks on init-from-module command executed when no source was specified")
}

func TestTerragruntInitHookNoSourceWithBackend(t *testing.T) {
	t.Parallel()

	s3BucketName := fmt.Sprintf("terragrunt-test-bucket-%s", strings.ToLower(uniqueId()))

	cleanupTerraformFolder(t, TEST_FIXTURE_HOOKS_INIT_ONCE_NO_SOURCE_WITH_BACKEND)
	tmpEnvPath := copyEnvironment(t, "fixture-hooks/init-once")
	rootPath := util.JoinPath(tmpEnvPath, TEST_FIXTURE_HOOKS_INIT_ONCE_NO_SOURCE_WITH_BACKEND)

	defer deleteS3Bucket(t, TERRAFORM_REMOTE_STATE_S3_REGION, s3BucketName)

	rootTerragruntConfigPath := util.JoinPath(rootPath, config.DefaultTerragruntConfigPath)
	copyTerragruntConfigAndFillPlaceholders(t, rootTerragruntConfigPath, rootTerragruntConfigPath, s3BucketName, "not-used", TERRAFORM_REMOTE_STATE_S3_REGION)

	var (
		stdout bytes.Buffer
		stderr bytes.Buffer
	)

	err := runTerragruntCommand(t, fmt.Sprintf("terragrunt apply -auto-approve --terragrunt-non-interactive --terragrunt-working-dir %s", rootPath), &stdout, &stderr)
	output := stderr.String()

	if err != nil {
		t.Errorf("Did not expect to get error: %s", err.Error())
	}

	assert.Equal(t, 1, strings.Count(output, "AFTER_INIT_ONLY_ONCE"), "Hooks on init command executed more than once")
	// With no source, `init-from-module` should not execute
	assert.NotContains(t, output, "AFTER_INIT_FROM_MODULE_ONLY_ONCE", "Hooks on init-from-module command executed when no source was specified")
}

func TestTerragruntInitHookWithSourceNoBackend(t *testing.T) {
	t.Parallel()

	cleanupTerraformFolder(t, TEST_FIXTURE_HOOKS_INIT_ONCE_WITH_SOURCE_NO_BACKEND)
	tmpEnvPath := copyEnvironment(t, "fixture-hooks/init-once")
	rootPath := util.JoinPath(tmpEnvPath, TEST_FIXTURE_HOOKS_INIT_ONCE_WITH_SOURCE_NO_BACKEND)

	var (
		stdout bytes.Buffer
		stderr bytes.Buffer
	)

	err := runTerragruntCommand(t, fmt.Sprintf("terragrunt apply -auto-approve --terragrunt-non-interactive --terragrunt-working-dir %s --terragrunt-log-level debug", rootPath), &stdout, &stderr)
	logBufferContentsLineByLine(t, stdout, "apply stdout")
	logBufferContentsLineByLine(t, stderr, "apply stderr")
	output := stderr.String()

	if err != nil {
		t.Errorf("Did not expect to get error: %s", err.Error())
	}

	assert.Equal(t, 1, strings.Count(output, "AFTER_INIT_ONLY_ONCE\n"), "Hooks on init command executed more than once")
	assert.Equal(t, 1, strings.Count(output, "AFTER_INIT_FROM_MODULE_ONLY_ONCE\n"), "Hooks on init-from-module command executed more than once")
}

func TestTerragruntInitHookWithSourceWithBackend(t *testing.T) {
	t.Parallel()

	s3BucketName := fmt.Sprintf("terragrunt-test-bucket-%s", strings.ToLower(uniqueId()))

	cleanupTerraformFolder(t, TEST_FIXTURE_HOOKS_INIT_ONCE_WITH_SOURCE_WITH_BACKEND)
	tmpEnvPath := copyEnvironment(t, "fixture-hooks/init-once")
	rootPath := util.JoinPath(tmpEnvPath, TEST_FIXTURE_HOOKS_INIT_ONCE_WITH_SOURCE_WITH_BACKEND)

	defer deleteS3Bucket(t, TERRAFORM_REMOTE_STATE_S3_REGION, s3BucketName)

	rootTerragruntConfigPath := util.JoinPath(rootPath, config.DefaultTerragruntConfigPath)
	copyTerragruntConfigAndFillPlaceholders(t, rootTerragruntConfigPath, rootTerragruntConfigPath, s3BucketName, "not-used", TERRAFORM_REMOTE_STATE_S3_REGION)

	var (
		stdout bytes.Buffer
		stderr bytes.Buffer
	)

	err := runTerragruntCommand(t, fmt.Sprintf("terragrunt apply -auto-approve --terragrunt-non-interactive --terragrunt-working-dir %s", rootPath), &stdout, &stderr)
	output := stderr.String()

	if err != nil {
		t.Errorf("Did not expect to get error: %s", err.Error())
	}

	// `init` hook should execute only once
	assert.Equal(t, 1, strings.Count(output, "AFTER_INIT_ONLY_ONCE"), "Hooks on init command executed more than once")
	// `init-from-module` hook should execute only once
	assert.Equal(t, 1, strings.Count(output, "AFTER_INIT_FROM_MODULE_ONLY_ONCE"), "Hooks on init-from-module command executed more than once")
}

func TestTerragruntHookRunAllApply(t *testing.T) {
	t.Parallel()

	cleanupTerraformFolder(t, TEST_FIXTURE_HOOKS_ALL_PATH)
	tmpEnvPath := copyEnvironment(t, TEST_FIXTURE_HOOKS_ALL_PATH)
	rootPath := util.JoinPath(tmpEnvPath, TEST_FIXTURE_HOOKS_ALL_PATH)
	beforeOnlyPath := util.JoinPath(rootPath, "before-only")
	afterOnlyPath := util.JoinPath(rootPath, "after-only")

	runTerragrunt(t, fmt.Sprintf("terragrunt run-all apply -auto-approve --terragrunt-log-level debug --terragrunt-non-interactive --terragrunt-working-dir %s", rootPath))

	_, beforeErr := ioutil.ReadFile(beforeOnlyPath + "/file.out")
	assert.NoError(t, beforeErr)
	_, afterErr := ioutil.ReadFile(afterOnlyPath + "/file.out")
	assert.NoError(t, afterErr)
}

func TestTerragruntHookApplyAll(t *testing.T) {
	t.Parallel()

	cleanupTerraformFolder(t, TEST_FIXTURE_HOOKS_ALL_PATH)
	tmpEnvPath := copyEnvironment(t, TEST_FIXTURE_HOOKS_ALL_PATH)
	rootPath := util.JoinPath(tmpEnvPath, TEST_FIXTURE_HOOKS_ALL_PATH)
	beforeOnlyPath := util.JoinPath(rootPath, "before-only")
	afterOnlyPath := util.JoinPath(rootPath, "after-only")

	runTerragrunt(t, fmt.Sprintf("terragrunt apply-all -auto-approve --terragrunt-log-level debug --terragrunt-non-interactive --terragrunt-working-dir %s", rootPath))

	_, beforeErr := ioutil.ReadFile(beforeOnlyPath + "/file.out")
	assert.NoError(t, beforeErr)
	_, afterErr := ioutil.ReadFile(afterOnlyPath + "/file.out")
	assert.NoError(t, afterErr)
}

func TestTerragruntBeforeHook(t *testing.T) {
	t.Parallel()

	cleanupTerraformFolder(t, TEST_FIXTURE_HOOKS_BEFORE_ONLY_PATH)
	tmpEnvPath := copyEnvironment(t, TEST_FIXTURE_HOOKS_BEFORE_ONLY_PATH)
	rootPath := util.JoinPath(tmpEnvPath, TEST_FIXTURE_HOOKS_BEFORE_ONLY_PATH)

	runTerragrunt(t, fmt.Sprintf("terragrunt apply -auto-approve --terragrunt-non-interactive --terragrunt-working-dir %s", rootPath))

	_, exception := ioutil.ReadFile(rootPath + "/file.out")

	assert.NoError(t, exception)
}

func TestTerragruntHookWorkingDir(t *testing.T) {
	t.Parallel()

	fixturePath := "fixture-hooks/working_dir"
	cleanupTerraformFolder(t, fixturePath)
	tmpEnvPath := copyEnvironment(t, fixturePath)
	rootPath := util.JoinPath(tmpEnvPath, fixturePath)

	runTerragrunt(t, fmt.Sprintf("terragrunt validate --terragrunt-non-interactive --terragrunt-working-dir %s", rootPath))
}

func TestTerragruntAfterHook(t *testing.T) {
	t.Parallel()

	cleanupTerraformFolder(t, TEST_FIXTURE_HOOKS_AFTER_ONLY_PATH)
	tmpEnvPath := copyEnvironment(t, TEST_FIXTURE_HOOKS_AFTER_ONLY_PATH)
	rootPath := util.JoinPath(tmpEnvPath, TEST_FIXTURE_HOOKS_AFTER_ONLY_PATH)

	runTerragrunt(t, fmt.Sprintf("terragrunt apply -auto-approve --terragrunt-non-interactive --terragrunt-working-dir %s", rootPath))

	_, exception := ioutil.ReadFile(rootPath + "/file.out")

	assert.NoError(t, exception)
}

func TestTerragruntBeforeAndAfterHook(t *testing.T) {
	t.Parallel()

	cleanupTerraformFolder(t, TEST_FIXTURE_HOOKS_BEFORE_AND_AFTER_PATH)
	tmpEnvPath := copyEnvironment(t, TEST_FIXTURE_HOOKS_BEFORE_AND_AFTER_PATH)
	rootPath := util.JoinPath(tmpEnvPath, TEST_FIXTURE_HOOKS_BEFORE_AND_AFTER_PATH)

	stdout := bytes.Buffer{}
	stderr := bytes.Buffer{}
	err := runTerragruntCommand(t, fmt.Sprintf("terragrunt apply -auto-approve --terragrunt-non-interactive --terragrunt-working-dir %s", rootPath), &stdout, &stderr)

	_, beforeException := ioutil.ReadFile(rootPath + "/before.out")
	_, afterException := ioutil.ReadFile(rootPath + "/after.out")

	output := stderr.String()

	if err != nil {
		t.Errorf("Did not expect to get error: %s", err.Error())
	}

	assert.Equal(t, 0, strings.Count(output, "BEFORE_TERRAGRUNT_READ_CONFIG"), "terragrunt-read-config before_hook should not be triggered")
	t.Logf("output: %s", output)

	assert.Equal(t, 1, strings.Count(output, "AFTER_TERRAGRUNT_READ_CONFIG"), "Hooks on terragrunt-read-config command executed more than once")

	assert.NoError(t, beforeException)
	assert.NoError(t, afterException)
}

func TestTerragruntBeforeAndAfterMergeHook(t *testing.T) {
	t.Parallel()

	childPath := util.JoinPath(TEST_FIXTURE_HOOKS_BEFORE_AND_AFTER_MERGE_PATH, qaMyAppRelPath)
	cleanupTerraformFolder(t, childPath)

	s3BucketName := fmt.Sprintf("terragrunt-test-bucket-%s", strings.ToLower(uniqueId()))
	t.Logf("bucketName: %s", s3BucketName)
	defer deleteS3Bucket(t, TERRAFORM_REMOTE_STATE_S3_REGION, s3BucketName)

	tmpTerragruntConfigPath := createTmpTerragruntConfigWithParentAndChild(t, TEST_FIXTURE_HOOKS_BEFORE_AND_AFTER_MERGE_PATH, qaMyAppRelPath, s3BucketName, config.DefaultTerragruntConfigPath, config.DefaultTerragruntConfigPath)

	runTerragrunt(t, fmt.Sprintf("terragrunt apply -auto-approve --terragrunt-non-interactive --terragrunt-config %s --terragrunt-working-dir %s", tmpTerragruntConfigPath, childPath))

	_, beforeException := ioutil.ReadFile(childPath + "/before.out")
	_, beforeChildException := ioutil.ReadFile(childPath + "/before-child.out")
	_, beforeOverriddenParentException := ioutil.ReadFile(childPath + "/before-parent.out")
	_, afterException := ioutil.ReadFile(childPath + "/after.out")
	_, afterParentException := ioutil.ReadFile(childPath + "/after-parent.out")

	assert.NoError(t, beforeException)
	assert.NoError(t, beforeChildException)
	assert.NoError(t, afterException)
	assert.NoError(t, afterParentException)

	// PathError because no file found
	assert.Error(t, beforeOverriddenParentException)
}

func TestTerragruntSkipOnError(t *testing.T) {
	t.Parallel()

	cleanupTerraformFolder(t, TEST_FIXTURE_HOOKS_SKIP_ON_ERROR_PATH)
	tmpEnvPath := copyEnvironment(t, TEST_FIXTURE_HOOKS_SKIP_ON_ERROR_PATH)
	rootPath := util.JoinPath(tmpEnvPath, TEST_FIXTURE_HOOKS_SKIP_ON_ERROR_PATH)

	var (
		stdout bytes.Buffer
		stderr bytes.Buffer
	)

	err := runTerragruntCommand(t, fmt.Sprintf("terragrunt apply -auto-approve --terragrunt-non-interactive --terragrunt-working-dir %s", rootPath), &stdout, &stderr)

	output := stderr.String()
	if err != nil {
		assert.Contains(t, output, "BEFORE_SHOULD_DISPLAY")
		assert.NotContains(t, output, "BEFORE_NODISPLAY")

		assert.Contains(t, output, "AFTER_SHOULD_DISPLAY")
		assert.NotContains(t, output, "AFTER_NODISPLAY")
	} else {
		t.Error("Expected NO terragrunt execution due to previous errors but it did run.")
	}
}

func TestTerragruntBeforeOneArgAction(t *testing.T) {
	t.Parallel()

	cleanupTerraformFolder(t, TEST_FIXTURE_HOOKS_ONE_ARG_ACTION_PATH)
	tmpEnvPath := copyEnvironment(t, TEST_FIXTURE_HOOKS_ONE_ARG_ACTION_PATH)
	rootPath := util.JoinPath(tmpEnvPath, TEST_FIXTURE_HOOKS_ONE_ARG_ACTION_PATH)

	var (
		stdout bytes.Buffer
		stderr bytes.Buffer
	)

	err := runTerragruntCommand(t, fmt.Sprintf("terragrunt apply -auto-approve --terragrunt-non-interactive --terragrunt-working-dir %s --terragrunt-log-level debug", rootPath), &stdout, &stderr)
	output := stderr.String()

	if err != nil {
		t.Error("Expected successful execution of terragrunt with 1 before hook execution.")
	} else {
		assert.Contains(t, output, "Running command: date")
	}
}

func TestTerragruntEmptyStringCommandHook(t *testing.T) {
	t.Parallel()

	cleanupTerraformFolder(t, TEST_FIXTURE_HOOKS_EMPTY_STRING_COMMAND_PATH)
	tmpEnvPath := copyEnvironment(t, TEST_FIXTURE_HOOKS_EMPTY_STRING_COMMAND_PATH)
	rootPath := util.JoinPath(tmpEnvPath, TEST_FIXTURE_HOOKS_EMPTY_STRING_COMMAND_PATH)

	var (
		stdout bytes.Buffer
		stderr bytes.Buffer
	)

	err := runTerragruntCommand(t, fmt.Sprintf("terragrunt apply -auto-approve --terragrunt-non-interactive --terragrunt-working-dir %s", rootPath), &stdout, &stderr)

	if err != nil {
		assert.Contains(t, err.Error(), "Need at least one non-empty argument in 'execute'.")
	} else {
		t.Error("Expected an Error with message: 'Need at least one argument'")
	}
}

func TestTerragruntEmptyCommandListHook(t *testing.T) {
	t.Parallel()

	cleanupTerraformFolder(t, TEST_FIXTURE_HOOKS_EMPTY_COMMAND_LIST_PATH)
	tmpEnvPath := copyEnvironment(t, TEST_FIXTURE_HOOKS_EMPTY_COMMAND_LIST_PATH)
	rootPath := util.JoinPath(tmpEnvPath, TEST_FIXTURE_HOOKS_EMPTY_COMMAND_LIST_PATH)

	var (
		stdout bytes.Buffer
		stderr bytes.Buffer
	)

	err := runTerragruntCommand(t, fmt.Sprintf("terragrunt apply -auto-approve --terragrunt-non-interactive --terragrunt-working-dir %s", rootPath), &stdout, &stderr)

	if err != nil {
		assert.Contains(t, err.Error(), "Need at least one non-empty argument in 'execute'.")
	} else {
		t.Error("Expected an Error with message: 'Need at least one argument'")
	}
}

func TestTerragruntHookInterpolation(t *testing.T) {
	t.Parallel()

	cleanupTerraformFolder(t, TEST_FIXTURE_HOOKS_INTERPOLATIONS_PATH)
	tmpEnvPath := copyEnvironment(t, TEST_FIXTURE_HOOKS_INTERPOLATIONS_PATH)
	rootPath := util.JoinPath(tmpEnvPath, TEST_FIXTURE_HOOKS_INTERPOLATIONS_PATH)

	var (
		stdout bytes.Buffer
		stderr bytes.Buffer
	)

	err := runTerragruntCommand(t, fmt.Sprintf("terragrunt apply -auto-approve --terragrunt-non-interactive --terragrunt-working-dir %s", rootPath), &stdout, &stderr)
	erroutput := stderr.String()

	homePath := os.Getenv("HOME")
	if homePath == "" {
		homePath = "HelloWorld"
	}

	if err != nil {
		t.Errorf("Did not expect to get error: %s", err.Error())
	}

	assert.Contains(t, erroutput, homePath)

}

func TestTerragruntWorksWithLocalTerraformVersion(t *testing.T) {
	t.Parallel()

	cleanupTerraformFolder(t, TEST_FIXTURE_PATH)

	s3BucketName := fmt.Sprintf("terragrunt-test-bucket-%s", strings.ToLower(uniqueId()))
	lockTableName := fmt.Sprintf("terragrunt-test-locks-%s", strings.ToLower(uniqueId()))

	defer deleteS3Bucket(t, TERRAFORM_REMOTE_STATE_S3_REGION, s3BucketName)
	defer cleanupTableForTest(t, lockTableName, TERRAFORM_REMOTE_STATE_S3_REGION)

	tmpTerragruntConfigPath := createTmpTerragruntConfig(t, TEST_FIXTURE_PATH, s3BucketName, lockTableName, config.DefaultTerragruntConfigPath)

	runTerragrunt(t, fmt.Sprintf("terragrunt apply -auto-approve --terragrunt-non-interactive --terragrunt-config %s --terragrunt-working-dir %s", tmpTerragruntConfigPath, TEST_FIXTURE_PATH))

	var expectedS3Tags = map[string]string{
		"owner": "terragrunt integration test",
		"name":  "Terraform state storage"}
	validateS3BucketExistsAndIsTagged(t, TERRAFORM_REMOTE_STATE_S3_REGION, s3BucketName, expectedS3Tags)

	var expectedDynamoDBTableTags = map[string]string{
		"owner": "terragrunt integration test",
		"name":  "Terraform lock table"}
	validateDynamoDBTableExistsAndIsTagged(t, TERRAFORM_REMOTE_STATE_S3_REGION, lockTableName, expectedDynamoDBTableTags)
}

// Regression test to ensure that `accesslogging_bucket_name` and `accesslogging_target_prefix` are taken into account
// & the TargetLogs bucket is set to a new S3 bucket, different from the origin S3 bucket
// & the logs objects are prefixed with the `accesslogging_target_prefix` value
func TestTerragruntSetsAccessLoggingForTfSTateS3BuckeToADifferentBucketWithGivenTargetPrefix(t *testing.T) {
	t.Parallel()

	examplePath := filepath.Join(TEST_FIXTURE_REGRESSIONS, "accesslogging-bucket/with-target-prefix-input")
	cleanupTerraformFolder(t, examplePath)

	s3BucketName := fmt.Sprintf("terragrunt-test-bucket-%s", strings.ToLower(uniqueId()))
	s3BucketLogsName := fmt.Sprintf("%s-tf-state-logs", s3BucketName)
	s3BucketLogsTargetPrefix := "logs/"
	lockTableName := fmt.Sprintf("terragrunt-test-locks-%s", strings.ToLower(uniqueId()))

	defer deleteS3Bucket(t, TERRAFORM_REMOTE_STATE_S3_REGION, s3BucketName)
	defer cleanupTableForTest(t, lockTableName, TERRAFORM_REMOTE_STATE_S3_REGION)

	tmpTerragruntConfigPath := createTmpTerragruntConfig(
		t,
		examplePath,
		s3BucketName,
		lockTableName,
		"remote_terragrunt.hcl",
	)

	runTerragrunt(t, fmt.Sprintf("terragrunt validate --terragrunt-non-interactive --terragrunt-config %s --terragrunt-working-dir %s", tmpTerragruntConfigPath, examplePath))

	targetLoggingBucket := terraws.GetS3BucketLoggingTarget(t, TERRAFORM_REMOTE_STATE_S3_REGION, s3BucketName)
	targetLoggingBucketPrefix := terraws.GetS3BucketLoggingTargetPrefix(t, TERRAFORM_REMOTE_STATE_S3_REGION, s3BucketName)

	assert.Equal(t, s3BucketLogsName, targetLoggingBucket)
	assert.Equal(t, s3BucketLogsTargetPrefix, targetLoggingBucketPrefix)
}

// Regression test to ensure that `accesslogging_bucket_name` is taken into account
// & when no `accesslogging_target_prefix` provided, then **default** value is used for TargetPrefix
func TestTerragruntSetsAccessLoggingForTfSTateS3BuckeToADifferentBucketWithDefaultTargetPrefix(t *testing.T) {
	t.Parallel()

	examplePath := filepath.Join(TEST_FIXTURE_REGRESSIONS, "accesslogging-bucket/no-target-prefix-input")
	cleanupTerraformFolder(t, examplePath)

	s3BucketName := fmt.Sprintf("terragrunt-test-bucket-%s", strings.ToLower(uniqueId()))
	s3BucketLogsName := fmt.Sprintf("%s-tf-state-logs", s3BucketName)
	lockTableName := fmt.Sprintf("terragrunt-test-locks-%s", strings.ToLower(uniqueId()))

	defer deleteS3Bucket(t, TERRAFORM_REMOTE_STATE_S3_REGION, s3BucketName)
	defer cleanupTableForTest(t, lockTableName, TERRAFORM_REMOTE_STATE_S3_REGION)

	tmpTerragruntConfigPath := createTmpTerragruntConfig(
		t,
		examplePath,
		s3BucketName,
		lockTableName,
		"remote_terragrunt.hcl",
	)

	runTerragrunt(t, fmt.Sprintf("terragrunt validate --terragrunt-non-interactive --terragrunt-config %s --terragrunt-working-dir %s", tmpTerragruntConfigPath, examplePath))

	targetLoggingBucket := terraws.GetS3BucketLoggingTarget(t, TERRAFORM_REMOTE_STATE_S3_REGION, s3BucketName)
	targetLoggingBucketPrefix := terraws.GetS3BucketLoggingTargetPrefix(t, TERRAFORM_REMOTE_STATE_S3_REGION, s3BucketName)

	assert.Equal(t, s3BucketLogsName, targetLoggingBucket)
	assert.Equal(t, remote.DefaultS3BucketAccessLoggingTargetPrefix, targetLoggingBucketPrefix)
}

func TestTerragruntWorksWithGCSBackend(t *testing.T) {
	t.Parallel()

	cleanupTerraformFolder(t, TEST_FIXTURE_GCS_PATH)

	// We need a project to create the bucket in, so we pull one from the recommended environment variable.
	project := os.Getenv("GOOGLE_CLOUD_PROJECT")
	gcsBucketName := fmt.Sprintf("terragrunt-test-bucket-%s", strings.ToLower(uniqueId()))

	defer deleteGCSBucket(t, gcsBucketName)

	tmpTerragruntGCSConfigPath := createTmpTerragruntGCSConfig(t, TEST_FIXTURE_GCS_PATH, project, TERRAFORM_REMOTE_STATE_GCP_REGION, gcsBucketName, config.DefaultTerragruntConfigPath)
	runTerragrunt(t, fmt.Sprintf("terragrunt apply -auto-approve --terragrunt-non-interactive --terragrunt-config %s --terragrunt-working-dir %s", tmpTerragruntGCSConfigPath, TEST_FIXTURE_GCS_PATH))

	var expectedGCSLabels = map[string]string{
		"owner": "terragrunt_test",
		"name":  "terraform_state_storage"}
	validateGCSBucketExistsAndIsLabeled(t, TERRAFORM_REMOTE_STATE_GCP_REGION, gcsBucketName, expectedGCSLabels)
}

func TestTerragruntWorksWithExistingGCSBucket(t *testing.T) {
	t.Parallel()

	cleanupTerraformFolder(t, TEST_FIXTURE_GCS_BYO_BUCKET_PATH)

	// We need a project to create the bucket in, so we pull one from the recommended environment variable.
	project := os.Getenv("GOOGLE_CLOUD_PROJECT")
	gcsBucketName := fmt.Sprintf("terragrunt-test-bucket-%s", strings.ToLower(uniqueId()))

	defer deleteGCSBucket(t, gcsBucketName)

	// manually create the GCS bucket outside the US (default) to test Terragrunt works correctly with an existing bucket.
	location := TERRAFORM_REMOTE_STATE_GCP_REGION
	createGCSBucket(t, project, location, gcsBucketName)

	tmpTerragruntGCSConfigPath := createTmpTerragruntGCSConfig(t, TEST_FIXTURE_GCS_BYO_BUCKET_PATH, project, TERRAFORM_REMOTE_STATE_GCP_REGION, gcsBucketName, config.DefaultTerragruntConfigPath)
	runTerragrunt(t, fmt.Sprintf("terragrunt apply -auto-approve --terragrunt-non-interactive --terragrunt-config %s --terragrunt-working-dir %s", tmpTerragruntGCSConfigPath, TEST_FIXTURE_GCS_BYO_BUCKET_PATH))

	validateGCSBucketExistsAndIsLabeled(t, location, gcsBucketName, nil)
}

func TestTerragruntWorksWithSingleJsonConfig(t *testing.T) {
	t.Parallel()

	cleanupTerraformFolder(t, TEST_FIXTURE_CONFIG_SINGLE_JSON_PATH)
	tmpEnvPath := copyEnvironment(t, TEST_FIXTURE_CONFIG_SINGLE_JSON_PATH)

	rootTerragruntConfigPath := util.JoinPath(tmpEnvPath, TEST_FIXTURE_CONFIG_SINGLE_JSON_PATH)

	runTerragrunt(t, fmt.Sprintf("terragrunt plan --terragrunt-non-interactive --terragrunt-working-dir %s", rootTerragruntConfigPath))
}

func TestTerragruntReportsTerraformErrorsWithPlanAll(t *testing.T) {

	cleanupTerraformFolder(t, TEST_FIXTURE_FAILED_TERRAFORM)
	tmpEnvPath := copyEnvironment(t, TEST_FIXTURE_FAILED_TERRAFORM)

	rootTerragruntConfigPath := util.JoinPath(tmpEnvPath, "fixture-failure")

	cmd := fmt.Sprintf("terragrunt plan-all --terragrunt-non-interactive --terragrunt-working-dir %s", rootTerragruntConfigPath)
	var (
		stdout bytes.Buffer
		stderr bytes.Buffer
	)
	// Call runTerragruntCommand directly because this command contains failures (which causes runTerragruntRedirectOutput to abort) but we don't care.
	if err := runTerragruntCommand(t, cmd, &stdout, &stderr); err == nil {
		t.Fatalf("Failed to properly fail command: %v. The terraform should be bad", cmd)
	}
	output := stdout.String()
	errOutput := stderr.String()
	fmt.Printf("STDERR is %s.\n STDOUT is %s", errOutput, output)
	assert.True(t, strings.Contains(errOutput, "missingvar1") || strings.Contains(output, "missingvar1"))
	assert.True(t, strings.Contains(errOutput, "missingvar2") || strings.Contains(output, "missingvar2"))
}

func TestTerragruntGraphDependenciesCommand(t *testing.T) {
	t.Parallel()

	// this test doesn't even run plan, it exits right after the stack was created
	s3BucketName := fmt.Sprintf("terragrunt-test-bucket-%s", strings.ToLower(uniqueId()))

	tmpEnvPath := copyEnvironment(t, TEST_FIXTURE_GRAPH_DEPENDENCIES)

	rootTerragruntConfigPath := util.JoinPath(tmpEnvPath, TEST_FIXTURE_GRAPH_DEPENDENCIES, config.DefaultTerragruntConfigPath)
	copyTerragruntConfigAndFillPlaceholders(t, rootTerragruntConfigPath, rootTerragruntConfigPath, s3BucketName, "not-used", "not-used")

	environmentPath := fmt.Sprintf("%s/%s/root", tmpEnvPath, TEST_FIXTURE_GRAPH_DEPENDENCIES)

	var (
		stdout bytes.Buffer
		stderr bytes.Buffer
	)
	runTerragruntRedirectOutput(t, fmt.Sprintf("terragrunt graph-dependencies --terragrunt-working-dir %s", environmentPath), &stdout, &stderr)
	output := stdout.String()
	assert.True(t, strings.Contains(output, strings.TrimSpace(`
digraph {
	"backend-app" ;
	"backend-app" -> "mysql";
	"backend-app" -> "redis";
	"backend-app" -> "vpc";
	"frontend-app" ;
	"frontend-app" -> "backend-app";
	"frontend-app" -> "vpc";
	"mysql" ;
	"mysql" -> "vpc";
	"redis" ;
	"redis" -> "vpc";
	"vpc" ;
}
	`)))
}

func TestTerragruntRunAllCommand(t *testing.T) {
	t.Parallel()

	s3BucketName := fmt.Sprintf("terragrunt-test-bucket-%s", strings.ToLower(uniqueId()))
	defer deleteS3Bucket(t, TERRAFORM_REMOTE_STATE_S3_REGION, s3BucketName)

	tmpEnvPath := copyEnvironment(t, TEST_FIXTURE_OUTPUT_ALL)

	rootTerragruntConfigPath := util.JoinPath(tmpEnvPath, TEST_FIXTURE_OUTPUT_ALL, config.DefaultTerragruntConfigPath)
	copyTerragruntConfigAndFillPlaceholders(t, rootTerragruntConfigPath, rootTerragruntConfigPath, s3BucketName, "not-used", "not-used")

	environmentPath := fmt.Sprintf("%s/%s/env1", tmpEnvPath, TEST_FIXTURE_OUTPUT_ALL)

	runTerragrunt(t, fmt.Sprintf("terragrunt run-all init --terragrunt-non-interactive --terragrunt-working-dir %s", environmentPath))
}

func TestTerragruntOutputAllCommand(t *testing.T) {
	t.Parallel()

	s3BucketName := fmt.Sprintf("terragrunt-test-bucket-%s", strings.ToLower(uniqueId()))
	defer deleteS3Bucket(t, TERRAFORM_REMOTE_STATE_S3_REGION, s3BucketName)

	tmpEnvPath := copyEnvironment(t, TEST_FIXTURE_OUTPUT_ALL)

	rootTerragruntConfigPath := util.JoinPath(tmpEnvPath, TEST_FIXTURE_OUTPUT_ALL, config.DefaultTerragruntConfigPath)
	copyTerragruntConfigAndFillPlaceholders(t, rootTerragruntConfigPath, rootTerragruntConfigPath, s3BucketName, "not-used", "not-used")

	environmentPath := fmt.Sprintf("%s/%s/env1", tmpEnvPath, TEST_FIXTURE_OUTPUT_ALL)

	runTerragrunt(t, fmt.Sprintf("terragrunt apply-all --terragrunt-non-interactive --terragrunt-working-dir %s", environmentPath))

	var (
		stdout bytes.Buffer
		stderr bytes.Buffer
	)
	runTerragruntRedirectOutput(t, fmt.Sprintf("terragrunt output-all --terragrunt-non-interactive --terragrunt-working-dir %s", environmentPath), &stdout, &stderr)
	output := stdout.String()

	assert.True(t, strings.Contains(output, "app1 output"))
	assert.True(t, strings.Contains(output, "app2 output"))
	assert.True(t, strings.Contains(output, "app3 output"))

	assert.True(t, (strings.Index(output, "app3 output") < strings.Index(output, "app1 output")) && (strings.Index(output, "app1 output") < strings.Index(output, "app2 output")))
}

func TestTerragruntValidateAllCommand(t *testing.T) {
	t.Parallel()

	s3BucketName := fmt.Sprintf("terragrunt-test-bucket-%s", strings.ToLower(uniqueId()))
	defer deleteS3Bucket(t, TERRAFORM_REMOTE_STATE_S3_REGION, s3BucketName)

	tmpEnvPath := copyEnvironment(t, TEST_FIXTURE_OUTPUT_ALL)

	rootTerragruntConfigPath := util.JoinPath(tmpEnvPath, TEST_FIXTURE_OUTPUT_ALL, config.DefaultTerragruntConfigPath)
	copyTerragruntConfigAndFillPlaceholders(t, rootTerragruntConfigPath, rootTerragruntConfigPath, s3BucketName, "not-used", "not-used")

	environmentPath := fmt.Sprintf("%s/%s/env1", tmpEnvPath, TEST_FIXTURE_OUTPUT_ALL)

	runTerragrunt(t, fmt.Sprintf("terragrunt validate-all --terragrunt-non-interactive --terragrunt-working-dir %s", environmentPath))
}

// Check that Terragrunt does not pollute stdout with anything
func TestTerragruntStdOut(t *testing.T) {
	t.Parallel()

	var (
		stdout bytes.Buffer
		stderr bytes.Buffer
	)

	runTerragrunt(t, fmt.Sprintf("terragrunt apply -auto-approve --terragrunt-non-interactive --terragrunt-working-dir %s", TEST_FIXTURE_STDOUT))
	runTerragruntRedirectOutput(t, fmt.Sprintf("terragrunt output foo --terragrunt-non-interactive --terragrunt-working-dir %s", TEST_FIXTURE_STDOUT), &stdout, &stderr)

	output := stdout.String()
	assert.Equal(t, "\"foo\"\n", output)
}

func TestTerragruntOutputAllCommandSpecificVariableIgnoreDependencyErrors(t *testing.T) {
	t.Parallel()

	s3BucketName := fmt.Sprintf("terragrunt-test-bucket-%s", strings.ToLower(uniqueId()))
	defer deleteS3Bucket(t, TERRAFORM_REMOTE_STATE_S3_REGION, s3BucketName)

	tmpEnvPath := copyEnvironment(t, TEST_FIXTURE_OUTPUT_ALL)

	rootTerragruntConfigPath := util.JoinPath(tmpEnvPath, TEST_FIXTURE_OUTPUT_ALL, config.DefaultTerragruntConfigPath)
	copyTerragruntConfigAndFillPlaceholders(t, rootTerragruntConfigPath, rootTerragruntConfigPath, s3BucketName, "not-used", "not-used")

	environmentPath := fmt.Sprintf("%s/%s/env1", tmpEnvPath, TEST_FIXTURE_OUTPUT_ALL)

	runTerragrunt(t, fmt.Sprintf("terragrunt apply-all --terragrunt-non-interactive --terragrunt-working-dir %s", environmentPath))

	var (
		stdout bytes.Buffer
		stderr bytes.Buffer
	)
	// Call runTerragruntCommand directly because this command contains failures (which causes runTerragruntRedirectOutput to abort) but we don't care.
	runTerragruntCommand(t, fmt.Sprintf("terragrunt output-all app2_text --terragrunt-ignore-dependency-errors --terragrunt-non-interactive --terragrunt-working-dir %s", environmentPath), &stdout, &stderr)
	output := stdout.String()

	logBufferContentsLineByLine(t, stdout, "output-all stdout")
	logBufferContentsLineByLine(t, stderr, "output-all stderr")

	// Without --terragrunt-ignore-dependency-errors, app2 never runs because its dependencies have "errors" since they don't have the output "app2_text".
	assert.True(t, strings.Contains(output, "app2 output"))
}

func testRemoteFixtureParallelism(t *testing.T, parallelism int, numberOfModules int, timeToDeployEachModule time.Duration) (string, int, error) {
	s3BucketName := fmt.Sprintf("terragrunt-test-bucket-%s", strings.ToLower(uniqueId()))

	// folders inside the fixture
	//fixtureTemplate := path.Join(TEST_FIXTURE_PARALLELISM, "template")
	//fixtureApp := path.Join(TEST_FIXTURE_PARALLELISM, "app")

	// copy the template `numberOfModules` times into the app
	tmpEnvPath, err := ioutil.TempDir("", "terragrunt-test")
	if err != nil {
		t.Fatalf("Failed to create temp dir due to error: %v", err)
	}
	for i := 0; i < numberOfModules; i++ {
		err := util.CopyFolderContents(TEST_FIXTURE_PARALLELISM, tmpEnvPath, ".terragrunt-test", nil)
		if err != nil {
			return "", 0, err
		}
		err = os.Rename(
			path.Join(tmpEnvPath, "template"),
			path.Join(tmpEnvPath, "app"+strconv.Itoa(i)))
		if err != nil {
			return "", 0, err
		}
	}

	rootTerragruntConfigPath := util.JoinPath(tmpEnvPath, config.DefaultTerragruntConfigPath)
	copyTerragruntConfigAndFillPlaceholders(t, rootTerragruntConfigPath, rootTerragruntConfigPath, s3BucketName, "not-used", "not-used")

	environmentPath := fmt.Sprintf("%s", tmpEnvPath)

	// forces plugin download & initialization (no parallelism control)
	runTerragrunt(t, fmt.Sprintf("terragrunt plan-all --terragrunt-non-interactive --terragrunt-working-dir %s -var sleep_seconds=%d", environmentPath, timeToDeployEachModule/time.Second))
	// apply all with parallelism set
	// NOTE: we can't run just apply-all and not plan-all because the time to initialize the plugins skews the results of the test
	testStart := int(time.Now().Unix())
	t.Logf("apply-all start time = %d, %s", testStart, time.Now().Format(time.RFC3339))
	runTerragrunt(t, fmt.Sprintf("terragrunt apply-all --terragrunt-parallelism %d --terragrunt-non-interactive --terragrunt-working-dir %s -var sleep_seconds=%d", parallelism, environmentPath, timeToDeployEachModule/time.Second))

	var (
		stdout bytes.Buffer
		stderr bytes.Buffer
	)
	// Call runTerragruntCommand directly because this command contains failures (which causes runTerragruntRedirectOutput to abort) but we don't care.
	err = runTerragruntCommand(t, fmt.Sprintf("terragrunt output-all --terragrunt-non-interactive --terragrunt-working-dir %s", environmentPath), &stdout, &stderr)
	if err != nil {
		return "", 0, err
	}

	return stdout.String(), testStart, nil
}

func TestTerragruntStackCommands(t *testing.T) {
	t.Parallel()

	s3BucketName := fmt.Sprintf("terragrunt-test-bucket-%s", strings.ToLower(uniqueId()))
	lockTableName := fmt.Sprintf("terragrunt-test-locks-%s", strings.ToLower(uniqueId()))

	defer deleteS3Bucket(t, TERRAFORM_REMOTE_STATE_S3_REGION, s3BucketName)
	defer cleanupTableForTest(t, lockTableName, TERRAFORM_REMOTE_STATE_S3_REGION)

	tmpEnvPath := copyEnvironment(t, TEST_FIXTURE_STACK)

	rootTerragruntConfigPath := util.JoinPath(tmpEnvPath, "fixture-stack", config.DefaultTerragruntConfigPath)
	copyTerragruntConfigAndFillPlaceholders(t, rootTerragruntConfigPath, rootTerragruntConfigPath, s3BucketName, lockTableName, "not-used")

	mgmtEnvironmentPath := fmt.Sprintf("%s/fixture-stack/mgmt", tmpEnvPath)
	stageEnvironmentPath := fmt.Sprintf("%s/fixture-stack/stage", tmpEnvPath)

	runTerragrunt(t, fmt.Sprintf("terragrunt apply-all --terragrunt-non-interactive --terragrunt-working-dir %s", mgmtEnvironmentPath))
	runTerragrunt(t, fmt.Sprintf("terragrunt apply-all --terragrunt-non-interactive --terragrunt-working-dir %s", stageEnvironmentPath))

	runTerragrunt(t, fmt.Sprintf("terragrunt output-all --terragrunt-non-interactive --terragrunt-working-dir %s", mgmtEnvironmentPath))
	runTerragrunt(t, fmt.Sprintf("terragrunt output-all --terragrunt-non-interactive --terragrunt-working-dir %s", stageEnvironmentPath))

	runTerragrunt(t, fmt.Sprintf("terragrunt destroy-all --terragrunt-non-interactive --terragrunt-working-dir %s", stageEnvironmentPath))
	runTerragrunt(t, fmt.Sprintf("terragrunt destroy-all --terragrunt-non-interactive --terragrunt-working-dir %s", mgmtEnvironmentPath))
}

func TestTerragruntStackCommandsWithPlanFile(t *testing.T) {
	t.Parallel()

	disjointEnvironmentPath := "fixture-stack/disjoint"
	cleanupTerraformFolder(t, disjointEnvironmentPath)
	runTerragrunt(t, fmt.Sprintf("terragrunt plan-all -out=plan.tfplan --terragrunt-log-level info --terragrunt-non-interactive --terragrunt-working-dir %s", disjointEnvironmentPath))
	runTerragrunt(t, fmt.Sprintf("terragrunt apply-all plan.tfplan --terragrunt-log-level info --terragrunt-non-interactive --terragrunt-working-dir %s", disjointEnvironmentPath))
}

func TestInvalidSource(t *testing.T) {
	t.Parallel()

	generateTestCase := TEST_FIXTURE_NOT_EXISTING_SOURCE
	cleanupTerraformFolder(t, generateTestCase)
	cleanupTerragruntFolder(t, generateTestCase)

	stdout := bytes.Buffer{}
	stderr := bytes.Buffer{}
	err := runTerragruntCommand(t, fmt.Sprintf("terragrunt init --terragrunt-working-dir %s", generateTestCase), &stdout, &stderr)
	require.Error(t, err)
	_, ok := errors.Unwrap(err).(cli.WorkingDirNotFound)
	assert.True(t, ok)
}

<<<<<<< HEAD
// As of Terraform 0.14.0, if there's already a lock file in the working directory, we should be copying it into
// .terragrunt-cache
func TestCustomLockFile(t *testing.T) {
	t.Parallel()

	cleanupTerraformFolder(t, TEST_FIXTURE_CUSTOM_LOCK_FILE)

	runTerragrunt(t, fmt.Sprintf("terragrunt apply -auto-approve --terragrunt-non-interactive --terragrunt-working-dir %s", TEST_FIXTURE_CUSTOM_LOCK_FILE))

	source := "../custom-lock-file-module"
	downloadDir := util.JoinPath(TEST_FIXTURE_CUSTOM_LOCK_FILE, TERRAGRUNT_CACHE)
	result, err := tfsource.NewTerraformSource(source, downloadDir, TEST_FIXTURE_CUSTOM_LOCK_FILE, util.CreateLogEntry("", util.GetDefaultLogLevel()))
	require.NoError(t, err)

	lockFilePath := util.JoinPath(result.WorkingDir, util.TerraformLockFile)
	require.FileExists(t, lockFilePath)

	readFile, err := ioutil.ReadFile(lockFilePath)
	require.NoError(t, err)

	// In our lock file, we intentionally have hashes for an older version of the AWS provider. If the lock file
	// copying works, then Terraform will stick with this older version. If there is a bug, Terraform will end up
	// installing a newer version (since the version is not pinned in the .tf code, only in the lock file).
	assert.Contains(t, string(readFile), `version = "3.0.0"`)
}

func TestLocalDownloadWithHiddenFolder(t *testing.T) {
	t.Parallel()

	cleanupTerraformFolder(t, TEST_FIXTURE_LOCAL_WITH_HIDDEN_FOLDER)

	runTerragrunt(t, fmt.Sprintf("terragrunt apply -auto-approve --terragrunt-non-interactive --terragrunt-working-dir %s", TEST_FIXTURE_LOCAL_WITH_HIDDEN_FOLDER))

	// Run a second time to make sure the temporary folder can be reused without errors
	runTerragrunt(t, fmt.Sprintf("terragrunt apply -auto-approve --terragrunt-non-interactive --terragrunt-working-dir %s", TEST_FIXTURE_LOCAL_WITH_HIDDEN_FOLDER))
}

func TestLocalDownloadWithRelativePath(t *testing.T) {
	t.Parallel()

	cleanupTerraformFolder(t, TEST_FIXTURE_LOCAL_RELATIVE_DOWNLOAD_PATH)

	runTerragrunt(t, fmt.Sprintf("terragrunt apply -auto-approve --terragrunt-non-interactive --terragrunt-working-dir %s", TEST_FIXTURE_LOCAL_RELATIVE_DOWNLOAD_PATH))

	// Run a second time to make sure the temporary folder can be reused without errors
	runTerragrunt(t, fmt.Sprintf("terragrunt apply -auto-approve --terragrunt-non-interactive --terragrunt-working-dir %s", TEST_FIXTURE_LOCAL_RELATIVE_DOWNLOAD_PATH))
}

func TestRemoteDownload(t *testing.T) {
	t.Parallel()

	cleanupTerraformFolder(t, TEST_FIXTURE_REMOTE_DOWNLOAD_PATH)

	runTerragrunt(t, fmt.Sprintf("terragrunt apply -auto-approve --terragrunt-non-interactive --terragrunt-working-dir %s", TEST_FIXTURE_REMOTE_DOWNLOAD_PATH))

	// Run a second time to make sure the temporary folder can be reused without errors
	runTerragrunt(t, fmt.Sprintf("terragrunt apply -auto-approve --terragrunt-non-interactive --terragrunt-working-dir %s", TEST_FIXTURE_REMOTE_DOWNLOAD_PATH))
}

func TestRemoteDownloadWithRelativePath(t *testing.T) {
	t.Parallel()

	cleanupTerraformFolder(t, TEST_FIXTURE_REMOTE_RELATIVE_DOWNLOAD_PATH)

	runTerragrunt(t, fmt.Sprintf("terragrunt apply -auto-approve --terragrunt-non-interactive --terragrunt-working-dir %s", TEST_FIXTURE_REMOTE_RELATIVE_DOWNLOAD_PATH))

	// Run a second time to make sure the temporary folder can be reused without errors
	runTerragrunt(t, fmt.Sprintf("terragrunt apply -auto-approve --terragrunt-non-interactive --terragrunt-working-dir %s", TEST_FIXTURE_REMOTE_RELATIVE_DOWNLOAD_PATH))
}

func TestRemoteDownloadOverride(t *testing.T) {
	t.Parallel()

	cleanupTerraformFolder(t, TEST_FIXTURE_OVERRIDE_DOWNLOAD_PATH)

	runTerragrunt(t, fmt.Sprintf("terragrunt apply -auto-approve --terragrunt-non-interactive --terragrunt-working-dir %s --terragrunt-source %s", TEST_FIXTURE_OVERRIDE_DOWNLOAD_PATH, "../hello-world"))

	// Run a second time to make sure the temporary folder can be reused without errors
	runTerragrunt(t, fmt.Sprintf("terragrunt apply -auto-approve --terragrunt-non-interactive --terragrunt-working-dir %s --terragrunt-source %s", TEST_FIXTURE_OVERRIDE_DOWNLOAD_PATH, "../hello-world"))
}

func TestLocalWithBackend(t *testing.T) {
	t.Parallel()

	s3BucketName := fmt.Sprintf("terragrunt-test-bucket-%s", strings.ToLower(uniqueId()))
	lockTableName := fmt.Sprintf("terragrunt-lock-table-%s", strings.ToLower(uniqueId()))

	defer deleteS3Bucket(t, TERRAFORM_REMOTE_STATE_S3_REGION, s3BucketName)
	defer cleanupTableForTest(t, lockTableName, TERRAFORM_REMOTE_STATE_S3_REGION)

	tmpEnvPath := copyEnvironment(t, fixtureDownload)
	rootPath := util.JoinPath(tmpEnvPath, TEST_FIXTURE_LOCAL_WITH_BACKEND)

	rootTerragruntConfigPath := util.JoinPath(rootPath, config.DefaultTerragruntConfigPath)
	copyTerragruntConfigAndFillPlaceholders(t, rootTerragruntConfigPath, rootTerragruntConfigPath, s3BucketName, lockTableName, "not-used")

	runTerragrunt(t, fmt.Sprintf("terragrunt apply -auto-approve --terragrunt-non-interactive --terragrunt-working-dir %s", rootPath))

	// Run a second time to make sure the temporary folder can be reused without errors
	runTerragrunt(t, fmt.Sprintf("terragrunt apply -auto-approve --terragrunt-non-interactive --terragrunt-working-dir %s", rootPath))
}

func TestLocalWithMissingBackend(t *testing.T) {
	t.Parallel()

	s3BucketName := fmt.Sprintf("terragrunt-test-bucket-%s", strings.ToLower(uniqueId()))
	lockTableName := fmt.Sprintf("terragrunt-lock-table-%s", strings.ToLower(uniqueId()))

	tmpEnvPath := copyEnvironment(t, fixtureDownload)
	rootPath := util.JoinPath(tmpEnvPath, TEST_FIXTURE_LOCAL_MISSING_BACKEND)

	rootTerragruntConfigPath := util.JoinPath(rootPath, config.DefaultTerragruntConfigPath)
	copyTerragruntConfigAndFillPlaceholders(t, rootTerragruntConfigPath, rootTerragruntConfigPath, s3BucketName, lockTableName, "not-used")

	err := runTerragruntCommand(t, fmt.Sprintf("terragrunt apply -auto-approve --terragrunt-non-interactive --terragrunt-working-dir %s", rootPath), os.Stdout, os.Stderr)
	if assert.Error(t, err) {
		underlying := errors.Unwrap(err)
		assert.IsType(t, cli.BackendNotDefined{}, underlying)
	}
}

func TestRemoteWithBackend(t *testing.T) {
	t.Parallel()

	s3BucketName := fmt.Sprintf("terragrunt-test-bucket-%s", strings.ToLower(uniqueId()))
	lockTableName := fmt.Sprintf("terragrunt-lock-table-%s", strings.ToLower(uniqueId()))

	defer deleteS3Bucket(t, TERRAFORM_REMOTE_STATE_S3_REGION, s3BucketName)
	defer cleanupTableForTest(t, lockTableName, TERRAFORM_REMOTE_STATE_S3_REGION)

	tmpEnvPath := copyEnvironment(t, TEST_FIXTURE_REMOTE_WITH_BACKEND)
	rootPath := util.JoinPath(tmpEnvPath, TEST_FIXTURE_REMOTE_WITH_BACKEND)

	rootTerragruntConfigPath := util.JoinPath(rootPath, config.DefaultTerragruntConfigPath)
	copyTerragruntConfigAndFillPlaceholders(t, rootTerragruntConfigPath, rootTerragruntConfigPath, s3BucketName, lockTableName, "not-used")

	runTerragrunt(t, fmt.Sprintf("terragrunt apply -auto-approve --terragrunt-non-interactive --terragrunt-working-dir %s", rootPath))

	// Run a second time to make sure the temporary folder can be reused without errors
	runTerragrunt(t, fmt.Sprintf("terragrunt apply -auto-approve --terragrunt-non-interactive --terragrunt-working-dir %s", rootPath))
}

func TestRemoteWithModuleInRoot(t *testing.T) {
	t.Parallel()

	tmpEnvPath := copyEnvironment(t, TEST_FIXTURE_REMOTE_MODULE_IN_ROOT)
	rootPath := util.JoinPath(tmpEnvPath, TEST_FIXTURE_REMOTE_MODULE_IN_ROOT)

	runTerragrunt(t, fmt.Sprintf("terragrunt apply -auto-approve --terragrunt-non-interactive --terragrunt-working-dir %s", rootPath))

	// Run a second time to make sure the temporary folder can be reused without errors
	runTerragrunt(t, fmt.Sprintf("terragrunt apply -auto-approve --terragrunt-non-interactive --terragrunt-working-dir %s", rootPath))
}

=======
>>>>>>> 0eaf26df
// Run terragrunt plan -detailed-exitcode on a folder with some uncreated resources and make sure that you get an exit
// code of "2", which means there are changes to apply.
func TestExitCode(t *testing.T) {
	t.Parallel()

	rootPath := copyEnvironment(t, TEST_FIXTURE_EXIT_CODE)
	modulePath := util.JoinPath(rootPath, TEST_FIXTURE_EXIT_CODE)
	err := runTerragruntCommand(t, fmt.Sprintf("terragrunt plan -detailed-exitcode --terragrunt-non-interactive --terragrunt-working-dir %s", modulePath), os.Stdout, os.Stderr)

	exitCode, exitCodeErr := shell.GetExitCode(err)
	assert.Nil(t, exitCodeErr)
	assert.Equal(t, 2, exitCode)
}

func TestAutoRetryBasicRerun(t *testing.T) {
	t.Parallel()

	out := new(bytes.Buffer)
	rootPath := copyEnvironment(t, TEST_FIXTURE_AUTO_RETRY_RERUN)
	modulePath := util.JoinPath(rootPath, TEST_FIXTURE_AUTO_RETRY_RERUN)
	err := runTerragruntCommand(t, fmt.Sprintf("terragrunt apply -auto-approve --terragrunt-non-interactive --terragrunt-working-dir %s", modulePath), out, os.Stderr)

	assert.Nil(t, err)
	assert.Contains(t, out.String(), "Apply complete!")
}

func TestAutoRetrySkip(t *testing.T) {
	t.Parallel()

	out := new(bytes.Buffer)
	rootPath := copyEnvironment(t, TEST_FIXTURE_AUTO_RETRY_RERUN)
	modulePath := util.JoinPath(rootPath, TEST_FIXTURE_AUTO_RETRY_RERUN)
	err := runTerragruntCommand(t, fmt.Sprintf("terragrunt apply -auto-approve --terragrunt-no-auto-retry --terragrunt-non-interactive --terragrunt-working-dir %s", modulePath), out, os.Stderr)

	assert.NotNil(t, err)
	assert.NotContains(t, out.String(), "Apply complete!")
}

func TestPlanfileOrder(t *testing.T) {
	t.Parallel()

	rootPath := copyEnvironment(t, TEST_FIXTURE_PLANFILE_ORDER)
	modulePath := util.JoinPath(rootPath, TEST_FIXTURE_PLANFILE_ORDER)

	err := runTerragruntCommand(t, fmt.Sprintf("terragrunt plan --terragrunt-working-dir %s", modulePath), os.Stdout, os.Stderr)
	assert.Nil(t, err)

	err = runTerragruntCommand(t, fmt.Sprintf("terragrunt apply -auto-approve --terragrunt-working-dir %s", modulePath), os.Stdout, os.Stderr)
	assert.Nil(t, err)
}

func TestAutoRetryExhaustRetries(t *testing.T) {
	t.Parallel()

	out := new(bytes.Buffer)
	rootPath := copyEnvironment(t, TEST_FIXTURE_AUTO_RETRY_EXHAUST)
	modulePath := util.JoinPath(rootPath, TEST_FIXTURE_AUTO_RETRY_EXHAUST)
	err := runTerragruntCommand(t, fmt.Sprintf("terragrunt apply -auto-approve --terragrunt-non-interactive --terragrunt-working-dir %s", modulePath), out, os.Stderr)

	assert.NotNil(t, err)
	assert.Contains(t, out.String(), "Failed to load backend")
	assert.NotContains(t, out.String(), "Apply complete!")
}

func TestAutoRetryCustomRetryableErrors(t *testing.T) {
	t.Parallel()

	out := new(bytes.Buffer)
	rootPath := copyEnvironment(t, TEST_FIXTURE_AUTO_RETRY_CUSTOM_ERRORS)
	modulePath := util.JoinPath(rootPath, TEST_FIXTURE_AUTO_RETRY_CUSTOM_ERRORS)
	err := runTerragruntCommand(t, fmt.Sprintf("terragrunt apply --auto-approve --terragrunt-non-interactive --terragrunt-working-dir %s", modulePath), out, os.Stderr)

	assert.Nil(t, err)
	assert.Contains(t, out.String(), "My own little error")
	assert.Contains(t, out.String(), "Apply complete!")
}

func TestAutoRetryCustomRetryableErrorsFailsWhenRetryableErrorsNotSet(t *testing.T) {
	t.Parallel()

	out := new(bytes.Buffer)
	rootPath := copyEnvironment(t, TEST_FIXTURE_AUTO_RETRY_CUSTOM_ERRORS_NOT_SET)
	modulePath := util.JoinPath(rootPath, TEST_FIXTURE_AUTO_RETRY_CUSTOM_ERRORS_NOT_SET)
	err := runTerragruntCommand(t, fmt.Sprintf("terragrunt apply --auto-approve --terragrunt-non-interactive --terragrunt-working-dir %s", modulePath), out, os.Stderr)

	assert.NotNil(t, err)
	assert.Contains(t, out.String(), "My own little error")
	assert.NotContains(t, out.String(), "Apply complete!")
}

func TestAutoRetryFlagWithRecoverableError(t *testing.T) {
	t.Parallel()

	out := new(bytes.Buffer)
	rootPath := copyEnvironment(t, TEST_FIXTURE_AUTO_RETRY_RERUN)
	modulePath := util.JoinPath(rootPath, TEST_FIXTURE_AUTO_RETRY_RERUN)
	err := runTerragruntCommand(t, fmt.Sprintf("terragrunt apply -auto-approve --terragrunt-no-auto-retry --terragrunt-non-interactive --terragrunt-working-dir %s", modulePath), out, os.Stderr)

	assert.NotNil(t, err)
	assert.NotContains(t, out.String(), "Apply complete!")
}

func TestAutoRetryEnvVarWithRecoverableError(t *testing.T) {
	os.Setenv("TERRAGRUNT_AUTO_RETRY", "false")
	defer os.Unsetenv("TERRAGRUNT_AUTO_RETRY")
	out := new(bytes.Buffer)
	rootPath := copyEnvironment(t, TEST_FIXTURE_AUTO_RETRY_RERUN)
	modulePath := util.JoinPath(rootPath, TEST_FIXTURE_AUTO_RETRY_RERUN)
	err := runTerragruntCommand(t, fmt.Sprintf("terragrunt apply -auto-approve --terragrunt-non-interactive --terragrunt-working-dir %s", modulePath), out, os.Stderr)

	assert.NotNil(t, err)
	assert.NotContains(t, out.String(), "Apply complete!")
}

func TestAutoRetryApplyAllDependentModuleRetries(t *testing.T) {
	t.Parallel()

	out := new(bytes.Buffer)
	rootPath := copyEnvironment(t, TEST_FIXTURE_AUTO_RETRY_APPLY_ALL_RETRIES)
	modulePath := util.JoinPath(rootPath, TEST_FIXTURE_AUTO_RETRY_APPLY_ALL_RETRIES)
	err := runTerragruntCommand(t, fmt.Sprintf("terragrunt apply-all -auto-approve --terragrunt-non-interactive --terragrunt-working-dir %s", modulePath), out, os.Stderr)

	assert.Nil(t, err)
	s := out.String()
	assert.Contains(t, s, "app1 output")
	assert.Contains(t, s, "app2 output")
	assert.Contains(t, s, "app3 output")
	assert.Contains(t, s, "Apply complete!")
}

func TestAutoRetryConfigurableRetries(t *testing.T) {
	t.Parallel()

	stdout := new(bytes.Buffer)
	stderr := new(bytes.Buffer)
	rootPath := copyEnvironment(t, TEST_FIXTURE_AUTO_RETRY_CONFIGURABLE_RETRIES)
	modulePath := util.JoinPath(rootPath, TEST_FIXTURE_AUTO_RETRY_CONFIGURABLE_RETRIES)
	err := runTerragruntCommand(t, fmt.Sprintf("terragrunt apply -auto-approve --terragrunt-non-interactive --terragrunt-working-dir %s", modulePath), stdout, stderr)
	sleeps := regexp.MustCompile("Sleeping 0s before retrying.").FindAllStringIndex(stderr.String(), -1)

	assert.Nil(t, err)
	assert.Equal(t, 4, len(sleeps)) // 5 retries, so 4 sleeps
	assert.Contains(t, stdout.String(), "Apply complete!")
}

func TestAutoRetryConfigurableRetriesErrors(t *testing.T) {
	t.Parallel()

	testCases := []struct {
		fixture      string
		errorMessage string
	}{
		{TEST_FIXTURE_AUTO_RETRY_CONFIGURABLE_RETRIES_ERROR_1, "Cannot have less than 1 max retry"},
		{TEST_FIXTURE_AUTO_RETRY_CONFIGURABLE_RETRIES_ERROR_2, "Cannot sleep for less than 0 seconds"},
	}
	for _, tc := range testCases {
		tc := tc
		t.Run(tc.fixture, func(t *testing.T) {
			t.Parallel()

			stdout := new(bytes.Buffer)
			stderr := new(bytes.Buffer)
			rootPath := copyEnvironment(t, tc.fixture)
			modulePath := util.JoinPath(rootPath, tc.fixture)

			err := runTerragruntCommand(t, fmt.Sprintf("terragrunt apply -auto-approve --terragrunt-non-interactive --terragrunt-working-dir %s", modulePath), stdout, stderr)
			assert.NotNil(t, err)
			assert.NotContains(t, stdout.String(), "Apply complete!")
			assert.Contains(t, err.Error(), tc.errorMessage)
		})
	}
}

func TestAwsProviderPatch(t *testing.T) {
	t.Parallel()

	stderr := new(bytes.Buffer)
	rootPath := copyEnvironment(t, TEST_FIXTURE_AWS_PROVIDER_PATCH)
	modulePath := util.JoinPath(rootPath, TEST_FIXTURE_AWS_PROVIDER_PATCH)
	mainTFFile := filepath.Join(modulePath, "main.tf")

	// fill in branch so we can test against updates to the test case file
	mainContents, err := util.ReadFileAsString(mainTFFile)
	require.NoError(t, err)
	branchName := git.GetCurrentBranchName(t)
	// https://www.terraform.io/docs/language/modules/sources.html#modules-in-package-sub-directories
	// https://github.com/gruntwork-io/terragrunt/issues/1778
	branchName = url.QueryEscape(branchName)
	mainContents = strings.Replace(mainContents, "__BRANCH_NAME__", branchName, -1)
	require.NoError(t, ioutil.WriteFile(mainTFFile, []byte(mainContents), 0444))

	assert.NoError(
		t,
		runTerragruntCommand(t, fmt.Sprintf("terragrunt aws-provider-patch --terragrunt-override-attr region=\"eu-west-1\" --terragrunt-override-attr allowed_account_ids=[\"00000000000\"] --terragrunt-working-dir %s --terragrunt-log-level debug", modulePath), os.Stdout, stderr),
	)
	t.Log(stderr.String())

	assert.Regexp(t, "Patching AWS provider in .+test/fixture-aws-provider-patch/example-module/main.tf", stderr.String())

	// Make sure the resulting terraform code is still valid
	assert.NoError(
		t,
		runTerragruntCommand(t, fmt.Sprintf("terragrunt validate --terragrunt-working-dir %s", modulePath), os.Stdout, os.Stderr),
	)
}

// This tests terragrunt properly passes through terraform commands and any number of specified args
func TestTerraformCommandCliArgs(t *testing.T) {
	t.Parallel()

	testCases := []struct {
		command  []string
		expected string
	}{
		{
			[]string{"version"},
			"terraform version",
		},
		{
			[]string{"version", "foo"},
			"terraform version foo",
		},
		{
			[]string{"version", "foo", "bar", "baz"},
			"terraform version foo bar baz",
		},
		{
			[]string{"version", "foo", "bar", "baz", "foobar"},
			"terraform version foo bar baz foobar",
		},
	}

	for _, testCase := range testCases {
		cmd := fmt.Sprintf("terragrunt %s --terragrunt-non-interactive --terragrunt-log-level debug --terragrunt-working-dir %s", strings.Join(testCase.command, " "), TEST_FIXTURE_EXTRA_ARGS_PATH)

		var (
			stdout bytes.Buffer
			stderr bytes.Buffer
		)

		runTerragruntRedirectOutput(t, cmd, &stdout, &stderr)
		output := stdout.String()
		errOutput := stderr.String()
		assert.True(t, strings.Contains(errOutput, testCase.expected) || strings.Contains(output, testCase.expected))
	}
}

// This tests terragrunt properly passes through terraform commands with sub commands
// and any number of specified args
func TestTerraformSubcommandCliArgs(t *testing.T) {
	t.Parallel()

	testCases := []struct {
		command  []string
		expected string
	}{
		{
			[]string{"force-unlock"},
			"terraform force-unlock",
		},
		{
			[]string{"force-unlock", "foo"},
			"terraform force-unlock foo",
		},
		{
			[]string{"force-unlock", "foo", "bar", "baz"},
			"terraform force-unlock foo bar baz",
		},
		{
			[]string{"force-unlock", "foo", "bar", "baz", "foobar"},
			"terraform force-unlock foo bar baz foobar",
		},
	}

	for _, testCase := range testCases {
		cmd := fmt.Sprintf("terragrunt %s --terragrunt-non-interactive --terragrunt-log-level debug --terragrunt-working-dir %s", strings.Join(testCase.command, " "), TEST_FIXTURE_EXTRA_ARGS_PATH)

		var (
			stdout bytes.Buffer
			stderr bytes.Buffer
		)
		// Call runTerragruntCommand directly because this command contains failures (which causes runTerragruntRedirectOutput to abort) but we don't care.
		if err := runTerragruntCommand(t, cmd, &stdout, &stderr); err == nil {
			t.Fatalf("Failed to properly fail command: %v.", cmd)
		}
		output := stdout.String()
		errOutput := stderr.String()
		assert.True(t, strings.Contains(errOutput, testCase.expected) || strings.Contains(output, testCase.expected))
	}
}

func TestPreventDestroyOverride(t *testing.T) {
	t.Parallel()

	cleanupTerraformFolder(t, TEST_FIXTURE_PREVENT_DESTROY_OVERRIDE)

	assert.NoError(t, runTerragruntCommand(t, fmt.Sprintf("terragrunt apply -auto-approve --terragrunt-working-dir %s", TEST_FIXTURE_PREVENT_DESTROY_OVERRIDE), os.Stdout, os.Stderr))
	assert.NoError(t, runTerragruntCommand(t, fmt.Sprintf("terragrunt destroy -auto-approve --terragrunt-working-dir %s", TEST_FIXTURE_PREVENT_DESTROY_OVERRIDE), os.Stdout, os.Stderr))
}

func TestPreventDestroyNotSet(t *testing.T) {
	t.Parallel()

	cleanupTerraformFolder(t, TEST_FIXTURE_PREVENT_DESTROY_NOT_SET)

	assert.NoError(t, runTerragruntCommand(t, fmt.Sprintf("terragrunt apply -auto-approve --terragrunt-working-dir %s", TEST_FIXTURE_PREVENT_DESTROY_NOT_SET), os.Stdout, os.Stderr))
	err := runTerragruntCommand(t, fmt.Sprintf("terragrunt destroy -auto-approve --terragrunt-working-dir %s", TEST_FIXTURE_PREVENT_DESTROY_NOT_SET), os.Stdout, os.Stderr)

	if assert.Error(t, err) {
		underlying := errors.Unwrap(err)
		assert.IsType(t, cli.ModuleIsProtected{}, underlying)
	}
}

func TestPreventDestroy(t *testing.T) {
	t.Parallel()

	tmpEnvPath := copyEnvironment(t, "fixture-download")
	fixtureRoot := util.JoinPath(tmpEnvPath, TEST_FIXTURE_LOCAL_PREVENT_DESTROY)

	runTerragrunt(t, fmt.Sprintf("terragrunt apply -auto-approve --terragrunt-non-interactive --terragrunt-working-dir %s", fixtureRoot))

	err := runTerragruntCommand(t, fmt.Sprintf("terragrunt destroy -auto-approve --terragrunt-non-interactive --terragrunt-working-dir %s", fixtureRoot), os.Stdout, os.Stderr)

	if assert.Error(t, err) {
		underlying := errors.Unwrap(err)
		assert.IsType(t, cli.ModuleIsProtected{}, underlying)
	}
}

func TestPreventDestroyApply(t *testing.T) {
	t.Parallel()

	tmpEnvPath := copyEnvironment(t, "fixture-download")

	fixtureRoot := util.JoinPath(tmpEnvPath, TEST_FIXTURE_LOCAL_PREVENT_DESTROY)
	runTerragrunt(t, fmt.Sprintf("terragrunt apply -auto-approve --terragrunt-non-interactive --terragrunt-working-dir %s", fixtureRoot))

	err := runTerragruntCommand(t, fmt.Sprintf("terragrunt apply -destroy -auto-approve --terragrunt-non-interactive --terragrunt-working-dir %s", fixtureRoot), os.Stdout, os.Stderr)

	if assert.Error(t, err) {
		underlying := errors.Unwrap(err)
		assert.IsType(t, cli.ModuleIsProtected{}, underlying)
	}
}

func TestPreventDestroyDependencies(t *testing.T) {
	t.Parallel()

	// Populate module paths.
	moduleNames := []string{
		"module-a",
		"module-b",
		"module-c",
		"module-d",
		"module-e",
	}
	modulePaths := make(map[string]string, len(moduleNames))
	for _, moduleName := range moduleNames {
		modulePaths[moduleName] = util.JoinPath(TEST_FIXTURE_LOCAL_PREVENT_DESTROY_DEPENDENCIES, moduleName)
	}

	// Cleanup all modules directories.
	cleanupTerraformFolder(t, TEST_FIXTURE_LOCAL_PREVENT_DESTROY_DEPENDENCIES)
	for _, modulePath := range modulePaths {
		cleanupTerraformFolder(t, modulePath)
	}

	var (
		applyAllStdout bytes.Buffer
		applyAllStderr bytes.Buffer
	)

	// Apply and destroy all modules.
	err := runTerragruntCommand(t, fmt.Sprintf("terragrunt apply-all --terragrunt-non-interactive --terragrunt-working-dir %s", TEST_FIXTURE_LOCAL_PREVENT_DESTROY_DEPENDENCIES), &applyAllStdout, &applyAllStderr)
	logBufferContentsLineByLine(t, applyAllStdout, "apply-all stdout")
	logBufferContentsLineByLine(t, applyAllStderr, "apply-all stderr")

	if err != nil {
		t.Fatalf("apply-all in TestPreventDestroyDependencies failed with error: %v. Full std", err)
	}

	var (
		destroyAllStdout bytes.Buffer
		destroyAllStderr bytes.Buffer
	)

	err = runTerragruntCommand(t, fmt.Sprintf("terragrunt destroy-all --terragrunt-non-interactive --terragrunt-working-dir %s", TEST_FIXTURE_LOCAL_PREVENT_DESTROY_DEPENDENCIES), &destroyAllStdout, &destroyAllStderr)
	logBufferContentsLineByLine(t, destroyAllStdout, "destroy-all stdout")
	logBufferContentsLineByLine(t, destroyAllStderr, "destroy-all stderr")

	if assert.Error(t, err) {
		underlying := errors.Unwrap(err)
		assert.IsType(t, &multierror.Error{}, underlying)
	}

	// Check that modules C, D and E were deleted and modules A and B weren't.
	for moduleName, modulePath := range modulePaths {
		var (
			showStdout bytes.Buffer
			showStderr bytes.Buffer
		)

		err = runTerragruntCommand(t, fmt.Sprintf("terragrunt show --terragrunt-non-interactive --terragrunt-working-dir %s", modulePath), &showStdout, &showStderr)
		logBufferContentsLineByLine(t, showStdout, fmt.Sprintf("show stdout for %s", modulePath))
		logBufferContentsLineByLine(t, showStderr, fmt.Sprintf("show stderr for %s", modulePath))

		assert.NoError(t, err)
		output := showStdout.String()
		switch moduleName {
		case "module-a":
			assert.Contains(t, output, "Hello, Module A")
		case "module-b":
			assert.Contains(t, output, "Hello, Module B")
		case "module-c":
			assert.NotContains(t, output, "Hello, Module C")
		case "module-d":
			assert.NotContains(t, output, "Hello, Module D")
		case "module-e":
			assert.NotContains(t, output, "Hello, Module E")
		}
	}
}

func validateInputs(t *testing.T, outputs map[string]TerraformOutput) {
	assert.Equal(t, outputs["bool"].Value, true)
	assert.Equal(t, outputs["list_bool"].Value, []interface{}{true, false})
	assert.Equal(t, outputs["list_number"].Value, []interface{}{1.0, 2.0, 3.0})
	assert.Equal(t, outputs["list_string"].Value, []interface{}{"a", "b", "c"})
	assert.Equal(t, outputs["map_bool"].Value, map[string]interface{}{"foo": true, "bar": false, "baz": true})
	assert.Equal(t, outputs["map_number"].Value, map[string]interface{}{"foo": 42.0, "bar": 12345.0})
	assert.Equal(t, outputs["map_string"].Value, map[string]interface{}{"foo": "bar"})
	assert.Equal(t, outputs["number"].Value, 42.0)
	assert.Equal(t, outputs["object"].Value, map[string]interface{}{"list": []interface{}{1.0, 2.0, 3.0}, "map": map[string]interface{}{"foo": "bar"}, "num": 42.0, "str": "string"})
	assert.Equal(t, outputs["string"].Value, "string")
	assert.Equal(t, outputs["from_env"].Value, "default")
}

func TestInputsPassedThroughCorrectly(t *testing.T) {
	t.Parallel()

	cleanupTerraformFolder(t, TEST_FIXTURE_INPUTS)
	tmpEnvPath := copyEnvironment(t, TEST_FIXTURE_INPUTS)
	rootPath := util.JoinPath(tmpEnvPath, TEST_FIXTURE_INPUTS)

	runTerragrunt(t, fmt.Sprintf("terragrunt apply -auto-approve --terragrunt-non-interactive --terragrunt-working-dir %s", rootPath))

	stdout := bytes.Buffer{}
	stderr := bytes.Buffer{}
	err := runTerragruntCommand(t, fmt.Sprintf("terragrunt output -no-color -json --terragrunt-non-interactive --terragrunt-working-dir %s", rootPath), &stdout, &stderr)
	require.NoError(t, err)

	outputs := map[string]TerraformOutput{}
	require.NoError(t, json.Unmarshal([]byte(stdout.String()), &outputs))
	validateInputs(t, outputs)
}

func TestNoAutoInit(t *testing.T) {
	t.Parallel()

	cleanupTerraformFolder(t, TEST_FIXTURE_REGRESSIONS)
	tmpEnvPath := copyEnvironment(t, TEST_FIXTURE_REGRESSIONS)
	rootPath := util.JoinPath(tmpEnvPath, TEST_FIXTURE_REGRESSIONS, "skip-init")

	stdout := bytes.Buffer{}
	stderr := bytes.Buffer{}
	err := runTerragruntCommand(t, fmt.Sprintf("terragrunt apply --terragrunt-no-auto-init --terragrunt-log-level debug --terragrunt-non-interactive --terragrunt-working-dir %s", rootPath), &stdout, &stderr)
	logBufferContentsLineByLine(t, stdout, "no force apply stdout")
	logBufferContentsLineByLine(t, stderr, "no force apply stderr")
	require.Error(t, err)
	require.Contains(t, stderr.String(), "This module is not yet installed.")
}

func TestLocalsParsing(t *testing.T) {
	t.Parallel()

	cleanupTerraformFolder(t, TEST_FIXTURE_LOCALS_CANONICAL)

	runTerragrunt(t, fmt.Sprintf("terragrunt apply -auto-approve --terragrunt-non-interactive --terragrunt-working-dir %s", TEST_FIXTURE_LOCALS_CANONICAL))

	stdout := bytes.Buffer{}
	stderr := bytes.Buffer{}

	err := runTerragruntCommand(t, fmt.Sprintf("terragrunt output -no-color -json --terragrunt-non-interactive --terragrunt-working-dir %s", TEST_FIXTURE_LOCALS_CANONICAL), &stdout, &stderr)
	require.NoError(t, err)

	outputs := map[string]TerraformOutput{}
	require.NoError(t, json.Unmarshal([]byte(stdout.String()), &outputs))

	assert.Equal(t, outputs["data"].Value, "Hello world\n")
	assert.Equal(t, outputs["answer"].Value, float64(42))
}

func TestLocalsInInclude(t *testing.T) {
	t.Parallel()

	cleanupTerraformFolder(t, TEST_FIXTURE_LOCALS_IN_INCLUDE)
	tmpEnvPath := copyEnvironment(t, TEST_FIXTURE_LOCALS_IN_INCLUDE)
	childPath := filepath.Join(tmpEnvPath, TEST_FIXTURE_LOCALS_IN_INCLUDE, TEST_FIXTURE_LOCALS_IN_INCLUDE_CHILD_REL_PATH)
	runTerragrunt(t, fmt.Sprintf("terragrunt apply -auto-approve -no-color --terragrunt-non-interactive --terragrunt-working-dir %s", childPath))

	// Check the outputs of the dir functions referenced in locals to make sure they return what is expected
	stdout := bytes.Buffer{}
	stderr := bytes.Buffer{}

	require.NoError(
		t,
		runTerragruntCommand(t, fmt.Sprintf("terragrunt output -no-color -json --terragrunt-non-interactive --terragrunt-working-dir %s", childPath), &stdout, &stderr),
	)

	outputs := map[string]TerraformOutput{}
	require.NoError(t, json.Unmarshal([]byte(stdout.String()), &outputs))

	assert.Equal(
		t,
		filepath.Join(tmpEnvPath, TEST_FIXTURE_LOCALS_IN_INCLUDE),
		outputs["parent_terragrunt_dir"].Value,
	)
	assert.Equal(
		t,
		childPath,
		outputs["terragrunt_dir"].Value,
	)
	assert.Equal(
		t,
		"apply",
		outputs["terraform_command"].Value,
	)
	assert.Equal(
		t,
		"[\"apply\",\"-auto-approve\",\"-no-color\"]",
		outputs["terraform_cli_args"].Value,
	)
}

func TestUndefinedLocalsReferenceBreaks(t *testing.T) {
	t.Parallel()

	cleanupTerraformFolder(t, TEST_FIXTURE_LOCALS_ERROR_UNDEFINED_LOCAL)
	err := runTerragruntCommand(t, fmt.Sprintf("terragrunt apply -auto-approve --terragrunt-non-interactive --terragrunt-working-dir %s", TEST_FIXTURE_LOCALS_ERROR_UNDEFINED_LOCAL), os.Stdout, os.Stderr)
	assert.Error(t, err)
}

func TestUndefinedLocalsReferenceToInputsBreaks(t *testing.T) {
	t.Parallel()

	cleanupTerraformFolder(t, TEST_FIXTURE_LOCALS_ERROR_UNDEFINED_LOCAL_BUT_INPUT)
	err := runTerragruntCommand(t, fmt.Sprintf("terragrunt apply -auto-approve --terragrunt-non-interactive --terragrunt-working-dir %s", TEST_FIXTURE_LOCALS_ERROR_UNDEFINED_LOCAL_BUT_INPUT), os.Stdout, os.Stderr)
	assert.Error(t, err)
}

type TerraformOutput struct {
	Sensitive bool
	Type      interface{}
	Value     interface{}
}

func TestPreventDestroyDependenciesIncludedConfig(t *testing.T) {
	t.Parallel()

	// Populate module paths.
	moduleNames := []string{
		"module-a",
		"module-b",
		"module-c",
	}
	modulePaths := make(map[string]string, len(moduleNames))
	for _, moduleName := range moduleNames {
		modulePaths[moduleName] = util.JoinPath(TEST_FIXTURE_LOCAL_INCLUDE_PREVENT_DESTROY_DEPENDENCIES, moduleName)
	}

	// Cleanup all modules directories.
	cleanupTerraformFolder(t, TEST_FIXTURE_LOCAL_INCLUDE_PREVENT_DESTROY_DEPENDENCIES)
	for _, modulePath := range modulePaths {
		cleanupTerraformFolder(t, modulePath)
	}

	var (
		applyAllStdout bytes.Buffer
		applyAllStderr bytes.Buffer
	)

	// Apply and destroy all modules.
	err := runTerragruntCommand(t, fmt.Sprintf("terragrunt apply-all --terragrunt-non-interactive --terragrunt-working-dir %s", TEST_FIXTURE_LOCAL_INCLUDE_PREVENT_DESTROY_DEPENDENCIES), &applyAllStdout, &applyAllStderr)
	logBufferContentsLineByLine(t, applyAllStdout, "apply-all stdout")
	logBufferContentsLineByLine(t, applyAllStderr, "apply-all stderr")

	if err != nil {
		t.Fatalf("apply-all in TestPreventDestroyDependenciesIncludedConfig failed with error: %v. Full std", err)
	}

	var (
		destroyAllStdout bytes.Buffer
		destroyAllStderr bytes.Buffer
	)

	err = runTerragruntCommand(t, fmt.Sprintf("terragrunt destroy-all --terragrunt-non-interactive --terragrunt-working-dir %s", TEST_FIXTURE_LOCAL_INCLUDE_PREVENT_DESTROY_DEPENDENCIES), &destroyAllStdout, &destroyAllStderr)
	logBufferContentsLineByLine(t, destroyAllStdout, "destroy-all stdout")
	logBufferContentsLineByLine(t, destroyAllStderr, "destroy-all stderr")

	if assert.Error(t, err) {
		underlying := errors.Unwrap(err)
		assert.IsType(t, &multierror.Error{}, underlying)
	}

	// Check that modules C, D and E were deleted and modules A and B weren't.
	for moduleName, modulePath := range modulePaths {
		var (
			showStdout bytes.Buffer
			showStderr bytes.Buffer
		)

		err = runTerragruntCommand(t, fmt.Sprintf("terragrunt show --terragrunt-non-interactive --terragrunt-working-dir %s", modulePath), &showStdout, &showStderr)
		logBufferContentsLineByLine(t, showStdout, fmt.Sprintf("show stdout for %s", modulePath))
		logBufferContentsLineByLine(t, showStderr, fmt.Sprintf("show stderr for %s", modulePath))

		assert.NoError(t, err)
		output := showStdout.String()
		switch moduleName {
		case "module-a":
			assert.Contains(t, output, "Hello, Module A")
		case "module-b":
			assert.Contains(t, output, "Hello, Module B")
		case "module-c":
			assert.NotContains(t, output, "Hello, Module C")
		}
	}
}

func TestTerragruntMissingDependenciesFail(t *testing.T) {
	t.Parallel()

	generateTestCase := TEST_FIXTURE_MISSING_DEPENDENCIE
	cleanupTerraformFolder(t, generateTestCase)
	cleanupTerragruntFolder(t, generateTestCase)

	stdout := bytes.Buffer{}
	stderr := bytes.Buffer{}
	err := runTerragruntCommand(t, fmt.Sprintf("terragrunt init --terragrunt-working-dir %s", generateTestCase), &stdout, &stderr)
	require.Error(t, err)
	parsedError, ok := errors.Unwrap(err).(config.DependencyDirNotFound)
	assert.True(t, ok)
	assert.True(t, len(parsedError.Dir) == 1)
	assert.Contains(t, parsedError.Dir[0], "hl3-release")
}

func TestTerragruntExcludeExternalDependencies(t *testing.T) {
	t.Parallel()

	excludedModule := "module-a"
	includedModule := "module-b"

	modules := []string{
		excludedModule,
		includedModule,
	}

	cleanupTerraformFolder(t, TEST_FIXTURE_EXTERNAL_DEPENDENCIE)
	for _, module := range modules {
		cleanupTerraformFolder(t, util.JoinPath(TEST_FIXTURE_EXTERNAL_DEPENDENCIE, module))
	}

	var (
		applyAllStdout bytes.Buffer
		applyAllStderr bytes.Buffer
	)

	rootPath := copyEnvironment(t, TEST_FIXTURE_EXTERNAL_DEPENDENCIE)
	modulePath := util.JoinPath(rootPath, TEST_FIXTURE_EXTERNAL_DEPENDENCIE, includedModule)

	err := runTerragruntCommand(t, fmt.Sprintf("terragrunt apply-all --terragrunt-non-interactive --terragrunt-ignore-external-dependencies --terragrunt-working-dir %s", modulePath), &applyAllStdout, &applyAllStderr)
	logBufferContentsLineByLine(t, applyAllStdout, "apply-all stdout")
	logBufferContentsLineByLine(t, applyAllStderr, "apply-all stderr")
	applyAllStdoutString := applyAllStdout.String()

	if err != nil {
		t.Errorf("Did not expect to get error: %s", err.Error())
	}

	assert.Contains(t, applyAllStdoutString, fmt.Sprintf("Hello World, %s", includedModule))
	assert.NotContains(t, applyAllStdoutString, fmt.Sprintf("Hello World, %s", excludedModule))
}

func TestApplySkipTrue(t *testing.T) {
	t.Parallel()

	rootPath := copyEnvironment(t, TEST_FIXTURE_SKIP)
	rootPath = util.JoinPath(rootPath, TEST_FIXTURE_SKIP, "skip-true")

	showStdout := bytes.Buffer{}
	showStderr := bytes.Buffer{}

	err := runTerragruntCommand(t, fmt.Sprintf("terragrunt apply -auto-approve --terragrunt-log-level info --terragrunt-non-interactive --terragrunt-working-dir %s --var person=Hobbs", rootPath), &showStdout, &showStderr)
	logBufferContentsLineByLine(t, showStdout, "show stdout")
	logBufferContentsLineByLine(t, showStderr, "show stderr")

	stdout := showStdout.String()
	stderr := showStderr.String()

	assert.Nil(t, err)
	assert.Regexp(t, regexp.MustCompile("Skipping terragrunt module .*fixture-skip/skip-true/terragrunt.hcl due to skip = true."), stderr)
	assert.NotContains(t, stdout, "hello, Hobbs")
}

func TestApplySkipFalse(t *testing.T) {
	t.Parallel()

	rootPath := copyEnvironment(t, TEST_FIXTURE_SKIP)
	rootPath = util.JoinPath(rootPath, TEST_FIXTURE_SKIP, "skip-false")

	showStdout := bytes.Buffer{}
	showStderr := bytes.Buffer{}

	err := runTerragruntCommand(t, fmt.Sprintf("terragrunt apply -auto-approve --terragrunt-non-interactive --terragrunt-working-dir %s", rootPath), &showStdout, &showStderr)
	logBufferContentsLineByLine(t, showStdout, "show stdout")
	logBufferContentsLineByLine(t, showStderr, "show stderr")

	stderr := showStderr.String()
	stdout := showStdout.String()

	assert.Nil(t, err)
	assert.Contains(t, stdout, "hello, Hobbs")
	assert.NotContains(t, stderr, "Skipping terragrunt module")
}

func TestApplyAllSkipTrue(t *testing.T) {
	t.Parallel()

	rootPath := copyEnvironment(t, TEST_FIXTURE_SKIP)
	rootPath = util.JoinPath(rootPath, TEST_FIXTURE_SKIP, "skip-true")

	showStdout := bytes.Buffer{}
	showStderr := bytes.Buffer{}

	err := runTerragruntCommand(t, fmt.Sprintf("terragrunt apply-all --terragrunt-non-interactive --terragrunt-working-dir %s --terragrunt-log-level info", rootPath), &showStdout, &showStderr)
	logBufferContentsLineByLine(t, showStdout, "show stdout")
	logBufferContentsLineByLine(t, showStderr, "show stderr")

	stdout := showStdout.String()
	stderr := showStderr.String()

	assert.Nil(t, err)
	assert.Regexp(t, regexp.MustCompile("Skipping terragrunt module .*fixture-skip/skip-true/terragrunt.hcl due to skip = true."), stderr)
	assert.Contains(t, stdout, "hello, Ernie")
	assert.Contains(t, stdout, "hello, Bert")
}

func TestApplyAllSkipFalse(t *testing.T) {
	t.Parallel()

	rootPath := copyEnvironment(t, TEST_FIXTURE_SKIP)
	rootPath = util.JoinPath(rootPath, TEST_FIXTURE_SKIP, "skip-false")

	showStdout := bytes.Buffer{}
	showStderr := bytes.Buffer{}

	err := runTerragruntCommand(t, fmt.Sprintf("terragrunt apply-all --terragrunt-non-interactive --terragrunt-working-dir %s", rootPath), &showStdout, &showStderr)
	logBufferContentsLineByLine(t, showStdout, "show stdout")
	logBufferContentsLineByLine(t, showStderr, "show stderr")

	stdout := showStdout.String()
	stderr := showStderr.String()

	assert.Nil(t, err)
	assert.Contains(t, stdout, "hello, Hobbs")
	assert.Contains(t, stdout, "hello, Ernie")
	assert.Contains(t, stdout, "hello, Bert")
	assert.NotContains(t, stderr, "Skipping terragrunt module")
}

func TestTerragruntInfo(t *testing.T) {
	t.Parallel()

	cleanupTerraformFolder(t, TEST_FIXTURE_HOOKS_INIT_ONCE_WITH_SOURCE_NO_BACKEND)
	tmpEnvPath := copyEnvironment(t, "fixture-hooks/init-once")
	rootPath := util.JoinPath(tmpEnvPath, TEST_FIXTURE_HOOKS_INIT_ONCE_WITH_SOURCE_NO_BACKEND)

	showStdout := bytes.Buffer{}
	showStderr := bytes.Buffer{}

	err := runTerragruntCommand(t, fmt.Sprintf("terragrunt terragrunt-info --terragrunt-non-interactive --terragrunt-working-dir %s", rootPath), &showStdout, &showStderr)
	assert.Nil(t, err)

	logBufferContentsLineByLine(t, showStdout, "show stdout")

	var dat cli.TerragruntInfoGroup
	err_unmarshal := json.Unmarshal(showStdout.Bytes(), &dat)
	assert.Nil(t, err_unmarshal)

	assert.Equal(t, dat.DownloadDir, fmt.Sprintf("%s/%s", rootPath, TERRAGRUNT_CACHE))
	assert.Equal(t, dat.TerraformBinary, TERRAFORM_BINARY)
	assert.Equal(t, dat.IamRole, "")
}

// Test case for yamldecode bug: https://github.com/gruntwork-io/terragrunt/issues/834
func TestYamlDecodeRegressions(t *testing.T) {
	t.Parallel()

	cleanupTerraformFolder(t, TEST_FIXTURE_REGRESSIONS)
	tmpEnvPath := copyEnvironment(t, TEST_FIXTURE_REGRESSIONS)
	rootPath := util.JoinPath(tmpEnvPath, TEST_FIXTURE_REGRESSIONS, "yamldecode")

	runTerragrunt(t, fmt.Sprintf("terragrunt apply -auto-approve --terragrunt-non-interactive --terragrunt-working-dir %s", rootPath))

	// Check the output of yamldecode and make sure it doesn't parse the string incorrectly
	stdout := bytes.Buffer{}
	stderr := bytes.Buffer{}

	require.NoError(
		t,
		runTerragruntCommand(t, fmt.Sprintf("terragrunt output -no-color -json --terragrunt-non-interactive --terragrunt-working-dir %s", rootPath), &stdout, &stderr),
	)

	outputs := map[string]TerraformOutput{}
	require.NoError(t, json.Unmarshal([]byte(stdout.String()), &outputs))
	assert.Equal(t, outputs["test1"].Value, "003")
	assert.Equal(t, outputs["test2"].Value, "1.00")
	assert.Equal(t, outputs["test3"].Value, "0ba")
}

// We test the path with remote_state blocks by:
// - Applying all modules initially
// - Deleting the local state of the nested deep dependency
// - Running apply on the root module
// If output optimization is working, we should still get the same correct output even though the state of the upmost
// module has been destroyed.
func TestDependencyOutputOptimization(t *testing.T) {
	expectOutputLogs := []string{
		`Running command: terraform init -get=false prefix=\[.*fixture-get-output/nested-optimization/dep\]`,
	}
	dependencyOutputOptimizationTest(t, "nested-optimization", true, expectOutputLogs)
}

func TestDependencyOutputOptimizationSkipInit(t *testing.T) {
	expectOutputLogs := []string{
		`Detected module .*nested-optimization/dep/terragrunt.hcl is already init-ed. Retrieving outputs directly from working directory. prefix=\[.*fixture-get-output/nested-optimization/dep\]`,
	}
	dependencyOutputOptimizationTest(t, "nested-optimization", false, expectOutputLogs)
}

func TestDependencyOutputOptimizationNoGenerate(t *testing.T) {
	expectOutputLogs := []string{
		`Running command: terraform init -get=false prefix=\[.*fixture-get-output/nested-optimization-nogen/dep\]`,
	}
	dependencyOutputOptimizationTest(t, "nested-optimization-nogen", true, expectOutputLogs)
}

func dependencyOutputOptimizationTest(t *testing.T, moduleName string, forceInit bool, expectedOutputLogs []string) {
	t.Parallel()

	expectedOutput := `They said, "No, The answer is 42"`
	generatedUniqueId := uniqueId()

	cleanupTerraformFolder(t, TEST_FIXTURE_GET_OUTPUT)
	tmpEnvPath := copyEnvironment(t, TEST_FIXTURE_GET_OUTPUT)
	rootPath := filepath.Join(tmpEnvPath, TEST_FIXTURE_GET_OUTPUT, moduleName)
	rootTerragruntConfigPath := filepath.Join(rootPath, config.DefaultTerragruntConfigPath)
	livePath := filepath.Join(rootPath, "live")
	deepDepPath := filepath.Join(rootPath, "deepdep")
	depPath := filepath.Join(rootPath, "dep")

	s3BucketName := fmt.Sprintf("terragrunt-test-bucket-%s", strings.ToLower(generatedUniqueId))
	lockTableName := fmt.Sprintf("terragrunt-test-locks-%s", strings.ToLower(generatedUniqueId))
	defer deleteS3Bucket(t, TERRAFORM_REMOTE_STATE_S3_REGION, s3BucketName)
	defer cleanupTableForTest(t, lockTableName, TERRAFORM_REMOTE_STATE_S3_REGION)
	copyTerragruntConfigAndFillPlaceholders(t, rootTerragruntConfigPath, rootTerragruntConfigPath, s3BucketName, lockTableName, TERRAFORM_REMOTE_STATE_S3_REGION)

	runTerragrunt(t, fmt.Sprintf("terragrunt apply-all --terragrunt-log-level debug --terragrunt-non-interactive --terragrunt-working-dir %s", rootPath))

	// We need to bust the output cache that stores the dependency outputs so that the second run pulls the outputs.
	// This is only a problem during testing, where the process is shared across terragrunt runs.
	config.ClearOutputCache()

	// verify expected output
	stdout, _, err := runTerragruntCommandWithOutput(t, fmt.Sprintf("terragrunt output -no-color -json --terragrunt-log-level debug --terragrunt-non-interactive --terragrunt-working-dir %s", livePath))
	require.NoError(t, err)

	outputs := map[string]TerraformOutput{}
	require.NoError(t, json.Unmarshal([]byte(stdout), &outputs))
	assert.Equal(t, expectedOutput, outputs["output"].Value)

	// If we want to force reinit, delete the relevant .terraform directories
	if forceInit {
		cleanupTerraformFolder(t, depPath)
	}

	// Now delete the deepdep state and verify still works (note we need to bust the cache again)
	config.ClearOutputCache()
	require.NoError(t, os.Remove(filepath.Join(deepDepPath, "terraform.tfstate")))
	reout, reerr, err := runTerragruntCommandWithOutput(t, fmt.Sprintf("terragrunt output -no-color -json --terragrunt-log-level debug --terragrunt-non-interactive --terragrunt-working-dir %s", livePath))
	require.NoError(t, err)

	require.NoError(t, json.Unmarshal([]byte(reout), &outputs))
	assert.Equal(t, expectedOutput, outputs["output"].Value)

	for _, logRegexp := range expectedOutputLogs {
		re, err := regexp.Compile(logRegexp)
		require.NoError(t, err)
		matches := re.FindAllString(reerr, -1)
		assert.Greater(t, len(matches), 0)
	}
}

func TestDependencyOutputOptimizationDisableTest(t *testing.T) {
	t.Parallel()

	expectedOutput := `They said, "No, The answer is 42"`
	generatedUniqueId := uniqueId()

	cleanupTerraformFolder(t, TEST_FIXTURE_GET_OUTPUT)
	tmpEnvPath := copyEnvironment(t, TEST_FIXTURE_GET_OUTPUT)
	rootPath := filepath.Join(tmpEnvPath, TEST_FIXTURE_GET_OUTPUT, "nested-optimization-disable")
	rootTerragruntConfigPath := filepath.Join(rootPath, config.DefaultTerragruntConfigPath)
	livePath := filepath.Join(rootPath, "live")
	deepDepPath := filepath.Join(rootPath, "deepdep")

	s3BucketName := fmt.Sprintf("terragrunt-test-bucket-%s", strings.ToLower(generatedUniqueId))
	lockTableName := fmt.Sprintf("terragrunt-test-locks-%s", strings.ToLower(generatedUniqueId))
	defer deleteS3Bucket(t, TERRAFORM_REMOTE_STATE_S3_REGION, s3BucketName)
	defer cleanupTableForTest(t, lockTableName, TERRAFORM_REMOTE_STATE_S3_REGION)
	copyTerragruntConfigAndFillPlaceholders(t, rootTerragruntConfigPath, rootTerragruntConfigPath, s3BucketName, lockTableName, TERRAFORM_REMOTE_STATE_S3_REGION)

	runTerragrunt(t, fmt.Sprintf("terragrunt apply-all --terragrunt-non-interactive --terragrunt-working-dir %s", rootPath))

	// We need to bust the output cache that stores the dependency outputs so that the second run pulls the outputs.
	// This is only a problem during testing, where the process is shared across terragrunt runs.
	config.ClearOutputCache()

	// verify expected output
	stdout, _, err := runTerragruntCommandWithOutput(t, fmt.Sprintf("terragrunt output -no-color -json --terragrunt-non-interactive --terragrunt-working-dir %s", livePath))
	require.NoError(t, err)

	outputs := map[string]TerraformOutput{}
	require.NoError(t, json.Unmarshal([]byte(stdout), &outputs))
	assert.Equal(t, expectedOutput, outputs["output"].Value)

	// Now delete the deepdep state and verify it no longer works, because it tries to fetch the deepdep dependency
	config.ClearOutputCache()
	require.NoError(t, os.Remove(filepath.Join(deepDepPath, "terraform.tfstate")))
	require.NoError(t, os.RemoveAll(filepath.Join(deepDepPath, ".terraform")))
	_, _, err = runTerragruntCommandWithOutput(t, fmt.Sprintf("terragrunt output -no-color -json --terragrunt-non-interactive --terragrunt-working-dir %s", livePath))
	require.Error(t, err)
}

func TestDependencyOutput(t *testing.T) {
	t.Parallel()

	cleanupTerraformFolder(t, TEST_FIXTURE_GET_OUTPUT)
	tmpEnvPath := copyEnvironment(t, TEST_FIXTURE_GET_OUTPUT)
	rootPath := util.JoinPath(tmpEnvPath, TEST_FIXTURE_GET_OUTPUT, "integration")

	runTerragrunt(t, fmt.Sprintf("terragrunt apply-all --terragrunt-non-interactive --terragrunt-working-dir %s", rootPath))

	// verify expected output 42
	stdout := bytes.Buffer{}
	stderr := bytes.Buffer{}

	app3Path := util.JoinPath(rootPath, "app3")
	require.NoError(
		t,
		runTerragruntCommand(t, fmt.Sprintf("terragrunt output -no-color -json --terragrunt-non-interactive --terragrunt-working-dir %s", app3Path), &stdout, &stderr),
	)

	outputs := map[string]TerraformOutput{}
	require.NoError(t, json.Unmarshal([]byte(stdout.String()), &outputs))
	assert.Equal(t, int(outputs["z"].Value.(float64)), 42)
}

func TestDependencyOutputErrorBeforeApply(t *testing.T) {
	t.Parallel()

	cleanupTerraformFolder(t, TEST_FIXTURE_GET_OUTPUT)
	tmpEnvPath := copyEnvironment(t, TEST_FIXTURE_GET_OUTPUT)
	rootPath := filepath.Join(tmpEnvPath, TEST_FIXTURE_GET_OUTPUT, "integration")
	app3Path := filepath.Join(rootPath, "app3")

	showStdout := bytes.Buffer{}
	showStderr := bytes.Buffer{}

	err := runTerragruntCommand(t, fmt.Sprintf("terragrunt plan --terragrunt-non-interactive --terragrunt-working-dir %s", app3Path), &showStdout, &showStderr)
	assert.Error(t, err)
	// Verify that we fail because the dependency is not applied yet
	assert.Contains(t, err.Error(), "has not been applied yet")

	logBufferContentsLineByLine(t, showStdout, "show stdout")
	logBufferContentsLineByLine(t, showStderr, "show stderr")
}

func TestDependencyOutputSkipOutputs(t *testing.T) {
	t.Parallel()

	cleanupTerraformFolder(t, TEST_FIXTURE_GET_OUTPUT)
	tmpEnvPath := copyEnvironment(t, TEST_FIXTURE_GET_OUTPUT)
	rootPath := filepath.Join(tmpEnvPath, TEST_FIXTURE_GET_OUTPUT, "integration")
	emptyPath := filepath.Join(rootPath, "empty")

	showStdout := bytes.Buffer{}
	showStderr := bytes.Buffer{}

	// Test that even if the dependency (app1) is not applied, using skip_outputs will skip pulling the outputs so there
	// will be no errors.
	err := runTerragruntCommand(t, fmt.Sprintf("terragrunt plan --terragrunt-non-interactive --terragrunt-working-dir %s", emptyPath), &showStdout, &showStderr)
	assert.NoError(t, err)

	logBufferContentsLineByLine(t, showStdout, "show stdout")
	logBufferContentsLineByLine(t, showStderr, "show stderr")
}

func TestDependencyOutputSkipOutputsWithMockOutput(t *testing.T) {
	t.Parallel()

	cleanupTerraformFolder(t, TEST_FIXTURE_GET_OUTPUT)
	tmpEnvPath := copyEnvironment(t, TEST_FIXTURE_GET_OUTPUT)
	rootPath := filepath.Join(tmpEnvPath, TEST_FIXTURE_GET_OUTPUT, "mock-outputs")
	dependent3Path := filepath.Join(rootPath, "dependent3")

	showStdout := bytes.Buffer{}
	showStderr := bytes.Buffer{}

	err := runTerragruntCommand(t, fmt.Sprintf("terragrunt apply -auto-approve --terragrunt-non-interactive --terragrunt-working-dir %s", dependent3Path), &showStdout, &showStderr)
	assert.NoError(t, err)

	logBufferContentsLineByLine(t, showStdout, "show stdout")
	logBufferContentsLineByLine(t, showStderr, "show stderr")

	// verify expected output when mocks are used: The answer is 0
	stdout := bytes.Buffer{}
	stderr := bytes.Buffer{}
	require.NoError(
		t,
		runTerragruntCommand(t, fmt.Sprintf("terragrunt output -no-color -json --terragrunt-non-interactive --terragrunt-working-dir %s", dependent3Path), &stdout, &stderr),
	)
	outputs := map[string]TerraformOutput{}
	require.NoError(t, json.Unmarshal([]byte(stdout.String()), &outputs))
	assert.Equal(t, outputs["truth"].Value, "The answer is 0")

	// Now apply-all so that the dependency is applied, and verify it still uses the mock output
	err = runTerragruntCommand(t, fmt.Sprintf("terragrunt apply-all --terragrunt-non-interactive --terragrunt-working-dir %s", rootPath), &showStdout, &showStderr)
	assert.NoError(t, err)

	logBufferContentsLineByLine(t, showStdout, "show stdout")
	logBufferContentsLineByLine(t, showStderr, "show stderr")

	// verify expected output when mocks are used: The answer is 0
	stdout = bytes.Buffer{}
	stderr = bytes.Buffer{}
	require.NoError(
		t,
		runTerragruntCommand(t, fmt.Sprintf("terragrunt output -no-color -json --terragrunt-non-interactive --terragrunt-working-dir %s", dependent3Path), &stdout, &stderr),
	)
	outputs = map[string]TerraformOutput{}
	require.NoError(t, json.Unmarshal([]byte(stdout.String()), &outputs))
	assert.Equal(t, outputs["truth"].Value, "The answer is 0")
}

// Test that when you have a mock_output on a dependency, the dependency will use the mock as the output instead
// of erroring out.
func TestDependencyMockOutput(t *testing.T) {
	t.Parallel()

	cleanupTerraformFolder(t, TEST_FIXTURE_GET_OUTPUT)
	tmpEnvPath := copyEnvironment(t, TEST_FIXTURE_GET_OUTPUT)
	rootPath := filepath.Join(tmpEnvPath, TEST_FIXTURE_GET_OUTPUT, "mock-outputs")
	dependent1Path := filepath.Join(rootPath, "dependent1")

	showStdout := bytes.Buffer{}
	showStderr := bytes.Buffer{}

	err := runTerragruntCommand(t, fmt.Sprintf("terragrunt apply -auto-approve --terragrunt-non-interactive --terragrunt-working-dir %s", dependent1Path), &showStdout, &showStderr)
	assert.NoError(t, err)

	logBufferContentsLineByLine(t, showStdout, "show stdout")
	logBufferContentsLineByLine(t, showStderr, "show stderr")

	// verify expected output when mocks are used: The answer is 0
	stdout := bytes.Buffer{}
	stderr := bytes.Buffer{}
	require.NoError(
		t,
		runTerragruntCommand(t, fmt.Sprintf("terragrunt output -no-color -json --terragrunt-non-interactive --terragrunt-working-dir %s", dependent1Path), &stdout, &stderr),
	)
	outputs := map[string]TerraformOutput{}
	require.NoError(t, json.Unmarshal([]byte(stdout.String()), &outputs))
	assert.Equal(t, outputs["truth"].Value, "The answer is 0")

	// We need to bust the output cache that stores the dependency outputs so that the second run pulls the outputs.
	// This is only a problem during testing, where the process is shared across terragrunt runs.
	config.ClearOutputCache()

	// Now apply-all so that the dependency is applied, and verify it uses the dependency output
	err = runTerragruntCommand(t, fmt.Sprintf("terragrunt apply-all --terragrunt-non-interactive --terragrunt-working-dir %s", rootPath), &showStdout, &showStderr)
	assert.NoError(t, err)

	logBufferContentsLineByLine(t, showStdout, "show stdout")
	logBufferContentsLineByLine(t, showStderr, "show stderr")

	// verify expected output when mocks are used: The answer is 0
	stdout = bytes.Buffer{}
	stderr = bytes.Buffer{}
	require.NoError(
		t,
		runTerragruntCommand(t, fmt.Sprintf("terragrunt output -no-color -json --terragrunt-non-interactive --terragrunt-working-dir %s", dependent1Path), &stdout, &stderr),
	)
	outputs = map[string]TerraformOutput{}
	require.NoError(t, json.Unmarshal([]byte(stdout.String()), &outputs))
	assert.Equal(t, outputs["truth"].Value, "The answer is 42")
}

// Test default behavior when mock_outputs_merge_with_state is not set. It should behave, as before this parameter was added
// It will fail on any command if the parent state is not applied, because the state of the parent exists and it alread has an output
// but not the newly added output.
func TestDependencyMockOutputMergeWithStateDefault(t *testing.T) {
	t.Parallel()

	cleanupTerraformFolder(t, TEST_FIXTURE_GET_OUTPUT)
	tmpEnvPath := copyEnvironment(t, TEST_FIXTURE_GET_OUTPUT)
	rootPath := util.JoinPath(tmpEnvPath, TEST_FIXTURE_GET_OUTPUT, "mock-outputs-merge-with-state", "merge-with-state-default", "live")
	parentPath := filepath.Join(rootPath, "parent")
	childPath := filepath.Join(rootPath, "child")

	stdout := bytes.Buffer{}
	stderr := bytes.Buffer{}
	err := runTerragruntCommand(t, fmt.Sprintf("terragrunt plan --terragrunt-non-interactive --terragrunt-working-dir %s", parentPath), &stdout, &stderr)
	assert.NoError(t, err)
	logBufferContentsLineByLine(t, stdout, "plan stdout")
	logBufferContentsLineByLine(t, stderr, "plan stderr")

	// Verify we have the default behavior if mock_outputs_merge_with_state is not set
	stdout.Reset()
	stderr.Reset()
	err = runTerragruntCommand(t, fmt.Sprintf("terragrunt plan --terragrunt-non-interactive --terragrunt-working-dir %s", childPath), &stdout, &stderr)
	assert.Error(t, err)
	// Verify that we fail because the dependency is not applied yet, and the new attribue is not available and in
	// this case, mocked outputs are not used.
	assert.Contains(t, err.Error(), "This object does not have an attribute named \"test_output2\"")

	logBufferContentsLineByLine(t, stdout, "plan stdout")
	logBufferContentsLineByLine(t, stderr, "plan stderr")

}

// Test when mock_outputs_merge_with_state is explicitly set to false. It should behave, as before this parameter was added
// It will fail on any command if the parent state is not applied, because the state of the parent exists and it alread has an output
// but not the newly added output.
func TestDependencyMockOutputMergeWithStateFalse(t *testing.T) {
	t.Parallel()

	cleanupTerraformFolder(t, TEST_FIXTURE_GET_OUTPUT)
	tmpEnvPath := copyEnvironment(t, TEST_FIXTURE_GET_OUTPUT)
	rootPath := util.JoinPath(tmpEnvPath, TEST_FIXTURE_GET_OUTPUT, "mock-outputs-merge-with-state", "merge-with-state-false", "live")
	parentPath := filepath.Join(rootPath, "parent")
	childPath := filepath.Join(rootPath, "child")

	stdout := bytes.Buffer{}
	stderr := bytes.Buffer{}
	err := runTerragruntCommand(t, fmt.Sprintf("terragrunt plan --terragrunt-non-interactive --terragrunt-working-dir %s", parentPath), &stdout, &stderr)
	assert.NoError(t, err)
	logBufferContentsLineByLine(t, stdout, "plan stdout")
	logBufferContentsLineByLine(t, stderr, "plan stderr")

	// Verify we have the default behavior if mock_outputs_merge_with_state is set to false
	stdout.Reset()
	stderr.Reset()
	err = runTerragruntCommand(t, fmt.Sprintf("terragrunt plan --terragrunt-non-interactive --terragrunt-working-dir %s", childPath), &stdout, &stderr)
	assert.Error(t, err)
	// Verify that we fail because the dependency is not applied yet, and the new attribue is not available and in
	// this case, mocked outputs are not used.
	assert.Contains(t, err.Error(), "This object does not have an attribute named \"test_output2\"")

	logBufferContentsLineByLine(t, stdout, "plan stdout")
	logBufferContentsLineByLine(t, stderr, "plan stderr")
}

// Test when mock_outputs_merge_with_state is explicitly set to true.
// It will mock the newly added output from the parent as it was not already applied to the state.
func TestDependencyMockOutputMergeWithStateTrue(t *testing.T) {
	t.Parallel()

	cleanupTerraformFolder(t, TEST_FIXTURE_GET_OUTPUT)
	tmpEnvPath := copyEnvironment(t, TEST_FIXTURE_GET_OUTPUT)
	rootPath := util.JoinPath(tmpEnvPath, TEST_FIXTURE_GET_OUTPUT, "mock-outputs-merge-with-state", "merge-with-state-true", "live")
	parentPath := filepath.Join(rootPath, "parent")
	childPath := filepath.Join(rootPath, "child")

	stdout := bytes.Buffer{}
	stderr := bytes.Buffer{}
	err := runTerragruntCommand(t, fmt.Sprintf("terragrunt plan --terragrunt-non-interactive --terragrunt-working-dir %s", parentPath), &stdout, &stderr)
	assert.NoError(t, err)
	logBufferContentsLineByLine(t, stdout, "plan stdout")
	logBufferContentsLineByLine(t, stderr, "plan stderr")

	// Verify mocked outputs are used if mock_outputs_merge_with_state is set to true and some output in the parent are not applied yet.
	stdout.Reset()
	stderr.Reset()
	err = runTerragruntCommand(t, fmt.Sprintf("terragrunt apply -auto-approve --terragrunt-non-interactive --terragrunt-working-dir %s", childPath), &stdout, &stderr)
	assert.NoError(t, err)

	logBufferContentsLineByLine(t, stdout, "apply stdout")
	logBufferContentsLineByLine(t, stderr, "apply stderr")
	// Now check the outputs to make sure they are as expected
	stdout.Reset()
	stderr.Reset()

	require.NoError(
		t,
		runTerragruntCommand(t, fmt.Sprintf("terragrunt output -no-color -json --terragrunt-non-interactive --terragrunt-working-dir %s", childPath), &stdout, &stderr),
	)

	outputs := map[string]TerraformOutput{}
	require.NoError(t, json.Unmarshal([]byte(stdout.String()), &outputs))

	assert.Equal(t, outputs["test_output1_from_parent"].Value, "value1")
	assert.Equal(t, outputs["test_output2_from_parent"].Value, "fake-data2")

	logBufferContentsLineByLine(t, stdout, "output stdout")
	logBufferContentsLineByLine(t, stderr, "output stderr")
}

// Test when mock_outputs_merge_with_state is explicitly set to true, but using an unallowed command. It should ignore
// the mock output.
func TestDependencyMockOutputMergeWithStateTrueNotAllowed(t *testing.T) {
	t.Parallel()

	cleanupTerraformFolder(t, TEST_FIXTURE_GET_OUTPUT)
	tmpEnvPath := copyEnvironment(t, TEST_FIXTURE_GET_OUTPUT)
	rootPath := util.JoinPath(tmpEnvPath, TEST_FIXTURE_GET_OUTPUT, "mock-outputs-merge-with-state", "merge-with-state-true-validate-only", "live")
	parentPath := filepath.Join(rootPath, "parent")
	childPath := filepath.Join(rootPath, "child")

	stdout := bytes.Buffer{}
	stderr := bytes.Buffer{}
	err := runTerragruntCommand(t, fmt.Sprintf("terragrunt plan --terragrunt-non-interactive --terragrunt-working-dir %s", parentPath), &stdout, &stderr)
	assert.NoError(t, err)
	logBufferContentsLineByLine(t, stdout, "plan stdout")
	logBufferContentsLineByLine(t, stderr, "plan stderr")

	// Verify mocked outputs are used if mock_outputs_merge_with_state is set to true with an allowed command and some
	// output in the parent are not applied yet.
	stdout.Reset()
	stderr.Reset()
	require.NoError(
		t,
		runTerragruntCommand(t, fmt.Sprintf("terragrunt validate --terragrunt-non-interactive --terragrunt-working-dir %s", childPath), &stdout, &stderr),
	)

	// ... but not when an unallowed command is used
	require.Error(
		t,
		runTerragruntCommand(t, fmt.Sprintf("terragrunt output -no-color -json --terragrunt-non-interactive --terragrunt-working-dir %s", childPath), &stdout, &stderr),
	)
}

// Test when mock_outputs_merge_with_state is explicitly set to true.
// Mock should not be used as the parent state was already fully applied.
func TestDependencyMockOutputMergeWithStateNoOverride(t *testing.T) {
	t.Parallel()

	cleanupTerraformFolder(t, TEST_FIXTURE_GET_OUTPUT)
	tmpEnvPath := copyEnvironment(t, TEST_FIXTURE_GET_OUTPUT)
	rootPath := util.JoinPath(tmpEnvPath, TEST_FIXTURE_GET_OUTPUT, "mock-outputs-merge-with-state", "merge-with-state-no-override", "live")
	parentPath := filepath.Join(rootPath, "parent")
	childPath := filepath.Join(rootPath, "child")

	stdout := bytes.Buffer{}
	stderr := bytes.Buffer{}
	err := runTerragruntCommand(t, fmt.Sprintf("terragrunt plan --terragrunt-non-interactive --terragrunt-working-dir %s", parentPath), &stdout, &stderr)
	assert.NoError(t, err)
	logBufferContentsLineByLine(t, stdout, "show stdout")
	logBufferContentsLineByLine(t, stderr, "show stderr")

	// Verify mocked outputs are not used if mock_outputs_merge_with_state is set to true and all outputs in the parent have been applied.
	stdout.Reset()
	stderr.Reset()
	err = runTerragruntCommand(t, fmt.Sprintf("terragrunt apply -auto-approve --terragrunt-non-interactive --terragrunt-working-dir %s", childPath), &stdout, &stderr)
	assert.NoError(t, err)

	// Now check the outputs to make sure they are as expected
	stdout.Reset()
	stderr.Reset()

	require.NoError(
		t,
		runTerragruntCommand(t, fmt.Sprintf("terragrunt output -no-color -json --terragrunt-non-interactive --terragrunt-working-dir %s", childPath), &stdout, &stderr),
	)

	outputs := map[string]TerraformOutput{}
	require.NoError(t, json.Unmarshal([]byte(stdout.String()), &outputs))

	assert.Equal(t, outputs["test_output1_from_parent"].Value, "value1")
	assert.Equal(t, outputs["test_output2_from_parent"].Value, "value2")

	logBufferContentsLineByLine(t, stdout, "show stdout")
	logBufferContentsLineByLine(t, stderr, "show stderr")
}

// Test that when you have a mock_output on a dependency, the dependency will use the mock as the output instead
// of erroring out when running an allowed command.
func TestDependencyMockOutputRestricted(t *testing.T) {
	t.Parallel()

	cleanupTerraformFolder(t, TEST_FIXTURE_GET_OUTPUT)
	tmpEnvPath := copyEnvironment(t, TEST_FIXTURE_GET_OUTPUT)
	rootPath := filepath.Join(tmpEnvPath, TEST_FIXTURE_GET_OUTPUT, "mock-outputs")
	dependent2Path := filepath.Join(rootPath, "dependent2")

	showStdout := bytes.Buffer{}
	showStderr := bytes.Buffer{}

	err := runTerragruntCommand(t, fmt.Sprintf("terragrunt apply -auto-approve --terragrunt-non-interactive --terragrunt-working-dir %s", dependent2Path), &showStdout, &showStderr)
	assert.Error(t, err)
	// Verify that we fail because the dependency is not applied yet
	assert.Contains(t, err.Error(), "has not been applied yet")

	logBufferContentsLineByLine(t, showStdout, "show stdout")
	logBufferContentsLineByLine(t, showStderr, "show stderr")

	// Verify we can run when using one of the allowed commands
	showStdout.Reset()
	showStderr.Reset()
	err = runTerragruntCommand(t, fmt.Sprintf("terragrunt validate --terragrunt-non-interactive --terragrunt-working-dir %s", dependent2Path), &showStdout, &showStderr)
	assert.NoError(t, err)

	logBufferContentsLineByLine(t, showStdout, "show stdout")
	logBufferContentsLineByLine(t, showStderr, "show stderr")

	// Verify that validate-all works as well.
	showStdout.Reset()
	showStderr.Reset()
	err = runTerragruntCommand(t, fmt.Sprintf("terragrunt validate-all --terragrunt-non-interactive --terragrunt-working-dir %s", dependent2Path), &showStdout, &showStderr)
	assert.NoError(t, err)

	logBufferContentsLineByLine(t, showStdout, "show stdout")
	logBufferContentsLineByLine(t, showStderr, "show stderr")

	showStdout.Reset()
	showStderr.Reset()
	err = runTerragruntCommand(t, fmt.Sprintf("terragrunt validate-all --terragrunt-non-interactive --terragrunt-working-dir %s", rootPath), &showStdout, &showStderr)
	assert.NoError(t, err)

	logBufferContentsLineByLine(t, showStdout, "show stdout")
	logBufferContentsLineByLine(t, showStderr, "show stderr")
}

func TestDependencyOutputTypeConversion(t *testing.T) {
	t.Parallel()

	cleanupTerraformFolder(t, TEST_FIXTURE_GET_OUTPUT)
	cleanupTerraformFolder(t, TEST_FIXTURE_INPUTS)
	tmpEnvPath := copyEnvironment(t, ".")

	inputsPath := util.JoinPath(tmpEnvPath, TEST_FIXTURE_INPUTS)
	rootPath := util.JoinPath(tmpEnvPath, TEST_FIXTURE_GET_OUTPUT, "type-conversion")

	// First apply the inputs module
	runTerragrunt(t, fmt.Sprintf("terragrunt apply -auto-approve --terragrunt-non-interactive --terragrunt-working-dir %s", inputsPath))

	// Then apply the outputs module
	showStdout := bytes.Buffer{}
	showStderr := bytes.Buffer{}
	assert.NoError(
		t,
		runTerragruntCommand(t, fmt.Sprintf("terragrunt apply -auto-approve --terragrunt-non-interactive --terragrunt-working-dir %s", rootPath), &showStdout, &showStderr),
	)

	logBufferContentsLineByLine(t, showStdout, "show stdout")
	logBufferContentsLineByLine(t, showStderr, "show stderr")

	// Now check the outputs to make sure they are as expected
	stdout := bytes.Buffer{}
	stderr := bytes.Buffer{}

	require.NoError(
		t,
		runTerragruntCommand(t, fmt.Sprintf("terragrunt output -no-color -json --terragrunt-non-interactive --terragrunt-working-dir %s", rootPath), &stdout, &stderr),
	)

	outputs := map[string]TerraformOutput{}
	require.NoError(t, json.Unmarshal([]byte(stdout.String()), &outputs))

	assert.Equal(t, outputs["bool"].Value, true)
	assert.Equal(t, outputs["list_bool"].Value, []interface{}{true, false})
	assert.Equal(t, outputs["list_number"].Value, []interface{}{1.0, 2.0, 3.0})
	assert.Equal(t, outputs["list_string"].Value, []interface{}{"a", "b", "c"})
	assert.Equal(t, outputs["map_bool"].Value, map[string]interface{}{"foo": true, "bar": false, "baz": true})
	assert.Equal(t, outputs["map_number"].Value, map[string]interface{}{"foo": 42.0, "bar": 12345.0})
	assert.Equal(t, outputs["map_string"].Value, map[string]interface{}{"foo": "bar"})
	assert.Equal(t, outputs["number"].Value, 42.0)
	assert.Equal(t, outputs["object"].Value, map[string]interface{}{"list": []interface{}{1.0, 2.0, 3.0}, "map": map[string]interface{}{"foo": "bar"}, "num": 42.0, "str": "string"})
	assert.Equal(t, outputs["string"].Value, "string")
	assert.Equal(t, outputs["from_env"].Value, "default")
}

// Regression testing for https://github.com/gruntwork-io/terragrunt/issues/1102: Ordering keys from
// maps to avoid random placements when terraform file is generated.
func TestOrderedMapOutputRegressions1102(t *testing.T) {
	t.Parallel()
	generateTestCase := filepath.Join(TEST_FIXTURE_GET_OUTPUT, "regression-1102")

	cleanupTerraformFolder(t, generateTestCase)
	cleanupTerragruntFolder(t, generateTestCase)

	stdout := bytes.Buffer{}
	stderr := bytes.Buffer{}
	command := fmt.Sprintf("terragrunt apply --terragrunt-non-interactive --terragrunt-working-dir %s", generateTestCase)
	path := filepath.Join(generateTestCase, "backend.tf")

	// runs terragrunt for the first time and checks the output "backend.tf" file.
	require.NoError(
		t,
		runTerragruntCommand(t, command, &stdout, &stderr),
	)
	expected, _ := ioutil.ReadFile(path)
	require.Contains(t, string(expected), "local")

	// runs terragrunt again. All the outputs must be
	// equal to the first run.
	for i := 0; i < 20; i++ {
		require.NoError(
			t,
			runTerragruntCommand(t, command, &stdout, &stderr),
		)
		actual, _ := ioutil.ReadFile(path)
		require.Equal(t, expected, actual)
	}
}

// Test that we get the expected error message about dependency cycles when there is a cycle in the dependency chain
func TestDependencyOutputCycleHandling(t *testing.T) {
	t.Parallel()

	cleanupTerraformFolder(t, TEST_FIXTURE_GET_OUTPUT)

	testCases := []string{
		"aa",
		"aba",
		"abca",
		"abcda",
	}

	for _, testCase := range testCases {
		// Capture range variable into forloop so that the binding is consistent across runs.
		testCase := testCase

		t.Run(testCase, func(t *testing.T) {
			t.Parallel()

			tmpEnvPath := copyEnvironment(t, TEST_FIXTURE_GET_OUTPUT)
			rootPath := util.JoinPath(tmpEnvPath, TEST_FIXTURE_GET_OUTPUT, "cycle", testCase)
			fooPath := util.JoinPath(rootPath, "foo")

			planStdout := bytes.Buffer{}
			planStderr := bytes.Buffer{}
			err := runTerragruntCommand(
				t,
				fmt.Sprintf("terragrunt plan --terragrunt-non-interactive --terragrunt-working-dir %s", fooPath),
				&planStdout,
				&planStderr,
			)
			logBufferContentsLineByLine(t, planStdout, "plan stdout")
			logBufferContentsLineByLine(t, planStderr, "plan stderr")
			assert.Error(t, err)
			assert.True(t, strings.Contains(err.Error(), "Found a dependency cycle between modules"))
		})
	}
}

// Regression testing for https://github.com/gruntwork-io/terragrunt/issues/854: Referencing a dependency that is a
// subdirectory of the current config, which includes an `include` block has problems resolving the correct relative
// path.
func TestDependencyOutputRegression854(t *testing.T) {
	t.Parallel()

	cleanupTerraformFolder(t, TEST_FIXTURE_GET_OUTPUT)
	tmpEnvPath := copyEnvironment(t, TEST_FIXTURE_GET_OUTPUT)
	rootPath := util.JoinPath(tmpEnvPath, TEST_FIXTURE_GET_OUTPUT, "regression-854", "root")

	stdout := bytes.Buffer{}
	stderr := bytes.Buffer{}
	err := runTerragruntCommand(
		t,
		fmt.Sprintf("terragrunt apply-all --terragrunt-non-interactive --terragrunt-working-dir %s", rootPath),
		&stdout,
		&stderr,
	)
	logBufferContentsLineByLine(t, stdout, "stdout")
	logBufferContentsLineByLine(t, stderr, "stderr")
	require.NoError(t, err)
}

// Regression testing for https://github.com/gruntwork-io/terragrunt/issues/906
func TestDependencyOutputSameOutputConcurrencyRegression(t *testing.T) {
	t.Parallel()

	// Use func to isolate each test run to a single s3 bucket that is deleted. We run the test multiple times
	// because the underlying error we are trying to test against is nondeterministic, and thus may not always work
	// the first time.
	testCase := func() {
		cleanupTerraformFolder(t, TEST_FIXTURE_GET_OUTPUT)
		tmpEnvPath := copyEnvironment(t, TEST_FIXTURE_GET_OUTPUT)
		rootPath := util.JoinPath(tmpEnvPath, TEST_FIXTURE_GET_OUTPUT, "regression-906")

		// Make sure to fill in the s3 bucket to the config. Also ensure the bucket is deleted before the next for
		// loop call.
		s3BucketName := fmt.Sprintf("terragrunt-test-bucket-%s%s", strings.ToLower(uniqueId()), strings.ToLower(uniqueId()))
		defer deleteS3BucketWithRetry(t, TERRAFORM_REMOTE_STATE_S3_REGION, s3BucketName)
		commonDepConfigPath := util.JoinPath(rootPath, "common-dep", "terragrunt.hcl")
		copyTerragruntConfigAndFillPlaceholders(t, commonDepConfigPath, commonDepConfigPath, s3BucketName, "not-used", "not-used")

		stdout := bytes.Buffer{}
		stderr := bytes.Buffer{}
		err := runTerragruntCommand(
			t,
			fmt.Sprintf("terragrunt apply-all --terragrunt-source-update --terragrunt-non-interactive --terragrunt-working-dir %s", rootPath),
			&stdout,
			&stderr,
		)
		logBufferContentsLineByLine(t, stdout, "stdout")
		logBufferContentsLineByLine(t, stderr, "stderr")
		require.NoError(t, err)
	}

	for i := 0; i < 3; i++ {
		testCase()
		// We need to bust the output cache that stores the dependency outputs so that the second run pulls the outputs.
		// This is only a problem during testing, where the process is shared across terragrunt runs.
		config.ClearOutputCache()
	}
}

// Regression testing for bug where terragrunt output runs on dependency blocks are done in the terragrunt-cache for the
// child, not the parent.
func TestDependencyOutputCachePathBug(t *testing.T) {
	t.Parallel()

	cleanupTerraformFolder(t, TEST_FIXTURE_GET_OUTPUT)
	tmpEnvPath := copyEnvironment(t, TEST_FIXTURE_GET_OUTPUT)
	rootPath := util.JoinPath(tmpEnvPath, TEST_FIXTURE_GET_OUTPUT, "localstate", "live")

	stdout := bytes.Buffer{}
	stderr := bytes.Buffer{}
	err := runTerragruntCommand(
		t,
		fmt.Sprintf("terragrunt apply-all --terragrunt-non-interactive --terragrunt-working-dir %s", rootPath),
		&stdout,
		&stderr,
	)
	logBufferContentsLineByLine(t, stdout, "stdout")
	logBufferContentsLineByLine(t, stderr, "stderr")
	require.NoError(t, err)
}

func TestDependencyOutputWithTerragruntSource(t *testing.T) {
	t.Parallel()

	cleanupTerraformFolder(t, TEST_FIXTURE_GET_OUTPUT)
	tmpEnvPath := copyEnvironment(t, TEST_FIXTURE_GET_OUTPUT)
	rootPath := util.JoinPath(tmpEnvPath, TEST_FIXTURE_GET_OUTPUT, "regression-1124", "live")
	modulePath := util.JoinPath(tmpEnvPath, TEST_FIXTURE_GET_OUTPUT, "regression-1124", "modules")

	stdout := bytes.Buffer{}
	stderr := bytes.Buffer{}
	err := runTerragruntCommand(
		t,
		fmt.Sprintf("terragrunt apply-all --terragrunt-non-interactive --terragrunt-working-dir %s --terragrunt-source %s", rootPath, modulePath),
		&stdout,
		&stderr,
	)
	logBufferContentsLineByLine(t, stdout, "stdout")
	logBufferContentsLineByLine(t, stderr, "stderr")
	require.NoError(t, err)
}

func TestDependencyOutputWithHooks(t *testing.T) {
	t.Parallel()

	cleanupTerraformFolder(t, TEST_FIXTURE_GET_OUTPUT)
	tmpEnvPath := copyEnvironment(t, TEST_FIXTURE_GET_OUTPUT)
	rootPath := util.JoinPath(tmpEnvPath, TEST_FIXTURE_GET_OUTPUT, "regression-1273")
	depPathFileOut := util.JoinPath(rootPath, "dep", "file.out")
	mainPath := util.JoinPath(rootPath, "main")
	mainPathFileOut := util.JoinPath(mainPath, "file.out")

	runTerragrunt(t, fmt.Sprintf("terragrunt apply-all --terragrunt-non-interactive --terragrunt-working-dir %s", rootPath))
	// We need to bust the output cache that stores the dependency outputs so that the second run pulls the outputs.
	// This is only a problem during testing, where the process is shared across terragrunt runs.
	config.ClearOutputCache()

	// The file should exist in the first run.
	assert.True(t, util.FileExists(depPathFileOut))
	assert.False(t, util.FileExists(mainPathFileOut))

	// Now delete file and run just main again. It should NOT create file.out.
	require.NoError(t, os.Remove(depPathFileOut))
	runTerragrunt(t, fmt.Sprintf("terragrunt plan --terragrunt-non-interactive --terragrunt-working-dir %s", mainPath))
	assert.False(t, util.FileExists(depPathFileOut))
	assert.False(t, util.FileExists(mainPathFileOut))
}

func TestDeepDependencyOutputWithMock(t *testing.T) {
	// Test that the terraform command flows through for mock output retrieval to deeper dependencies. Previously the
	// terraform command was being overwritten, so by the time the deep dependency retrieval runs, it was replaced with
	// "output" instead of the original one.

	t.Parallel()

	cleanupTerraformFolder(t, TEST_FIXTURE_GET_OUTPUT)
	tmpEnvPath := copyEnvironment(t, TEST_FIXTURE_GET_OUTPUT)
	rootPath := filepath.Join(tmpEnvPath, TEST_FIXTURE_GET_OUTPUT, "nested-mocks", "live")

	// Since we haven't applied anything, this should only succeed if mock outputs are used.
	runTerragrunt(t, fmt.Sprintf("terragrunt validate --terragrunt-non-interactive --terragrunt-working-dir %s", rootPath))
}

func TestAWSGetCallerIdentityFunctions(t *testing.T) {
	t.Parallel()

	cleanupTerraformFolder(t, TEST_FIXTURE_AWS_GET_CALLER_IDENTITY)
	tmpEnvPath := copyEnvironment(t, TEST_FIXTURE_AWS_GET_CALLER_IDENTITY)
	rootPath := util.JoinPath(tmpEnvPath, TEST_FIXTURE_AWS_GET_CALLER_IDENTITY)

	runTerragrunt(t, fmt.Sprintf("terragrunt apply-all --terragrunt-non-interactive --terragrunt-working-dir %s", rootPath))

	// verify expected outputs are not empty
	stdout := bytes.Buffer{}
	stderr := bytes.Buffer{}

	require.NoError(
		t,
		runTerragruntCommand(t, fmt.Sprintf("terragrunt output -no-color -json --terragrunt-non-interactive --terragrunt-working-dir %s", rootPath), &stdout, &stderr),
	)

	// Get values from STS
	sess, err := session.NewSession()
	if err != nil {
		t.Fatalf("Error while creating AWS session: %v", err)
	}

	identity, err := sts.New(sess).GetCallerIdentity(nil)
	if err != nil {
		t.Fatalf("Error while getting AWS caller identity: %v", err)
	}

	outputs := map[string]TerraformOutput{}
	require.NoError(t, json.Unmarshal([]byte(stdout.String()), &outputs))
	assert.Equal(t, outputs["account"].Value, *identity.Account)
	assert.Equal(t, outputs["arn"].Value, *identity.Arn)
	assert.Equal(t, outputs["user_id"].Value, *identity.UserId)
}

func TestGetPlatform(t *testing.T) {
	t.Parallel()

	cleanupTerraformFolder(t, TEST_FIXTURE_GET_PLATFORM)
	tmpEnvPath := copyEnvironment(t, TEST_FIXTURE_GET_PLATFORM)
	rootPath := util.JoinPath(tmpEnvPath, TEST_FIXTURE_GET_PLATFORM)

	runTerragrunt(t, fmt.Sprintf("terragrunt apply-all --terragrunt-non-interactive --terragrunt-working-dir %s", rootPath))

	// verify expected outputs are not empty
	stdout := bytes.Buffer{}
	stderr := bytes.Buffer{}

	require.NoError(
		t,
		runTerragruntCommand(t, fmt.Sprintf("terragrunt output -no-color -json --terragrunt-non-interactive --terragrunt-working-dir %s", rootPath), &stdout, &stderr),
	)

	outputs := map[string]TerraformOutput{}

	require.NoError(t, json.Unmarshal([]byte(stdout.String()), &outputs))
	platform, hasPlatform := outputs["platform"]
	require.True(t, hasPlatform)
	require.Equal(t, platform.Value, runtime.GOOS)
}

func TestDataDir(t *testing.T) {
	// Cannot be run in parallel with other tests as it modifies process' environment.

	cleanupTerraformFolder(t, TEST_FIXTURE_DIRS_PATH)
	tmpEnvPath := copyEnvironment(t, TEST_FIXTURE_DIRS_PATH)
	rootPath := util.JoinPath(tmpEnvPath, TEST_FIXTURE_DIRS_PATH)

	os.Setenv("TF_DATA_DIR", util.JoinPath(tmpEnvPath, "data_dir"))
	defer os.Unsetenv("TF_DATA_DIR")

	var (
		stdout bytes.Buffer
		stderr bytes.Buffer
	)

	err := runTerragruntCommand(t, fmt.Sprintf("terragrunt plan --terragrunt-non-interactive --terragrunt-working-dir %s", rootPath), &stdout, &stderr)
	erroutput := stderr.String()

	if err != nil {
		t.Errorf("Did not expect to get an error: %s", err.Error())
	}

	assert.Contains(t, erroutput, "Initializing provider plugins")

	var (
		stdout2 bytes.Buffer
		stderr2 bytes.Buffer
	)

	err = runTerragruntCommand(t, fmt.Sprintf("terragrunt plan --terragrunt-non-interactive --terragrunt-working-dir %s", rootPath), &stdout2, &stderr2)
	erroutput2 := stderr2.String()

	if err != nil {
		t.Errorf("Did not expect to get an error: %s", err.Error())
	}

	assert.NotContains(t, erroutput2, "Initializing provider plugins")
}

func TestReadTerragruntConfigWithDependency(t *testing.T) {
	t.Parallel()

	cleanupTerraformFolder(t, TEST_FIXTURE_READ_CONFIG)
	cleanupTerraformFolder(t, TEST_FIXTURE_INPUTS)
	tmpEnvPath := copyEnvironment(t, ".")

	inputsPath := util.JoinPath(tmpEnvPath, TEST_FIXTURE_INPUTS)
	rootPath := util.JoinPath(tmpEnvPath, TEST_FIXTURE_READ_CONFIG, "with_dependency")

	// First apply the inputs module
	runTerragrunt(t, fmt.Sprintf("terragrunt apply -auto-approve --terragrunt-non-interactive --terragrunt-working-dir %s", inputsPath))

	// Then apply the read config module
	showStdout := bytes.Buffer{}
	showStderr := bytes.Buffer{}
	assert.NoError(
		t,
		runTerragruntCommand(t, fmt.Sprintf("terragrunt apply -auto-approve --terragrunt-non-interactive --terragrunt-working-dir %s", rootPath), &showStdout, &showStderr),
	)

	logBufferContentsLineByLine(t, showStdout, "show stdout")
	logBufferContentsLineByLine(t, showStderr, "show stderr")

	// Now check the outputs to make sure they are as expected
	stdout := bytes.Buffer{}
	stderr := bytes.Buffer{}

	require.NoError(
		t,
		runTerragruntCommand(t, fmt.Sprintf("terragrunt output -no-color -json --terragrunt-non-interactive --terragrunt-working-dir %s", rootPath), &stdout, &stderr),
	)

	outputs := map[string]TerraformOutput{}
	require.NoError(t, json.Unmarshal([]byte(stdout.String()), &outputs))

	assert.Equal(t, outputs["bool"].Value, true)
	assert.Equal(t, outputs["list_bool"].Value, []interface{}{true, false})
	assert.Equal(t, outputs["list_number"].Value, []interface{}{1.0, 2.0, 3.0})
	assert.Equal(t, outputs["list_string"].Value, []interface{}{"a", "b", "c"})
	assert.Equal(t, outputs["map_bool"].Value, map[string]interface{}{"foo": true, "bar": false, "baz": true})
	assert.Equal(t, outputs["map_number"].Value, map[string]interface{}{"foo": 42.0, "bar": 12345.0})
	assert.Equal(t, outputs["map_string"].Value, map[string]interface{}{"foo": "bar"})
	assert.Equal(t, outputs["number"].Value, 42.0)
	assert.Equal(t, outputs["object"].Value, map[string]interface{}{"list": []interface{}{1.0, 2.0, 3.0}, "map": map[string]interface{}{"foo": "bar"}, "num": 42.0, "str": "string"})
	assert.Equal(t, outputs["string"].Value, "string")
	assert.Equal(t, outputs["from_env"].Value, "default")
}

func TestReadTerragruntConfigFromDependency(t *testing.T) {
	t.Parallel()

	cleanupTerraformFolder(t, TEST_FIXTURE_READ_CONFIG)
	tmpEnvPath := copyEnvironment(t, ".")
	rootPath := util.JoinPath(tmpEnvPath, TEST_FIXTURE_READ_CONFIG, "from_dependency")

	showStdout := bytes.Buffer{}
	showStderr := bytes.Buffer{}
	assert.NoError(
		t,
		runTerragruntCommand(t, fmt.Sprintf("terragrunt apply-all --terragrunt-non-interactive --terragrunt-working-dir %s", rootPath), &showStdout, &showStderr),
	)

	logBufferContentsLineByLine(t, showStdout, "show stdout")
	logBufferContentsLineByLine(t, showStderr, "show stderr")

	// Now check the outputs to make sure they are as expected
	stdout := bytes.Buffer{}
	stderr := bytes.Buffer{}

	require.NoError(
		t,
		runTerragruntCommand(t, fmt.Sprintf("terragrunt output -no-color -json --terragrunt-non-interactive --terragrunt-working-dir %s", rootPath), &stdout, &stderr),
	)

	outputs := map[string]TerraformOutput{}
	require.NoError(t, json.Unmarshal([]byte(stdout.String()), &outputs))

	assert.Equal(t, outputs["bar"].Value, "hello world")
}

func TestReadTerragruntConfigWithDefault(t *testing.T) {
	t.Parallel()

	cleanupTerraformFolder(t, TEST_FIXTURE_READ_CONFIG)
	rootPath := util.JoinPath(TEST_FIXTURE_READ_CONFIG, "with_default")

	runTerragrunt(t, fmt.Sprintf("terragrunt apply -auto-approve --terragrunt-non-interactive --terragrunt-working-dir %s", rootPath))

	// check the outputs to make sure they are as expected
	stdout := bytes.Buffer{}
	stderr := bytes.Buffer{}

	require.NoError(
		t,
		runTerragruntCommand(t, fmt.Sprintf("terragrunt output -no-color -json --terragrunt-non-interactive --terragrunt-working-dir %s", rootPath), &stdout, &stderr),
	)

	outputs := map[string]TerraformOutput{}
	require.NoError(t, json.Unmarshal([]byte(stdout.String()), &outputs))

	assert.Equal(t, outputs["data"].Value, "default value")
}

func TestReadTerragruntConfigWithOriginalTerragruntDir(t *testing.T) {
	t.Parallel()

	cleanupTerraformFolder(t, TEST_FIXTURE_READ_CONFIG)
	rootPath := util.JoinPath(TEST_FIXTURE_READ_CONFIG, "with_original_terragrunt_dir")

	rootPathAbs, err := filepath.Abs(rootPath)
	require.NoError(t, err)
	fooPathAbs := filepath.Join(rootPathAbs, "foo")
	depPathAbs := filepath.Join(rootPathAbs, "dep")

	// Run apply on the dependency module and make sure we get the outputs we expect
	runTerragrunt(t, fmt.Sprintf("terragrunt apply -auto-approve --terragrunt-non-interactive --terragrunt-working-dir %s", depPathAbs))

	depStdout := bytes.Buffer{}
	depStderr := bytes.Buffer{}

	require.NoError(
		t,
		runTerragruntCommand(t, fmt.Sprintf("terragrunt output -no-color -json --terragrunt-non-interactive --terragrunt-working-dir %s", depPathAbs), &depStdout, &depStderr),
	)

	depOutputs := map[string]TerraformOutput{}
	require.NoError(t, json.Unmarshal([]byte(depStdout.String()), &depOutputs))

	assert.Equal(t, depPathAbs, depOutputs["terragrunt_dir"].Value)
	assert.Equal(t, depPathAbs, depOutputs["original_terragrunt_dir"].Value)
	assert.Equal(t, fooPathAbs, depOutputs["bar_terragrunt_dir"].Value)
	assert.Equal(t, depPathAbs, depOutputs["bar_original_terragrunt_dir"].Value)

	// Run apply on the root module and make sure we get the expected outputs
	runTerragrunt(t, fmt.Sprintf("terragrunt apply -auto-approve --terragrunt-non-interactive --terragrunt-working-dir %s", rootPath))

	rootStdout := bytes.Buffer{}
	rootStderr := bytes.Buffer{}

	require.NoError(
		t,
		runTerragruntCommand(t, fmt.Sprintf("terragrunt output -no-color -json --terragrunt-non-interactive --terragrunt-working-dir %s", rootPath), &rootStdout, &rootStderr),
	)

	rootOutputs := map[string]TerraformOutput{}
	require.NoError(t, json.Unmarshal([]byte(rootStdout.String()), &rootOutputs))

	assert.Equal(t, fooPathAbs, rootOutputs["terragrunt_dir"].Value)
	assert.Equal(t, rootPathAbs, rootOutputs["original_terragrunt_dir"].Value)
	assert.Equal(t, depPathAbs, rootOutputs["dep_terragrunt_dir"].Value)
	assert.Equal(t, depPathAbs, rootOutputs["dep_original_terragrunt_dir"].Value)
	assert.Equal(t, fooPathAbs, rootOutputs["dep_bar_terragrunt_dir"].Value)
	assert.Equal(t, depPathAbs, rootOutputs["dep_bar_original_terragrunt_dir"].Value)

	// Run 'run-all apply' and make sure all the outputs are identical in the root module and the dependency module
	runTerragrunt(t, fmt.Sprintf("terragrunt run-all apply -auto-approve --terragrunt-non-interactive --terragrunt-working-dir %s", rootPath))

	runAllRootStdout := bytes.Buffer{}
	runAllRootStderr := bytes.Buffer{}

	require.NoError(
		t,
		runTerragruntCommand(t, fmt.Sprintf("terragrunt output -no-color -json --terragrunt-non-interactive --terragrunt-working-dir %s", rootPath), &runAllRootStdout, &runAllRootStderr),
	)

	runAllRootOutputs := map[string]TerraformOutput{}
	require.NoError(t, json.Unmarshal([]byte(runAllRootStdout.String()), &runAllRootOutputs))

	runAllDepStdout := bytes.Buffer{}
	runAllDepStderr := bytes.Buffer{}

	require.NoError(
		t,
		runTerragruntCommand(t, fmt.Sprintf("terragrunt output -no-color -json --terragrunt-non-interactive --terragrunt-working-dir %s", depPathAbs), &runAllDepStdout, &runAllDepStderr),
	)

	runAllDepOutputs := map[string]TerraformOutput{}
	require.NoError(t, json.Unmarshal([]byte(runAllDepStdout.String()), &runAllDepOutputs))

	assert.Equal(t, fooPathAbs, runAllRootOutputs["terragrunt_dir"].Value)
	assert.Equal(t, rootPathAbs, runAllRootOutputs["original_terragrunt_dir"].Value)
	assert.Equal(t, depPathAbs, runAllRootOutputs["dep_terragrunt_dir"].Value)
	assert.Equal(t, depPathAbs, runAllRootOutputs["dep_original_terragrunt_dir"].Value)
	assert.Equal(t, fooPathAbs, runAllRootOutputs["dep_bar_terragrunt_dir"].Value)
	assert.Equal(t, depPathAbs, runAllRootOutputs["dep_bar_original_terragrunt_dir"].Value)
	assert.Equal(t, depPathAbs, runAllDepOutputs["terragrunt_dir"].Value)
	assert.Equal(t, depPathAbs, runAllDepOutputs["original_terragrunt_dir"].Value)
	assert.Equal(t, fooPathAbs, runAllDepOutputs["bar_terragrunt_dir"].Value)
	assert.Equal(t, depPathAbs, runAllDepOutputs["bar_original_terragrunt_dir"].Value)
}

func TestReadTerragruntConfigFull(t *testing.T) {
	t.Parallel()

	cleanupTerraformFolder(t, TEST_FIXTURE_READ_CONFIG)
	rootPath := util.JoinPath(TEST_FIXTURE_READ_CONFIG, "full")

	runTerragrunt(t, fmt.Sprintf("terragrunt apply -auto-approve --terragrunt-non-interactive --terragrunt-working-dir %s", rootPath))

	// check the outputs to make sure they are as expected
	stdout := bytes.Buffer{}
	stderr := bytes.Buffer{}

	require.NoError(
		t,
		runTerragruntCommand(t, fmt.Sprintf("terragrunt output -no-color -json --terragrunt-non-interactive --terragrunt-working-dir %s", rootPath), &stdout, &stderr),
	)

	outputs := map[string]TerraformOutput{}
	require.NoError(t, json.Unmarshal([]byte(stdout.String()), &outputs))

	// Primitive config attributes
	assert.Equal(t, outputs["terraform_binary"].Value, "terragrunt")
	assert.Equal(t, outputs["terraform_version_constraint"].Value, "= 0.12.20")
	assert.Equal(t, outputs["terragrunt_version_constraint"].Value, "= 0.23.18")
	assert.Equal(t, outputs["download_dir"].Value, ".terragrunt-cache")
	assert.Equal(t, outputs["iam_role"].Value, "TerragruntIAMRole")
	assert.Equal(t, outputs["skip"].Value, "true")
	assert.Equal(t, outputs["prevent_destroy"].Value, "true")

	// Simple maps
	localstgOut := map[string]interface{}{}
	require.NoError(t, json.Unmarshal([]byte(outputs["localstg"].Value.(string)), &localstgOut))
	assert.Equal(t, localstgOut, map[string]interface{}{"the_answer": float64(42)})
	inputsOut := map[string]interface{}{}
	require.NoError(t, json.Unmarshal([]byte(outputs["inputs"].Value.(string)), &inputsOut))
	assert.Equal(t, inputsOut, map[string]interface{}{"doc": "Emmett Brown"})

	// Complex blocks
	depsOut := map[string]interface{}{}
	require.NoError(t, json.Unmarshal([]byte(outputs["dependencies"].Value.(string)), &depsOut))
	assert.Equal(
		t,
		depsOut,
		map[string]interface{}{
			"paths": []interface{}{"../../fixture"},
		},
	)
	generateOut := map[string]interface{}{}
	require.NoError(t, json.Unmarshal([]byte(outputs["generate"].Value.(string)), &generateOut))
	assert.Equal(
		t,
		generateOut,
		map[string]interface{}{
			"provider": map[string]interface{}{
				"path":              "provider.tf",
				"if_exists":         "overwrite_terragrunt",
				"comment_prefix":    "# ",
				"disable_signature": false,
				"contents": `provider "aws" {
  region = "us-east-1"
}
`,
			},
		},
	)
	remoteStateOut := map[string]interface{}{}
	require.NoError(t, json.Unmarshal([]byte(outputs["remote_state"].Value.(string)), &remoteStateOut))
	assert.Equal(
		t,
		remoteStateOut,
		map[string]interface{}{
			"backend":                         "local",
			"disable_init":                    false,
			"disable_dependency_optimization": false,
			"generate":                        map[string]interface{}{"path": "backend.tf", "if_exists": "overwrite_terragrunt"},
			"config":                          map[string]interface{}{"path": "foo.tfstate"},
		},
	)
	terraformOut := map[string]interface{}{}
	require.NoError(t, json.Unmarshal([]byte(outputs["terraformtg"].Value.(string)), &terraformOut))
	assert.Equal(
		t,
		terraformOut,
		map[string]interface{}{
			"source":          "./delorean",
			"include_in_copy": []interface{}{"time_machine.*"},
			"extra_arguments": map[string]interface{}{
				"var-files": map[string]interface{}{
					"name":               "var-files",
					"commands":           []interface{}{"apply", "plan"},
					"arguments":          nil,
					"required_var_files": []interface{}{"extra.tfvars"},
					"optional_var_files": []interface{}{"optional.tfvars"},
					"env_vars": map[string]interface{}{
						"TF_VAR_custom_var": "I'm set in extra_arguments env_vars",
					},
				},
			},
			"before_hook": map[string]interface{}{
				"before_hook_1": map[string]interface{}{
					"name":         "before_hook_1",
					"commands":     []interface{}{"apply", "plan"},
					"execute":      []interface{}{"touch", "before.out"},
					"working_dir":  nil,
					"run_on_error": true,
				},
			},
			"after_hook": map[string]interface{}{
				"after_hook_1": map[string]interface{}{
					"name":         "after_hook_1",
					"commands":     []interface{}{"apply", "plan"},
					"execute":      []interface{}{"touch", "after.out"},
					"working_dir":  nil,
					"run_on_error": true,
				},
			},
		},
	)
}

func logBufferContentsLineByLine(t *testing.T, out bytes.Buffer, label string) {
	t.Logf("[%s] Full contents of %s:", t.Name(), label)
	lines := strings.Split(out.String(), "\n")
	for _, line := range lines {
		t.Logf("[%s] %s", t.Name(), line)
	}
}

func TestTerragruntGenerateBlockSkip(t *testing.T) {
	t.Parallel()

	generateTestCase := filepath.Join(TEST_FIXTURE_CODEGEN_PATH, "generate-block", "skip")
	cleanupTerraformFolder(t, generateTestCase)
	cleanupTerragruntFolder(t, generateTestCase)
	runTerragrunt(t, fmt.Sprintf("terragrunt apply -auto-approve --terragrunt-non-interactive --terragrunt-working-dir %s", generateTestCase))
	assert.False(t, fileIsInFolder(t, "foo.tfstate", generateTestCase))
}

func TestTerragruntGenerateBlockOverwrite(t *testing.T) {
	t.Parallel()

	generateTestCase := filepath.Join(TEST_FIXTURE_CODEGEN_PATH, "generate-block", "overwrite")
	cleanupTerraformFolder(t, generateTestCase)
	cleanupTerragruntFolder(t, generateTestCase)

	runTerragrunt(t, fmt.Sprintf("terragrunt apply -auto-approve --terragrunt-non-interactive --terragrunt-working-dir %s", generateTestCase))
	// If the state file was written as foo.tfstate, that means it overwrote the local backend config.
	assert.True(t, fileIsInFolder(t, "foo.tfstate", generateTestCase))
	assert.False(t, fileIsInFolder(t, "bar.tfstate", generateTestCase))
}

func TestTerragruntGenerateAttr(t *testing.T) {
	t.Parallel()

	generateTestCase := filepath.Join(TEST_FIXTURE_CODEGEN_PATH, "generate-attr")
	cleanupTerraformFolder(t, generateTestCase)
	cleanupTerragruntFolder(t, generateTestCase)

	text := "test-terragrunt-generate-attr-hello-world"

	stdout, _, err := runTerragruntCommandWithOutput(t, fmt.Sprintf("terragrunt apply -auto-approve --terragrunt-non-interactive --terragrunt-working-dir %s -var text=\"%s\"", generateTestCase, text))
	require.NoError(t, err)
	require.Contains(t, stdout, text)
}

func TestTerragruntGenerateBlockOverwriteTerragruntSuccess(t *testing.T) {
	t.Parallel()

	generateTestCase := filepath.Join(TEST_FIXTURE_CODEGEN_PATH, "generate-block", "overwrite_terragrunt")
	cleanupTerraformFolder(t, generateTestCase)
	cleanupTerragruntFolder(t, generateTestCase)

	runTerragrunt(t, fmt.Sprintf("terragrunt apply -auto-approve --terragrunt-non-interactive --terragrunt-working-dir %s", generateTestCase))
	// If the state file was written as foo.tfstate, that means it overwrote the local backend config.
	assert.True(t, fileIsInFolder(t, "foo.tfstate", generateTestCase))
	assert.False(t, fileIsInFolder(t, "bar.tfstate", generateTestCase))
}

func TestTerragruntGenerateBlockOverwriteTerragruntFail(t *testing.T) {
	t.Parallel()

	generateTestCase := filepath.Join(TEST_FIXTURE_CODEGEN_PATH, "generate-block", "overwrite_terragrunt_error")
	cleanupTerraformFolder(t, generateTestCase)
	cleanupTerragruntFolder(t, generateTestCase)

	stdout := bytes.Buffer{}
	stderr := bytes.Buffer{}
	err := runTerragruntCommand(t, fmt.Sprintf("terragrunt apply -auto-approve --terragrunt-non-interactive --terragrunt-working-dir %s", generateTestCase), &stdout, &stderr)
	require.Error(t, err)
	_, ok := errors.Unwrap(err).(codegen.GenerateFileExistsError)
	assert.True(t, ok)
}

func TestTerragruntGenerateBlockNestedInherit(t *testing.T) {
	t.Parallel()

	generateTestCase := filepath.Join(TEST_FIXTURE_CODEGEN_PATH, "generate-block", "nested", "child_inherit")
	cleanupTerraformFolder(t, generateTestCase)
	cleanupTerragruntFolder(t, generateTestCase)

	runTerragrunt(t, fmt.Sprintf("terragrunt apply -auto-approve --terragrunt-non-interactive --terragrunt-working-dir %s", generateTestCase))
	// If the state file was written as foo.tfstate, that means it inherited the config
	assert.True(t, fileIsInFolder(t, "foo.tfstate", generateTestCase))
	assert.False(t, fileIsInFolder(t, "bar.tfstate", generateTestCase))
	// Also check to make sure the child config generate block was included
	assert.True(t, fileIsInFolder(t, "random_file.txt", generateTestCase))
}

func TestTerragruntGenerateBlockNestedOverwrite(t *testing.T) {
	t.Parallel()

	generateTestCase := filepath.Join(TEST_FIXTURE_CODEGEN_PATH, "generate-block", "nested", "child_overwrite")
	cleanupTerraformFolder(t, generateTestCase)
	cleanupTerragruntFolder(t, generateTestCase)

	runTerragrunt(t, fmt.Sprintf("terragrunt apply -auto-approve --terragrunt-non-interactive --terragrunt-working-dir %s", generateTestCase))
	// If the state file was written as bar.tfstate, that means it overwrite the parent config
	assert.False(t, fileIsInFolder(t, "foo.tfstate", generateTestCase))
	assert.True(t, fileIsInFolder(t, "bar.tfstate", generateTestCase))
	// Also check to make sure the child config generate block was included
	assert.True(t, fileIsInFolder(t, "random_file.txt", generateTestCase))
}

func TestTerragruntGenerateBlockDisableSignature(t *testing.T) {
	t.Parallel()

	generateTestCase := filepath.Join(TEST_FIXTURE_CODEGEN_PATH, "generate-block", "disable-signature")
	cleanupTerraformFolder(t, generateTestCase)
	cleanupTerragruntFolder(t, generateTestCase)

	runTerragrunt(t, fmt.Sprintf("terragrunt apply -auto-approve --terragrunt-non-interactive --terragrunt-working-dir %s", generateTestCase))

	// Now check the outputs to make sure they are as expected
	stdout := bytes.Buffer{}
	stderr := bytes.Buffer{}

	require.NoError(
		t,
		runTerragruntCommand(t, fmt.Sprintf("terragrunt output -no-color -json --terragrunt-non-interactive --terragrunt-working-dir %s", generateTestCase), &stdout, &stderr),
	)

	outputs := map[string]TerraformOutput{}
	require.NoError(t, json.Unmarshal([]byte(stdout.String()), &outputs))

	assert.Equal(t, outputs["text"].Value, "Hello, World!")
}

func TestTerragruntGenerateBlockSameNameFail(t *testing.T) {
	t.Parallel()

	generateTestCase := filepath.Join(TEST_FIXTURE_CODEGEN_PATH, "generate-block", "same_name_error")
	cleanupTerraformFolder(t, generateTestCase)
	cleanupTerragruntFolder(t, generateTestCase)

	stdout := bytes.Buffer{}
	stderr := bytes.Buffer{}
	err := runTerragruntCommand(t, fmt.Sprintf("terragrunt init --terragrunt-working-dir %s", generateTestCase), &stdout, &stderr)
	require.Error(t, err)
	parsedError, ok := errors.Unwrap(err).(config.DuplicatedGenerateBlocks)
	assert.True(t, ok)
	assert.True(t, len(parsedError.BlockName) == 1)
	assert.Contains(t, parsedError.BlockName, "backend")
}

func TestTerragruntGenerateBlockMultipleSameNameFail(t *testing.T) {
	t.Parallel()

	generateTestCase := filepath.Join(TEST_FIXTURE_CODEGEN_PATH, "generate-block", "same_name_pair_error")
	cleanupTerraformFolder(t, generateTestCase)
	cleanupTerragruntFolder(t, generateTestCase)

	stdout := bytes.Buffer{}
	stderr := bytes.Buffer{}
	err := runTerragruntCommand(t, fmt.Sprintf("terragrunt init --terragrunt-working-dir %s", generateTestCase), &stdout, &stderr)
	require.Error(t, err)
	parsedError, ok := errors.Unwrap(err).(config.DuplicatedGenerateBlocks)
	assert.True(t, ok)
	assert.True(t, len(parsedError.BlockName) == 2)
	assert.Contains(t, parsedError.BlockName, "backend")
	assert.Contains(t, parsedError.BlockName, "backend2")
}

func TestTerragruntRemoteStateCodegenGeneratesBackendBlock(t *testing.T) {
	t.Parallel()

	generateTestCase := filepath.Join(TEST_FIXTURE_CODEGEN_PATH, "remote-state", "base")

	cleanupTerraformFolder(t, generateTestCase)
	cleanupTerragruntFolder(t, generateTestCase)

	runTerragrunt(t, fmt.Sprintf("terragrunt apply -auto-approve --terragrunt-non-interactive --terragrunt-working-dir %s", generateTestCase))
	// If the state file was written as foo.tfstate, that means it wrote out the local backend config.
	assert.True(t, fileIsInFolder(t, "foo.tfstate", generateTestCase))
}

func TestTerragruntRemoteStateCodegenOverwrites(t *testing.T) {
	t.Parallel()

	generateTestCase := filepath.Join(TEST_FIXTURE_CODEGEN_PATH, "remote-state", "overwrite")

	cleanupTerraformFolder(t, generateTestCase)
	cleanupTerragruntFolder(t, generateTestCase)

	runTerragrunt(t, fmt.Sprintf("terragrunt apply -auto-approve --terragrunt-non-interactive --terragrunt-working-dir %s", generateTestCase))
	// If the state file was written as foo.tfstate, that means it overwrote the local backend config.
	assert.True(t, fileIsInFolder(t, "foo.tfstate", generateTestCase))
	assert.False(t, fileIsInFolder(t, "bar.tfstate", generateTestCase))
}

func TestTerragruntRemoteStateCodegenGeneratesBackendBlockS3(t *testing.T) {
	t.Parallel()

	generateTestCase := filepath.Join(TEST_FIXTURE_CODEGEN_PATH, "remote-state", "s3")

	cleanupTerraformFolder(t, generateTestCase)
	cleanupTerragruntFolder(t, generateTestCase)

	s3BucketName := fmt.Sprintf("terragrunt-test-bucket-%s", strings.ToLower(uniqueId()))
	lockTableName := fmt.Sprintf("terragrunt-test-locks-%s", strings.ToLower(uniqueId()))

	defer deleteS3Bucket(t, TERRAFORM_REMOTE_STATE_S3_REGION, s3BucketName)
	defer cleanupTableForTest(t, lockTableName, TERRAFORM_REMOTE_STATE_S3_REGION)

	tmpTerragruntConfigPath := createTmpTerragruntConfig(t, generateTestCase, s3BucketName, lockTableName, config.DefaultTerragruntConfigPath)

	runTerragrunt(t, fmt.Sprintf("terragrunt apply -auto-approve --terragrunt-non-interactive --terragrunt-config %s --terragrunt-working-dir %s", tmpTerragruntConfigPath, generateTestCase))
}

func TestTerragruntRemoteStateCodegenErrorsIfExists(t *testing.T) {
	t.Parallel()

	generateTestCase := filepath.Join(TEST_FIXTURE_CODEGEN_PATH, "remote-state", "error")
	cleanupTerraformFolder(t, generateTestCase)
	cleanupTerragruntFolder(t, generateTestCase)

	stdout := bytes.Buffer{}
	stderr := bytes.Buffer{}

	err := runTerragruntCommand(t, fmt.Sprintf("terragrunt apply -auto-approve --terragrunt-non-interactive --terragrunt-working-dir %s", generateTestCase), &stdout, &stderr)
	require.Error(t, err)
	_, ok := errors.Unwrap(err).(codegen.GenerateFileExistsError)
	assert.True(t, ok)
}

func TestTerragruntRemoteStateCodegenDoesNotGenerateWithSkip(t *testing.T) {
	t.Parallel()

	generateTestCase := filepath.Join(TEST_FIXTURE_CODEGEN_PATH, "remote-state", "skip")

	cleanupTerraformFolder(t, generateTestCase)
	cleanupTerragruntFolder(t, generateTestCase)

	runTerragrunt(t, fmt.Sprintf("terragrunt apply -auto-approve --terragrunt-non-interactive --terragrunt-working-dir %s", generateTestCase))
	assert.False(t, fileIsInFolder(t, "foo.tfstate", generateTestCase))
}

func TestTerragruntValidateAllWithVersionChecks(t *testing.T) {
	t.Parallel()

	tmpEnvPath := copyEnvironment(t, "fixture-version-check")

	stdout := bytes.Buffer{}
	stderr := bytes.Buffer{}
	err := runTerragruntVersionCommand(t, "v0.23.21", fmt.Sprintf("terragrunt validate-all --terragrunt-non-interactive --terragrunt-working-dir %s", tmpEnvPath), &stdout, &stderr)
	logBufferContentsLineByLine(t, stdout, "stdout")
	logBufferContentsLineByLine(t, stderr, "stderr")
	require.NoError(t, err)
}

func TestTerragruntIncludeParentHclFile(t *testing.T) {
	t.Parallel()

	tmpEnvPath := copyEnvironment(t, TEST_FIXTURE_INCLUDE_PARENT)

	stdout := bytes.Buffer{}
	stderr := bytes.Buffer{}

	err := runTerragruntCommand(t, fmt.Sprintf("terragrunt run-all apply --terragrunt-modules-that-include parent.hcl --terragrunt-non-interactive --terragrunt-working-dir %s", tmpEnvPath), &stdout, &stderr)
	require.NoError(t, err)

	out := stderr.String()
	assert.Equal(t, 1, strings.Count(out, "parent_hcl_file"))
}

func TestTerragruntVersionConstraints(t *testing.T) {
	testCases := []struct {
		name                 string
		terragruntVersion    string
		terragruntConstraint string
		shouldSucceed        bool
	}{
		{
			"version meets constraint equal",
			"v0.23.18",
			"terragrunt_version_constraint = \">= v0.23.18\"",
			true,
		},
		{
			"version meets constriant greater patch",
			"v0.23.19",
			"terragrunt_version_constraint = \">= v0.23.18\"",
			true,
		},
		{
			"version meets constriant greater major",
			"v1.0.0",
			"terragrunt_version_constraint = \">= v0.23.18\"",
			true,
		},
		{
			"version meets constriant less patch",
			"v0.23.17",
			"terragrunt_version_constraint = \">= v0.23.18\"",
			false,
		},
		{
			"version meets constriant less major",
			"v0.22.18",
			"terragrunt_version_constraint = \">= v0.23.18\"",
			false,
		},
	}

	for _, testCase := range testCases {
		testCase := testCase

		t.Run(testCase.name, func(t *testing.T) {

			tmpEnvPath := copyEnvironment(t, TEST_FIXTURE_READ_CONFIG)
			rootPath := filepath.Join(tmpEnvPath, TEST_FIXTURE_READ_CONFIG, "with_constraints")

			tmpTerragruntConfigPath := createTmpTerragruntConfigContent(t, testCase.terragruntConstraint, config.DefaultTerragruntConfigPath)

			stdout := bytes.Buffer{}
			stderr := bytes.Buffer{}

			err := runTerragruntVersionCommand(t, testCase.terragruntVersion, fmt.Sprintf("terragrunt apply -auto-approve --terragrunt-non-interactive --terragrunt-config %s --terragrunt-working-dir %s", tmpTerragruntConfigPath, rootPath), &stdout, &stderr)
			logBufferContentsLineByLine(t, stdout, "stdout")
			logBufferContentsLineByLine(t, stderr, "stderr")

			if testCase.shouldSucceed {
				require.NoError(t, err)
			} else {
				require.Error(t, err)
			}
		})
	}
}

func TestReadTerragruntConfigIamRole(t *testing.T) {
	t.Parallel()

	identityArn, err := aws_helper.GetAWSIdentityArn(nil, &options.TerragruntOptions{})
	assert.NoError(t, err)

	cleanupTerraformFolder(t, TEST_FIXTURE_READ_IAM_ROLE)

	// Execution outputs to be verified
	stdout := bytes.Buffer{}
	stderr := bytes.Buffer{}

	// Invoke terragrunt and verify used IAM role
	err = runTerragruntCommand(t, fmt.Sprintf("terragrunt init --terragrunt-working-dir %s", TEST_FIXTURE_READ_IAM_ROLE), &stdout, &stderr)

	// Since are used not existing AWS accounts, for validation are used success and error outputs
	output := fmt.Sprintf("%v %v %v", string(stderr.Bytes()), string(stdout.Bytes()), err.Error())

	// Check that output contains value defined in IAM role
	assert.Equal(t, 1, strings.Count(output, "666666666666"))
	// Ensure that state file wasn't created with default IAM value
	assert.True(t, util.FileNotExists(util.JoinPath(TEST_FIXTURE_READ_IAM_ROLE, identityArn+".txt")))
}

func TestIamRolesLoadingFromDifferentModules(t *testing.T) {
	t.Parallel()

	cleanupTerraformFolder(t, TEST_FIXTURE_IAM_ROLES_MULTIPLE_MODULES)

	// Execution outputs to be verified
	stdout := bytes.Buffer{}
	stderr := bytes.Buffer{}

	// Invoke terragrunt and verify used IAM roles for each dependency
	err := runTerragruntCommand(t, fmt.Sprintf("terragrunt init --terragrunt-log-level debug --terragrunt-debugreset --terragrunt-working-dir %s", TEST_FIXTURE_IAM_ROLES_MULTIPLE_MODULES), &stdout, &stderr)

	// Taking all outputs in one string
	output := fmt.Sprintf("%v %v %v", string(stderr.Bytes()), string(stdout.Bytes()), err.Error())

	component1 := ""
	component2 := ""

	// scan each output line and get lines for component1 and component2
	for _, line := range strings.Split(output, "\n") {
		if strings.Contains(line, "Assuming IAM role arn:aws:iam::component1:role/terragrunt") {
			component1 = line
			continue
		}
		if strings.Contains(line, "Assuming IAM role arn:aws:iam::component2:role/terragrunt") {
			component2 = line
			continue
		}
	}
	assert.NotEmptyf(t, component1, "Missing role for component 1")
	assert.NotEmptyf(t, component2, "Missing role for component 2")

	assert.Contains(t, component1, "iam_roles_multiple_modules/component")
	assert.Contains(t, component2, "iam_roles_multiple_modules/component2")
}

func TestTerragruntVersionConstraintsPartialParse(t *testing.T) {
	fixturePath := "fixture-partial-parse/terragrunt-version-constraint"
	cleanupTerragruntFolder(t, fixturePath)

	stdout := bytes.Buffer{}
	stderr := bytes.Buffer{}

	err := runTerragruntVersionCommand(t, "0.21.23", fmt.Sprintf("terragrunt apply -auto-approve --terragrunt-non-interactive --terragrunt-working-dir %s", fixturePath), &stdout, &stderr)
	logBufferContentsLineByLine(t, stdout, "stdout")
	logBufferContentsLineByLine(t, stderr, "stderr")

	assert.Error(t, err)

	_, isTgVersionError := errors.Unwrap(err).(cli.InvalidTerragruntVersion)
	assert.True(t, isTgVersionError)
}

func cleanupTerraformFolder(t *testing.T, templatesPath string) {
	removeFile(t, util.JoinPath(templatesPath, TERRAFORM_STATE))
	removeFile(t, util.JoinPath(templatesPath, TERRAFORM_STATE_BACKUP))
	removeFile(t, util.JoinPath(templatesPath, terragruntDebugFile))
	removeFolder(t, util.JoinPath(templatesPath, TERRAFORM_FOLDER))
}

func cleanupTerragruntFolder(t *testing.T, templatesPath string) {
	removeFolder(t, util.JoinPath(templatesPath, TERRAGRUNT_CACHE))
}

func removeFile(t *testing.T, path string) {
	if util.FileExists(path) {
		if err := os.Remove(path); err != nil {
			t.Fatalf("Error while removing %s: %v", path, err)
		}
	}
}

func removeFolder(t *testing.T, path string) {
	if util.FileExists(path) {
		if err := os.RemoveAll(path); err != nil {
			t.Fatalf("Error while removing %s: %v", path, err)
		}
	}
}

func runTerragruntCommand(t *testing.T, command string, writer io.Writer, errwriter io.Writer) error {
	return runTerragruntVersionCommand(t, "TEST", command, writer, errwriter)
}

func runTerragruntVersionCommand(t *testing.T, version string, command string, writer io.Writer, errwriter io.Writer) error {
	args := strings.Split(command, " ")

	fmt.Println("runTerragruntVersionCommand after split")
	fmt.Println(args)
	app := cli.CreateTerragruntCli(version, writer, errwriter)
	return app.Run(args)
}

func runTerragrunt(t *testing.T, command string) {
	runTerragruntRedirectOutput(t, command, os.Stdout, os.Stderr)
}

func runTerragruntCommandWithOutput(t *testing.T, command string) (string, string, error) {
	stdout := bytes.Buffer{}
	stderr := bytes.Buffer{}
	err := runTerragruntCommand(t, command, &stdout, &stderr)
	logBufferContentsLineByLine(t, stdout, "stdout")
	logBufferContentsLineByLine(t, stderr, "stderr")
	return stdout.String(), stderr.String(), err
}

func runTerragruntRedirectOutput(t *testing.T, command string, writer io.Writer, errwriter io.Writer) {
	if err := runTerragruntCommand(t, command, writer, errwriter); err != nil {
		stdout := "(see log output above)"
		if stdoutAsBuffer, stdoutIsBuffer := writer.(*bytes.Buffer); stdoutIsBuffer {
			stdout = stdoutAsBuffer.String()
		}

		stderr := "(see log output above)"
		if stderrAsBuffer, stderrIsBuffer := errwriter.(*bytes.Buffer); stderrIsBuffer {
			stderr = stderrAsBuffer.String()
		}

		t.Fatalf("Failed to run Terragrunt command '%s' due to error: %s\n\nStdout: %s\n\nStderr: %s", command, errors.PrintErrorWithStackTrace(err), stdout, stderr)
	}
}

func copyEnvironment(t *testing.T, environmentPath string) string {
	tmpDir, err := ioutil.TempDir("", "terragrunt-test")
	if err != nil {
		t.Fatalf("Failed to create temp dir due to error: %v", err)
	}

	t.Logf("Copying %s to %s", environmentPath, tmpDir)

	require.NoError(t, util.CopyFolderContents(environmentPath, util.JoinPath(tmpDir, environmentPath), ".terragrunt-test", nil))

	return tmpDir
}

func copyEnvironmentToPath(t *testing.T, environmentPath, targetPath string) {
	if err := os.MkdirAll(targetPath, 0777); err != nil {
		t.Fatalf("Failed to create temp dir %s due to error %v", targetPath, err)
	}

	copyErr := util.CopyFolderContents(environmentPath, util.JoinPath(targetPath, environmentPath), ".terragrunt-test", nil)
	require.NoError(t, copyErr)
}

func createTmpTerragruntConfigWithParentAndChild(t *testing.T, parentPath string, childRelPath string, s3BucketName string, parentConfigFileName string, childConfigFileName string) string {
	tmpDir, err := ioutil.TempDir("", "terragrunt-parent-child-test")
	if err != nil {
		t.Fatalf("Failed to create temp dir due to error: %v", err)
	}

	childDestPath := util.JoinPath(tmpDir, childRelPath)

	if err := os.MkdirAll(childDestPath, 0777); err != nil {
		t.Fatalf("Failed to create temp dir %s due to error %v", childDestPath, err)
	}

	parentTerragruntSrcPath := util.JoinPath(parentPath, parentConfigFileName)
	parentTerragruntDestPath := util.JoinPath(tmpDir, parentConfigFileName)
	copyTerragruntConfigAndFillPlaceholders(t, parentTerragruntSrcPath, parentTerragruntDestPath, s3BucketName, "not-used", "not-used")

	childTerragruntSrcPath := util.JoinPath(util.JoinPath(parentPath, childRelPath), childConfigFileName)
	childTerragruntDestPath := util.JoinPath(childDestPath, childConfigFileName)
	copyTerragruntConfigAndFillPlaceholders(t, childTerragruntSrcPath, childTerragruntDestPath, s3BucketName, "not-used", "not-used")

	return childTerragruntDestPath
}

func createTmpTerragruntConfig(t *testing.T, templatesPath string, s3BucketName string, lockTableName string, configFileName string) string {
	tmpFolder, err := ioutil.TempDir("", "terragrunt-test")
	if err != nil {
		t.Fatalf("Failed to create temp folder due to error: %v", err)
	}

	tmpTerragruntConfigFile := util.JoinPath(tmpFolder, configFileName)
	originalTerragruntConfigPath := util.JoinPath(templatesPath, configFileName)
	copyTerragruntConfigAndFillPlaceholders(t, originalTerragruntConfigPath, tmpTerragruntConfigFile, s3BucketName, lockTableName, "not-used")

	return tmpTerragruntConfigFile
}

func createTmpTerragruntConfigContent(t *testing.T, contents string, configFileName string) string {
	tmpFolder, err := ioutil.TempDir("", "terragrunt-test")
	if err != nil {
		t.Fatalf("Failed to create temp folder due to error: %v", err)
	}

	tmpTerragruntConfigFile := util.JoinPath(tmpFolder, configFileName)

	if err := ioutil.WriteFile(tmpTerragruntConfigFile, []byte(contents), 0444); err != nil {
		t.Fatalf("Error writing temp Terragrunt config to %s: %v", tmpTerragruntConfigFile, err)
	}

	return tmpTerragruntConfigFile
}

func createTmpTerragruntGCSConfig(t *testing.T, templatesPath string, project string, location string, gcsBucketName string, configFileName string) string {
	tmpFolder, err := ioutil.TempDir("", "terragrunt-test")
	if err != nil {
		t.Fatalf("Failed to create temp folder due to error: %v", err)
	}

	tmpTerragruntConfigFile := util.JoinPath(tmpFolder, configFileName)
	originalTerragruntConfigPath := util.JoinPath(templatesPath, configFileName)
	copyTerragruntGCSConfigAndFillPlaceholders(t, originalTerragruntConfigPath, tmpTerragruntConfigFile, project, location, gcsBucketName)

	return tmpTerragruntConfigFile
}

func copyTerragruntConfigAndFillPlaceholders(t *testing.T, configSrcPath string, configDestPath string, s3BucketName string, lockTableName string, region string) {
	contents, err := util.ReadFileAsString(configSrcPath)
	if err != nil {
		t.Fatalf("Error reading Terragrunt config at %s: %v", configSrcPath, err)
	}

	contents = strings.Replace(contents, "__FILL_IN_BUCKET_NAME__", s3BucketName, -1)
	contents = strings.Replace(contents, "__FILL_IN_LOCK_TABLE_NAME__", lockTableName, -1)
	contents = strings.Replace(contents, "__FILL_IN_REGION__", region, -1)
	contents = strings.Replace(contents, "__FILL_IN_LOGS_BUCKET_NAME__", s3BucketName+"-tf-state-logs", -1)

	if err := ioutil.WriteFile(configDestPath, []byte(contents), 0444); err != nil {
		t.Fatalf("Error writing temp Terragrunt config to %s: %v", configDestPath, err)
	}
}

func copyTerragruntGCSConfigAndFillPlaceholders(t *testing.T, configSrcPath string, configDestPath string, project string, location string, gcsBucketName string) {
	contents, err := util.ReadFileAsString(configSrcPath)
	if err != nil {
		t.Fatalf("Error reading Terragrunt config at %s: %v", configSrcPath, err)
	}

	contents = strings.Replace(contents, "__FILL_IN_PROJECT__", project, -1)
	contents = strings.Replace(contents, "__FILL_IN_LOCATION__", location, -1)
	contents = strings.Replace(contents, "__FILL_IN_BUCKET_NAME__", gcsBucketName, -1)

	if err := ioutil.WriteFile(configDestPath, []byte(contents), 0444); err != nil {
		t.Fatalf("Error writing temp Terragrunt config to %s: %v", configDestPath, err)
	}
}

// Returns a unique (ish) id we can attach to resources and tfstate files so they don't conflict with each other
// Uses base 62 to generate a 6 character string that's unlikely to collide with the handful of tests we run in
// parallel. Based on code here: http://stackoverflow.com/a/9543797/483528
func uniqueId() string {
	const BASE_62_CHARS = "0123456789ABCDEFGHIJKLMNOPQRSTUVWXYZabcdefghijklmnopqrstuvwxyz"
	const UNIQUE_ID_LENGTH = 6 // Should be good for 62^6 = 56+ billion combinations

	var out bytes.Buffer

	for i := 0; i < UNIQUE_ID_LENGTH; i++ {
		out.WriteByte(BASE_62_CHARS[rand.Intn(len(BASE_62_CHARS))])
	}

	return out.String()
}

// Check that the S3 Bucket of the given name and region exists. Terragrunt should create this bucket during the test.
// Also check if bucket got tagged properly and that public access is disabled completely.
func validateS3BucketExistsAndIsTagged(t *testing.T, awsRegion string, bucketName string, expectedTags map[string]string) {
	mockOptions, err := options.NewTerragruntOptionsForTest("integration_test")
	if err != nil {
		t.Fatalf("Error creating mockOptions: %v", err)
	}

	sessionConfig := &aws_helper.AwsSessionConfig{
		Region: awsRegion,
	}

	s3Client, err := remote.CreateS3Client(sessionConfig, mockOptions)
	if err != nil {
		t.Fatalf("Error creating S3 client: %v", err)
	}

	remoteStateConfig := remote.RemoteStateConfigS3{Bucket: bucketName, Region: awsRegion}
	assert.True(t, remote.DoesS3BucketExist(s3Client, &remoteStateConfig.Bucket), "Terragrunt failed to create remote state S3 bucket %s", bucketName)

	if expectedTags != nil {
		assertS3Tags(expectedTags, bucketName, s3Client, t)
	}

	assertS3PublicAccessBlocks(t, s3Client, bucketName)
}

// Check that the DynamoDB table of the given name and region exists. Terragrunt should create this table during the test.
// Also check if table got tagged properly
func validateDynamoDBTableExistsAndIsTagged(t *testing.T, awsRegion string, tableName string, expectedTags map[string]string) {
	client := createDynamoDbClientForTest(t, awsRegion)

	var description, err = client.DescribeTable(&dynamodb.DescribeTableInput{TableName: aws.String(tableName)})

	if err != nil {
		// This is a ResourceNotFoundException in case the table does not exist
		t.Fatal(err)
	}

	var tags, err2 = client.ListTagsOfResource(&dynamodb.ListTagsOfResourceInput{ResourceArn: description.Table.TableArn})

	if err2 != nil {
		t.Fatal(err2)
	}

	var actualTags = make(map[string]string)

	for _, element := range tags.Tags {
		actualTags[*element.Key] = *element.Value
	}

	assert.Equal(t, expectedTags, actualTags, "Did not find expected tags on dynamo table.")
}

func assertS3Tags(expectedTags map[string]string, bucketName string, client *s3.S3, t *testing.T) {

	var in = s3.GetBucketTaggingInput{}
	in.SetBucket(bucketName)

	var tags, err2 = client.GetBucketTagging(&in)

	if err2 != nil {
		t.Fatal(err2)
	}

	var actualTags = make(map[string]string)

	for _, element := range tags.TagSet {
		actualTags[*element.Key] = *element.Value
	}

	assert.Equal(t, expectedTags, actualTags, "Did not find expected tags on s3 bucket.")
}

func assertS3PublicAccessBlocks(t *testing.T, client *s3.S3, bucketName string) {
	resp, err := client.GetPublicAccessBlock(
		&s3.GetPublicAccessBlockInput{Bucket: aws.String(bucketName)},
	)
	require.NoError(t, err)

	publicAccessBlockConfig := resp.PublicAccessBlockConfiguration
	assert.True(t, aws.BoolValue(publicAccessBlockConfig.BlockPublicAcls))
	assert.True(t, aws.BoolValue(publicAccessBlockConfig.BlockPublicPolicy))
	assert.True(t, aws.BoolValue(publicAccessBlockConfig.IgnorePublicAcls))
	assert.True(t, aws.BoolValue(publicAccessBlockConfig.RestrictPublicBuckets))
}

// deleteS3BucketWithRetry will attempt to delete the specified S3 bucket, retrying up to 3 times if there are errors to
// handle eventual consistency issues.
func deleteS3BucketWithRetry(t *testing.T, awsRegion string, bucketName string) {
	for i := 0; i < 3; i++ {
		err := deleteS3BucketE(t, awsRegion, bucketName)
		if err == nil {
			return
		}

		t.Logf("Error deleting s3 bucket %s. Sleeping for 10 seconds before retrying.", bucketName)
		time.Sleep(10 * time.Second)
	}
	t.Fatalf("Max retries attempting to delete s3 bucket %s in region %s", bucketName, awsRegion)
}

// Delete the specified S3 bucket to clean up after a test
func deleteS3Bucket(t *testing.T, awsRegion string, bucketName string) {
	require.NoError(t, deleteS3BucketE(t, awsRegion, bucketName))
}
func deleteS3BucketE(t *testing.T, awsRegion string, bucketName string) error {
	mockOptions, err := options.NewTerragruntOptionsForTest("integration_test")
	if err != nil {
		t.Logf("Error creating mockOptions: %v", err)
		return err
	}

	sessionConfig := &aws_helper.AwsSessionConfig{
		Region: awsRegion,
	}

	s3Client, err := remote.CreateS3Client(sessionConfig, mockOptions)
	if err != nil {
		t.Logf("Error creating S3 client: %v", err)
		return err
	}

	t.Logf("Deleting test s3 bucket %s", bucketName)

	out, err := s3Client.ListObjectVersions(&s3.ListObjectVersionsInput{Bucket: aws.String(bucketName)})
	if err != nil {
		t.Logf("Failed to list object versions in s3 bucket %s: %v", bucketName, err)
		return err
	}

	objectIdentifiers := []*s3.ObjectIdentifier{}
	for _, version := range out.Versions {
		objectIdentifiers = append(objectIdentifiers, &s3.ObjectIdentifier{
			Key:       version.Key,
			VersionId: version.VersionId,
		})
	}

	if len(objectIdentifiers) > 0 {
		deleteInput := &s3.DeleteObjectsInput{
			Bucket: aws.String(bucketName),
			Delete: &s3.Delete{Objects: objectIdentifiers},
		}
		if _, err := s3Client.DeleteObjects(deleteInput); err != nil {
			t.Logf("Error deleting all versions of all objects in bucket %s: %v", bucketName, err)
			return err
		}
	}

	if _, err := s3Client.DeleteBucket(&s3.DeleteBucketInput{Bucket: aws.String(bucketName)}); err != nil {
		t.Logf("Failed to delete S3 bucket %s: %v", bucketName, err)
		return err
	}
	return nil
}

// Create an authenticated client for DynamoDB
func createDynamoDbClient(awsRegion, awsProfile string, iamRoleArn string) (*dynamodb.DynamoDB, error) {
	mockOptions, err := options.NewTerragruntOptionsForTest("integration_test")
	if err != nil {
		return nil, err
	}

	sessionConfig := &aws_helper.AwsSessionConfig{
		Region:  awsRegion,
		Profile: awsProfile,
		RoleArn: iamRoleArn,
	}

	session, err := aws_helper.CreateAwsSession(sessionConfig, mockOptions)
	if err != nil {
		return nil, err
	}

	return dynamodb.New(session), nil
}

func createDynamoDbClientForTest(t *testing.T, awsRegion string) *dynamodb.DynamoDB {
	client, err := createDynamoDbClient(awsRegion, "", "")
	if err != nil {
		t.Fatal(err)
	}
	return client
}

func cleanupTableForTest(t *testing.T, tableName string, awsRegion string) {
	client := createDynamoDbClientForTest(t, awsRegion)
	err := terragruntDynamoDb.DeleteTable(tableName, client)
	assert.NoError(t, err)
}

// Check that the GCS Bucket of the given name and location exists. Terragrunt should create this bucket during the test.
// Also check if bucket got labeled properly.
func validateGCSBucketExistsAndIsLabeled(t *testing.T, location string, bucketName string, expectedLabels map[string]string) {
	remoteStateConfig := remote.RemoteStateConfigGCS{Bucket: bucketName}

	gcsClient, err := remote.CreateGCSClient(remoteStateConfig)
	if err != nil {
		t.Fatalf("Error creating GCS client: %v", err)
	}

	// verify the bucket exists
	assert.True(t, remote.DoesGCSBucketExist(gcsClient, &remoteStateConfig), "Terragrunt failed to create remote state GCS bucket %s", bucketName)

	// verify the bucket location
	ctx := context.Background()
	bucket := gcsClient.Bucket(bucketName)

	attrs, err := bucket.Attrs(ctx)
	if err != nil {
		t.Fatal(err)
	}

	assert.Equal(t, strings.ToUpper(location), attrs.Location, "Did not find GCS bucket in expected location.")

	if expectedLabels != nil {
		assertGCSLabels(t, expectedLabels, bucketName, gcsClient)
	}
}

func assertGCSLabels(t *testing.T, expectedLabels map[string]string, bucketName string, client *storage.Client) {
	ctx := context.Background()
	bucket := client.Bucket(bucketName)

	attrs, err := bucket.Attrs(ctx)
	if err != nil {
		t.Fatal(err)
	}

	var actualLabels = make(map[string]string)

	for key, value := range attrs.Labels {
		actualLabels[key] = value
	}

	assert.Equal(t, expectedLabels, actualLabels, "Did not find expected labels on GCS bucket.")
}

// Create the specified GCS bucket
func createGCSBucket(t *testing.T, projectID string, location string, bucketName string) {
	var gcsConfig remote.RemoteStateConfigGCS
	gcsClient, err := remote.CreateGCSClient(gcsConfig)
	if err != nil {
		t.Fatalf("Error creating GCS client: %v", err)
	}

	t.Logf("Creating test GCS bucket %s in project %s, location %s", bucketName, projectID, location)

	ctx := context.Background()
	bucket := gcsClient.Bucket(bucketName)

	bucketAttrs := &storage.BucketAttrs{
		Location:          location,
		VersioningEnabled: true,
	}

	if err := bucket.Create(ctx, projectID, bucketAttrs); err != nil {
		t.Fatalf("Failed to create GCS bucket %s: %v", bucketName, err)
	}
}

// Delete the specified GCS bucket to clean up after a test
func deleteGCSBucket(t *testing.T, bucketName string) {
	var gcsConfig remote.RemoteStateConfigGCS
	gcsClient, err := remote.CreateGCSClient(gcsConfig)
	if err != nil {
		t.Fatalf("Error creating GCS client: %v", err)
	}

	t.Logf("Deleting test GCS bucket %s", bucketName)

	ctx := context.Background()

	// List all objects including their versions in the bucket
	bucket := gcsClient.Bucket(bucketName)
	q := &storage.Query{
		Versions: true,
	}
	it := bucket.Objects(ctx, q)
	for {
		objectAttrs, err := it.Next()

		if err == iterator.Done {
			break
		}

		if err != nil {
			t.Fatalf("Failed to list objects and versions in GCS bucket %s: %v", bucketName, err)
		}

		// purge the object version
		if err := bucket.Object(objectAttrs.Name).Generation(objectAttrs.Generation).Delete(ctx); err != nil {
			t.Fatalf("Failed to delete GCS bucket object %s: %v", objectAttrs.Name, err)
		}
	}

	// remote empty bucket
	if err := bucket.Delete(ctx); err != nil {
		t.Fatalf("Failed to delete GCS bucket %s: %v", bucketName, err)
	}
}

func fileIsInFolder(t *testing.T, name string, path string) bool {
	found := false
	err := filepath.Walk(path, func(path string, info os.FileInfo, err error) error {
		assert.NoError(t, err)
		if filepath.Base(path) == name {
			found = true
		}
		return nil
	})
	require.NoError(t, err)
	return found
}

func runValidateAllWithIncludeAndGetIncludedModules(t *testing.T, rootModulePath string, includeModulePaths []string, strictInclude bool) []string {
	cmd_parts := []string{
		"terragrunt", "run-all", "validate",
		"--terragrunt-non-interactive",
		"--terragrunt-log-level", "debug",
		"--terragrunt-working-dir", rootModulePath,
	}

	for _, module := range includeModulePaths {
		cmd_parts = append(cmd_parts, "--terragrunt-include-dir", module)
	}

	if strictInclude {
		cmd_parts = append(cmd_parts, "--terragrunt-strict-include")
	}

	cmd := strings.Join(cmd_parts, " ")

	validateAllStdout := bytes.Buffer{}
	validateAllStderr := bytes.Buffer{}
	err := runTerragruntCommand(
		t,
		cmd,
		&validateAllStdout,
		&validateAllStderr,
	)
	logBufferContentsLineByLine(t, validateAllStdout, "validate-all stdout")
	logBufferContentsLineByLine(t, validateAllStderr, "validate-all stderr")
	require.NoError(t, err)

	currentDir, err := os.Getwd()
	require.NoError(t, err)

	includedModulesRegexp, err := regexp.Compile(
		fmt.Sprintf(
			`=> Module %s/%s/(.+) \(excluded: (true|false)`,
			currentDir,
			rootModulePath,
		),
	)
	require.NoError(t, err)
	matches := includedModulesRegexp.FindAllStringSubmatch(string(validateAllStderr.Bytes()), -1)
	includedModules := []string{}
	for _, match := range matches {
		if match[2] == "false" {
			includedModules = append(includedModules, match[1])
		}
	}
	sort.Strings(includedModules)
	return includedModules
}

// sops decrypting for inputs
func TestSopsDecryptedCorrectly(t *testing.T) {
	t.Parallel()

	cleanupTerraformFolder(t, TEST_FIXTURE_SOPS)
	tmpEnvPath := copyEnvironment(t, TEST_FIXTURE_SOPS)
	rootPath := util.JoinPath(tmpEnvPath, TEST_FIXTURE_SOPS)

	runTerragrunt(t, fmt.Sprintf("terragrunt apply -auto-approve --terragrunt-non-interactive --terragrunt-working-dir %s", rootPath))

	stdout := bytes.Buffer{}
	stderr := bytes.Buffer{}

	err := runTerragruntCommand(t, fmt.Sprintf("terragrunt output -no-color -json --terragrunt-non-interactive --terragrunt-working-dir %s", rootPath), &stdout, &stderr)
	require.NoError(t, err)

	outputs := map[string]TerraformOutput{}
	require.NoError(t, json.Unmarshal([]byte(stdout.String()), &outputs))

	assert.Equal(t, outputs["json_bool_array"].Value, []interface{}{true, false})
	assert.Equal(t, outputs["json_string_array"].Value, []interface{}{"example_value1", "example_value2"})
	assert.Equal(t, outputs["json_number"].Value, 1234.56789)
	assert.Equal(t, outputs["json_string"].Value, "example_value")
	assert.Equal(t, outputs["json_hello"].Value, "Welcome to SOPS! Edit this file as you please!")
	assert.Equal(t, outputs["yaml_bool_array"].Value, []interface{}{true, false})
	assert.Equal(t, outputs["yaml_string_array"].Value, []interface{}{"example_value1", "example_value2"})
	assert.Equal(t, outputs["yaml_number"].Value, 1234.5679)
	assert.Equal(t, outputs["yaml_string"].Value, "example_value")
	assert.Equal(t, outputs["yaml_hello"].Value, "Welcome to SOPS! Edit this file as you please!")
	assert.Equal(t, outputs["text_value"].Value, "Raw Secret Example")
	assert.Contains(t, outputs["env_value"].Value, "DB_PASSWORD=tomato")
	assert.Contains(t, outputs["ini_value"].Value, "password = potato")
}

func TestTerragruntRunAllCommandPrompt(t *testing.T) {
	t.Parallel()

	s3BucketName := fmt.Sprintf("terragrunt-test-bucket-%s", strings.ToLower(uniqueId()))

	tmpEnvPath := copyEnvironment(t, TEST_FIXTURE_OUTPUT_ALL)

	rootTerragruntConfigPath := util.JoinPath(tmpEnvPath, TEST_FIXTURE_OUTPUT_ALL, config.DefaultTerragruntConfigPath)
	copyTerragruntConfigAndFillPlaceholders(t, rootTerragruntConfigPath, rootTerragruntConfigPath, s3BucketName, "not-used", "not-used")

	environmentPath := fmt.Sprintf("%s/%s/env1", tmpEnvPath, TEST_FIXTURE_OUTPUT_ALL)

	stdout := bytes.Buffer{}
	stderr := bytes.Buffer{}
	err := runTerragruntCommand(t, fmt.Sprintf("terragrunt run-all apply --terragrunt-working-dir %s", environmentPath), &stdout, &stderr)
	logBufferContentsLineByLine(t, stdout, "stdout")
	logBufferContentsLineByLine(t, stderr, "stderr")
	assert.Contains(t, stderr.String(), "Are you sure you want to run 'terragrunt apply' in each folder of the stack described above? (y/n)")
	assert.Error(t, err)
}

func TestTerragruntInitOnce(t *testing.T) {
	t.Parallel()

	cleanupTerraformFolder(t, TEST_FIXTURE_LOCAL_RUN_ONCE)
	stdout := bytes.Buffer{}
	stderr := bytes.Buffer{}

	runTerragruntCommand(t, fmt.Sprintf("terragrunt init --terragrunt-working-dir %s", TEST_FIXTURE_LOCAL_RUN_ONCE), &stdout, &stderr)

	errout := string(stderr.Bytes())

	assert.Equal(t, 1, strings.Count(errout, "foo"))
}

func TestTerragruntInitRunCmd(t *testing.T) {
	t.Parallel()

	cleanupTerraformFolder(t, TEST_FIXTURE_LOCAL_RUN_MULTIPLE)
	stdout := bytes.Buffer{}
	stderr := bytes.Buffer{}

	runTerragruntCommand(t, fmt.Sprintf("terragrunt init --terragrunt-working-dir %s", TEST_FIXTURE_LOCAL_RUN_MULTIPLE), &stdout, &stderr)

	errout := string(stderr.Bytes())

	// Check for cached values between locals and inputs sections
	assert.Equal(t, 1, strings.Count(errout, "potato"))
	assert.Equal(t, 1, strings.Count(errout, "carrot"))
	assert.Equal(t, 1, strings.Count(errout, "bar"))
	assert.Equal(t, 1, strings.Count(errout, "foo"))

	assert.Equal(t, 1, strings.Count(errout, "input_variable"))

	// Commands executed multiple times because of different arguments
	assert.Equal(t, 4, strings.Count(errout, "uuid"))
	assert.Equal(t, 6, strings.Count(errout, "random_arg"))
	assert.Equal(t, 4, strings.Count(errout, "another_arg"))
}

func TestShowWarningWithDependentModulesBeforeDestroy(t *testing.T) {

	rootPath := copyEnvironment(t, TEST_FIXTURE_DESTROY_WARNING)

	rootPath = util.JoinPath(rootPath, TEST_FIXTURE_DESTROY_WARNING)
	vpcPath := util.JoinPath(rootPath, "vpc")
	appPath := util.JoinPath(rootPath, "app")

	cleanupTerraformFolder(t, rootPath)
	cleanupTerraformFolder(t, vpcPath)

	stdout := bytes.Buffer{}
	stderr := bytes.Buffer{}

	err := runTerragruntCommand(t, fmt.Sprintf("terragrunt run-all init --terragrunt-non-interactive --terragrunt-working-dir %s", rootPath), &stdout, &stderr)
	assert.NoError(t, err)
	err = runTerragruntCommand(t, fmt.Sprintf("terragrunt run-all apply --terragrunt-non-interactive --terragrunt-working-dir %s", rootPath), &stdout, &stderr)
	assert.NoError(t, err)

	// try to destroy vpc module and check if warning is printed in output
	stdout = bytes.Buffer{}
	stderr = bytes.Buffer{}

	err = runTerragruntCommand(t, fmt.Sprintf("terragrunt destroy --terragrunt-non-interactive --terragrunt-working-dir %s", vpcPath), &stdout, &stderr)
	assert.NoError(t, err)

	output := string(stderr.Bytes())
	assert.Equal(t, 1, strings.Count(output, appPath))
}

func TestShowErrorWhenRunAllInvokedWithoutArguments(t *testing.T) {
	t.Parallel()

	appPath := TEST_FIXTURE_STACK

	stdout := bytes.Buffer{}
	stderr := bytes.Buffer{}
	err := runTerragruntCommand(t, fmt.Sprintf("terragrunt run-all --terragrunt-non-interactive --terragrunt-working-dir %s", appPath), &stdout, &stderr)
	require.Error(t, err)
	_, ok := errors.Unwrap(err).(cli.MissingCommand)
	assert.True(t, ok)
}

func TestPathRelativeToIncludeInvokedInCorrectPathFromChild(t *testing.T) {
	t.Parallel()

	appPath := path.Join(TEST_FIXTURE_RELATIVE_INCLUDE_CMD, "app")

	stdout := bytes.Buffer{}
	stderr := bytes.Buffer{}
	err := runTerragruntCommand(t, fmt.Sprintf("terragrunt version --terragrunt-log-level trace --terragrunt-non-interactive --terragrunt-working-dir %s", appPath), &stdout, &stderr)
	require.NoError(t, err)
	errout := string(stderr.Bytes())
	assert.Equal(t, 1, strings.Count(errout, "\npath_relative_to_inclue: app\n"))
	assert.Equal(t, 0, strings.Count(errout, "\npath_relative_to_inclue: .\n"))
}

func TestTerragruntInitConfirmation(t *testing.T) {
	t.Parallel()

	s3BucketName := fmt.Sprintf("terragrunt-test-bucket-%s", strings.ToLower(uniqueId()))

	tmpEnvPath := copyEnvironment(t, TEST_FIXTURE_OUTPUT_ALL)

	rootTerragruntConfigPath := util.JoinPath(tmpEnvPath, TEST_FIXTURE_OUTPUT_ALL, config.DefaultTerragruntConfigPath)
	copyTerragruntConfigAndFillPlaceholders(t, rootTerragruntConfigPath, rootTerragruntConfigPath, s3BucketName, "not-used", "not-used")

	stdout := bytes.Buffer{}
	stderr := bytes.Buffer{}
	err := runTerragruntCommand(t, fmt.Sprintf("terragrunt run-all init --terragrunt-working-dir %s", tmpEnvPath), &stdout, &stderr)
	require.Error(t, err)
	errout := string(stderr.Bytes())
	assert.Equal(t, 1, strings.Count(errout, "does not exist or you don't have permissions to access it. Would you like Terragrunt to create it? (y/n)"))
}

func TestNoMultipleInitsWithoutSourceChange(t *testing.T) {
	t.Parallel()

	tmpEnvPath := copyEnvironment(t, fixtureDownload)
	cleanupTerraformFolder(t, tmpEnvPath)
	testPath := util.JoinPath(tmpEnvPath, TEST_FIXTURE_STDOUT)

	stdout := bytes.Buffer{}
	stderr := bytes.Buffer{}

	err := runTerragruntCommand(t, fmt.Sprintf("terragrunt plan --terragrunt-non-interactive --terragrunt-working-dir %s", testPath), &stdout, &stderr)
	require.NoError(t, err)
	// providers initialization during first plan
	errout := string(stderr.Bytes())
	assert.Equal(t, 1, strings.Count(errout, "Terraform has been successfully initialized!"))

	stdout = bytes.Buffer{}
	stderr = bytes.Buffer{}

	err = runTerragruntCommand(t, fmt.Sprintf("terragrunt plan --terragrunt-non-interactive --terragrunt-working-dir %s", testPath), &stdout, &stderr)
	require.NoError(t, err)
	// no initialization expected for second plan run
	// https://github.com/gruntwork-io/terragrunt/issues/1921
	errout = string(stderr.Bytes())
	assert.Equal(t, 0, strings.Count(errout, "Terraform has been successfully initialized!"))
}

func TestAutoInitWhenSourceIsChanged(t *testing.T) {
	t.Parallel()

	tmpEnvPath := copyEnvironment(t, fixtureDownload)
	cleanupTerraformFolder(t, tmpEnvPath)
	testPath := util.JoinPath(tmpEnvPath, TEST_FIXTURE_AUTO_INIT)

	terragruntHcl := util.JoinPath(testPath, "terragrunt.hcl")
	contents, err := util.ReadFileAsString(terragruntHcl)
	if err != nil {
		require.NoError(t, err)
	}
	updatedHcl := strings.Replace(contents, "__TAG_VALUE__", "v0.35.1", -1)
	require.NoError(t, ioutil.WriteFile(terragruntHcl, []byte(updatedHcl), 0444))

	stdout := bytes.Buffer{}
	stderr := bytes.Buffer{}

	err = runTerragruntCommand(t, fmt.Sprintf("terragrunt plan --terragrunt-non-interactive --terragrunt-working-dir %s", testPath), &stdout, &stderr)
	require.NoError(t, err)
	// providers initialization during first plan
	errout := string(stderr.Bytes())
	assert.Equal(t, 1, strings.Count(errout, "Terraform has been successfully initialized!"))

	updatedHcl = strings.Replace(contents, "__TAG_VALUE__", "v0.35.2 ", -1)
	require.NoError(t, ioutil.WriteFile(terragruntHcl, []byte(updatedHcl), 0444))

	stdout = bytes.Buffer{}
	stderr = bytes.Buffer{}

	err = runTerragruntCommand(t, fmt.Sprintf("terragrunt plan --terragrunt-non-interactive --terragrunt-working-dir %s", testPath), &stdout, &stderr)
	require.NoError(t, err)
	// auto initialization when source is changed
	errout = string(stderr.Bytes())
	assert.Equal(t, 1, strings.Count(errout, "Terraform has been successfully initialized!"))
}<|MERGE_RESOLUTION|>--- conflicted
+++ resolved
@@ -61,23 +61,6 @@
 	TEST_FIXTURE_ENV_VARS_BLOCK_PATH                        = "fixture-env-vars-block/"
 	TEST_FIXTURE_SKIP                                       = "fixture-skip/"
 	TEST_FIXTURE_CONFIG_SINGLE_JSON_PATH                    = "fixture-config-files/single-json-config"
-<<<<<<< HEAD
-	TEST_FIXTURE_LOCAL_DOWNLOAD_PATH                        = "fixture-download/local"
-	TEST_FIXTURE_CUSTOM_LOCK_FILE                           = "fixture-download/custom-lock-file"
-	TEST_FIXTURE_REMOTE_DOWNLOAD_PATH                       = "fixture-download/remote"
-	TEST_FIXTURE_OVERRIDE_DOWNLOAD_PATH                     = "fixture-download/override"
-	TEST_FIXTURE_LOCAL_RELATIVE_DOWNLOAD_PATH               = "fixture-download/local-relative"
-	TEST_FIXTURE_REMOTE_RELATIVE_DOWNLOAD_PATH              = "fixture-download/remote-relative"
-	TEST_FIXTURE_LOCAL_WITH_BACKEND                         = "fixture-download/local-with-backend"
-	TEST_FIXTURE_LOCAL_WITH_EXCLUDE_DIR                     = "fixture-download/local-with-exclude-dir"
-	TEST_FIXTURE_LOCAL_WITH_INCLUDE_DIR                     = "fixture-download/local-with-include-dir"
-	TEST_FIXTURE_REMOTE_WITH_BACKEND                        = "fixture-download/remote-with-backend"
-	TEST_FIXTURE_REMOTE_MODULE_IN_ROOT                      = "fixture-download/remote-module-in-root"
-	TEST_FIXTURE_LOCAL_MISSING_BACKEND                      = "fixture-download/local-with-missing-backend"
-	TEST_FIXTURE_LOCAL_WITH_HIDDEN_FOLDER                   = "fixture-download/local-with-hidden-folder"
-	TEST_FIXTURE_AUTO_INIT                                  = "fixture-download/init-on-source-change"
-=======
->>>>>>> 0eaf26df
 	TEST_FIXTURE_PREVENT_DESTROY_OVERRIDE                   = "fixture-prevent-destroy-override/child"
 	TEST_FIXTURE_PREVENT_DESTROY_NOT_SET                    = "fixture-prevent-destroy-not-set/child"
 	TEST_FIXTURE_LOCAL_PREVENT_DESTROY                      = "fixture-download/local-with-prevent-destroy"
@@ -135,6 +118,7 @@
 	TEST_FIXTURE_SOPS                                       = "fixture-sops"
 	TEST_FIXTURE_DESTROY_WARNING                            = "fixture-destroy-warning"
 	TEST_FIXTURE_INCLUDE_PARENT                             = "fixture-include-parent"
+	TEST_FIXTURE_AUTO_INIT                                  = "fixture-download/init-on-source-change"
 	TERRAFORM_BINARY                                        = "terraform"
 	TERRAFORM_FOLDER                                        = ".terraform"
 	TERRAFORM_STATE                                         = "terraform.tfstate"
@@ -923,163 +907,6 @@
 	assert.True(t, ok)
 }
 
-<<<<<<< HEAD
-// As of Terraform 0.14.0, if there's already a lock file in the working directory, we should be copying it into
-// .terragrunt-cache
-func TestCustomLockFile(t *testing.T) {
-	t.Parallel()
-
-	cleanupTerraformFolder(t, TEST_FIXTURE_CUSTOM_LOCK_FILE)
-
-	runTerragrunt(t, fmt.Sprintf("terragrunt apply -auto-approve --terragrunt-non-interactive --terragrunt-working-dir %s", TEST_FIXTURE_CUSTOM_LOCK_FILE))
-
-	source := "../custom-lock-file-module"
-	downloadDir := util.JoinPath(TEST_FIXTURE_CUSTOM_LOCK_FILE, TERRAGRUNT_CACHE)
-	result, err := tfsource.NewTerraformSource(source, downloadDir, TEST_FIXTURE_CUSTOM_LOCK_FILE, util.CreateLogEntry("", util.GetDefaultLogLevel()))
-	require.NoError(t, err)
-
-	lockFilePath := util.JoinPath(result.WorkingDir, util.TerraformLockFile)
-	require.FileExists(t, lockFilePath)
-
-	readFile, err := ioutil.ReadFile(lockFilePath)
-	require.NoError(t, err)
-
-	// In our lock file, we intentionally have hashes for an older version of the AWS provider. If the lock file
-	// copying works, then Terraform will stick with this older version. If there is a bug, Terraform will end up
-	// installing a newer version (since the version is not pinned in the .tf code, only in the lock file).
-	assert.Contains(t, string(readFile), `version = "3.0.0"`)
-}
-
-func TestLocalDownloadWithHiddenFolder(t *testing.T) {
-	t.Parallel()
-
-	cleanupTerraformFolder(t, TEST_FIXTURE_LOCAL_WITH_HIDDEN_FOLDER)
-
-	runTerragrunt(t, fmt.Sprintf("terragrunt apply -auto-approve --terragrunt-non-interactive --terragrunt-working-dir %s", TEST_FIXTURE_LOCAL_WITH_HIDDEN_FOLDER))
-
-	// Run a second time to make sure the temporary folder can be reused without errors
-	runTerragrunt(t, fmt.Sprintf("terragrunt apply -auto-approve --terragrunt-non-interactive --terragrunt-working-dir %s", TEST_FIXTURE_LOCAL_WITH_HIDDEN_FOLDER))
-}
-
-func TestLocalDownloadWithRelativePath(t *testing.T) {
-	t.Parallel()
-
-	cleanupTerraformFolder(t, TEST_FIXTURE_LOCAL_RELATIVE_DOWNLOAD_PATH)
-
-	runTerragrunt(t, fmt.Sprintf("terragrunt apply -auto-approve --terragrunt-non-interactive --terragrunt-working-dir %s", TEST_FIXTURE_LOCAL_RELATIVE_DOWNLOAD_PATH))
-
-	// Run a second time to make sure the temporary folder can be reused without errors
-	runTerragrunt(t, fmt.Sprintf("terragrunt apply -auto-approve --terragrunt-non-interactive --terragrunt-working-dir %s", TEST_FIXTURE_LOCAL_RELATIVE_DOWNLOAD_PATH))
-}
-
-func TestRemoteDownload(t *testing.T) {
-	t.Parallel()
-
-	cleanupTerraformFolder(t, TEST_FIXTURE_REMOTE_DOWNLOAD_PATH)
-
-	runTerragrunt(t, fmt.Sprintf("terragrunt apply -auto-approve --terragrunt-non-interactive --terragrunt-working-dir %s", TEST_FIXTURE_REMOTE_DOWNLOAD_PATH))
-
-	// Run a second time to make sure the temporary folder can be reused without errors
-	runTerragrunt(t, fmt.Sprintf("terragrunt apply -auto-approve --terragrunt-non-interactive --terragrunt-working-dir %s", TEST_FIXTURE_REMOTE_DOWNLOAD_PATH))
-}
-
-func TestRemoteDownloadWithRelativePath(t *testing.T) {
-	t.Parallel()
-
-	cleanupTerraformFolder(t, TEST_FIXTURE_REMOTE_RELATIVE_DOWNLOAD_PATH)
-
-	runTerragrunt(t, fmt.Sprintf("terragrunt apply -auto-approve --terragrunt-non-interactive --terragrunt-working-dir %s", TEST_FIXTURE_REMOTE_RELATIVE_DOWNLOAD_PATH))
-
-	// Run a second time to make sure the temporary folder can be reused without errors
-	runTerragrunt(t, fmt.Sprintf("terragrunt apply -auto-approve --terragrunt-non-interactive --terragrunt-working-dir %s", TEST_FIXTURE_REMOTE_RELATIVE_DOWNLOAD_PATH))
-}
-
-func TestRemoteDownloadOverride(t *testing.T) {
-	t.Parallel()
-
-	cleanupTerraformFolder(t, TEST_FIXTURE_OVERRIDE_DOWNLOAD_PATH)
-
-	runTerragrunt(t, fmt.Sprintf("terragrunt apply -auto-approve --terragrunt-non-interactive --terragrunt-working-dir %s --terragrunt-source %s", TEST_FIXTURE_OVERRIDE_DOWNLOAD_PATH, "../hello-world"))
-
-	// Run a second time to make sure the temporary folder can be reused without errors
-	runTerragrunt(t, fmt.Sprintf("terragrunt apply -auto-approve --terragrunt-non-interactive --terragrunt-working-dir %s --terragrunt-source %s", TEST_FIXTURE_OVERRIDE_DOWNLOAD_PATH, "../hello-world"))
-}
-
-func TestLocalWithBackend(t *testing.T) {
-	t.Parallel()
-
-	s3BucketName := fmt.Sprintf("terragrunt-test-bucket-%s", strings.ToLower(uniqueId()))
-	lockTableName := fmt.Sprintf("terragrunt-lock-table-%s", strings.ToLower(uniqueId()))
-
-	defer deleteS3Bucket(t, TERRAFORM_REMOTE_STATE_S3_REGION, s3BucketName)
-	defer cleanupTableForTest(t, lockTableName, TERRAFORM_REMOTE_STATE_S3_REGION)
-
-	tmpEnvPath := copyEnvironment(t, fixtureDownload)
-	rootPath := util.JoinPath(tmpEnvPath, TEST_FIXTURE_LOCAL_WITH_BACKEND)
-
-	rootTerragruntConfigPath := util.JoinPath(rootPath, config.DefaultTerragruntConfigPath)
-	copyTerragruntConfigAndFillPlaceholders(t, rootTerragruntConfigPath, rootTerragruntConfigPath, s3BucketName, lockTableName, "not-used")
-
-	runTerragrunt(t, fmt.Sprintf("terragrunt apply -auto-approve --terragrunt-non-interactive --terragrunt-working-dir %s", rootPath))
-
-	// Run a second time to make sure the temporary folder can be reused without errors
-	runTerragrunt(t, fmt.Sprintf("terragrunt apply -auto-approve --terragrunt-non-interactive --terragrunt-working-dir %s", rootPath))
-}
-
-func TestLocalWithMissingBackend(t *testing.T) {
-	t.Parallel()
-
-	s3BucketName := fmt.Sprintf("terragrunt-test-bucket-%s", strings.ToLower(uniqueId()))
-	lockTableName := fmt.Sprintf("terragrunt-lock-table-%s", strings.ToLower(uniqueId()))
-
-	tmpEnvPath := copyEnvironment(t, fixtureDownload)
-	rootPath := util.JoinPath(tmpEnvPath, TEST_FIXTURE_LOCAL_MISSING_BACKEND)
-
-	rootTerragruntConfigPath := util.JoinPath(rootPath, config.DefaultTerragruntConfigPath)
-	copyTerragruntConfigAndFillPlaceholders(t, rootTerragruntConfigPath, rootTerragruntConfigPath, s3BucketName, lockTableName, "not-used")
-
-	err := runTerragruntCommand(t, fmt.Sprintf("terragrunt apply -auto-approve --terragrunt-non-interactive --terragrunt-working-dir %s", rootPath), os.Stdout, os.Stderr)
-	if assert.Error(t, err) {
-		underlying := errors.Unwrap(err)
-		assert.IsType(t, cli.BackendNotDefined{}, underlying)
-	}
-}
-
-func TestRemoteWithBackend(t *testing.T) {
-	t.Parallel()
-
-	s3BucketName := fmt.Sprintf("terragrunt-test-bucket-%s", strings.ToLower(uniqueId()))
-	lockTableName := fmt.Sprintf("terragrunt-lock-table-%s", strings.ToLower(uniqueId()))
-
-	defer deleteS3Bucket(t, TERRAFORM_REMOTE_STATE_S3_REGION, s3BucketName)
-	defer cleanupTableForTest(t, lockTableName, TERRAFORM_REMOTE_STATE_S3_REGION)
-
-	tmpEnvPath := copyEnvironment(t, TEST_FIXTURE_REMOTE_WITH_BACKEND)
-	rootPath := util.JoinPath(tmpEnvPath, TEST_FIXTURE_REMOTE_WITH_BACKEND)
-
-	rootTerragruntConfigPath := util.JoinPath(rootPath, config.DefaultTerragruntConfigPath)
-	copyTerragruntConfigAndFillPlaceholders(t, rootTerragruntConfigPath, rootTerragruntConfigPath, s3BucketName, lockTableName, "not-used")
-
-	runTerragrunt(t, fmt.Sprintf("terragrunt apply -auto-approve --terragrunt-non-interactive --terragrunt-working-dir %s", rootPath))
-
-	// Run a second time to make sure the temporary folder can be reused without errors
-	runTerragrunt(t, fmt.Sprintf("terragrunt apply -auto-approve --terragrunt-non-interactive --terragrunt-working-dir %s", rootPath))
-}
-
-func TestRemoteWithModuleInRoot(t *testing.T) {
-	t.Parallel()
-
-	tmpEnvPath := copyEnvironment(t, TEST_FIXTURE_REMOTE_MODULE_IN_ROOT)
-	rootPath := util.JoinPath(tmpEnvPath, TEST_FIXTURE_REMOTE_MODULE_IN_ROOT)
-
-	runTerragrunt(t, fmt.Sprintf("terragrunt apply -auto-approve --terragrunt-non-interactive --terragrunt-working-dir %s", rootPath))
-
-	// Run a second time to make sure the temporary folder can be reused without errors
-	runTerragrunt(t, fmt.Sprintf("terragrunt apply -auto-approve --terragrunt-non-interactive --terragrunt-working-dir %s", rootPath))
-}
-
-=======
->>>>>>> 0eaf26df
 // Run terragrunt plan -detailed-exitcode on a folder with some uncreated resources and make sure that you get an exit
 // code of "2", which means there are changes to apply.
 func TestExitCode(t *testing.T) {
