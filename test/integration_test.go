--- conflicted
+++ resolved
@@ -182,15 +182,12 @@
 	TEST_COMMANDS_THAT_NEED_INPUT                                            = "fixture-commands-that-need-input"
 	TEST_FIXTURE_PARALLEL_STATE_INIT                                         = "fixture-parallel-state-init"
 	TEST_FIXTURE_GCS_PARALLEL_STATE_INIT                                     = "fixture-gcs-parallel-state-init"
-<<<<<<< HEAD
-	TEST_FIXTURE_ASSUME_ROLE                                                 = "fixture-assume-role"
-	TEST_FIXTURE_INFO_ERROR                                                  = "fixture-terragrunt-info-error"
-=======
 	TEST_FIXTURE_ASSUME_ROLE                                                 = "fixture-assume-role/external-id"
 	TEST_FIXTURE_ASSUME_ROLE_DURATION                                        = "fixture-assume-role/duration"
 	TEST_FIXTURE_GRAPH                                                       = "fixture-graph"
 	TEST_FIXTURE_SKIP_DEPENDENCIES                                           = "fixture-skip-dependencies"
->>>>>>> b526e337
+	TEST_FIXTURE_ASSUME_ROLE                                                 = "fixture-assume-role"
+	TEST_FIXTURE_INFO_ERROR                                                  = "fixture-terragrunt-info-error"
 	TERRAFORM_BINARY                                                         = "terraform"
 	TOFU_BINARY                                                              = "tofu"
 	TERRAFORM_FOLDER                                                         = ".terraform"
