--- conflicted
+++ resolved
@@ -19,11 +19,8 @@
 
 const (
 	TEST_FIXTURE_LOCAL_RELATIVE_ARGS_WINDOWS_DOWNLOAD_PATH = "fixture-download/local-relative-extra-args-windows"
-<<<<<<< HEAD
+	TEST_FIXTURE_MANIFEST_REMOVAL                          = "fixture-manifest-removal"
 	TEST_FIXTURE_FIND_PARENT                               = "fixture-find-parent"
-=======
-	TEST_FIXTURE_MANIFEST_REMOVAL                          = "fixture-manifest-removal"
->>>>>>> c6dbf5fb
 )
 
 func TestWindowsLocalWithRelativeExtraArgsWindows(t *testing.T) {
@@ -92,17 +89,6 @@
 	assert.True(t, found)
 }
 
-<<<<<<< HEAD
-func TestWindowsFindParent(t *testing.T) {
-	t.Parallel()
-
-	cleanupTerraformFolder(t, TEST_FIXTURE_FIND_PARENT)
-
-	runTerragrunt(t, fmt.Sprintf("terragrunt run-all plan --terragrunt-non-interactive --terragrunt-working-dir %s", TEST_FIXTURE_FIND_PARENT))
-
-	// second run shouldn't fail with find_in_parent_folders() issue
-	runTerragrunt(t, fmt.Sprintf("terragrunt run-all apply -auto-approve --terragrunt-non-interactive --terragrunt-working-dir %s", TEST_FIXTURE_FIND_PARENT))
-=======
 func TestWindowsManifestFileIsRemoved(t *testing.T) {
 	out := new(bytes.Buffer)
 	errOut := new(bytes.Buffer)
@@ -144,7 +130,17 @@
 		return nil
 	})
 	return fileInfo, err
->>>>>>> c6dbf5fb
+}
+
+func TestWindowsFindParent(t *testing.T) {
+	t.Parallel()
+
+	cleanupTerraformFolder(t, TEST_FIXTURE_FIND_PARENT)
+
+	runTerragrunt(t, fmt.Sprintf("terragrunt run-all plan --terragrunt-non-interactive --terragrunt-working-dir %s", TEST_FIXTURE_FIND_PARENT))
+
+	// second run shouldn't fail with find_in_parent_folders() issue
+	runTerragrunt(t, fmt.Sprintf("terragrunt run-all apply -auto-approve --terragrunt-non-interactive --terragrunt-working-dir %s", TEST_FIXTURE_FIND_PARENT))
 }
 
 func copyEnvironmentToPath(t *testing.T, environmentPath, targetPath string) {
