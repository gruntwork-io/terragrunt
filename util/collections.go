--- conflicted
+++ resolved
@@ -64,7 +64,6 @@
 	return strings.Join(values, ", ")
 }
 
-<<<<<<< HEAD
 // PrefixListItems prefixes each list element with a given prefix and returns a new list
 func PrefixListItems(prefix string, list []string) []string {
 	values := make([]string, 0, len(list))
@@ -72,7 +71,8 @@
 		values = append(values, prefix+value)
 	}
 	return values
-=======
+}
+
 // Make a copy of the given list of strings
 func CloneStringList(listToClone []string) []string {
 	out := []string{}
@@ -89,5 +89,4 @@
 		out[key] = value
 	}
 	return out
->>>>>>> d1a5201d
 }