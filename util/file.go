package util

import (
	"bytes"
	"crypto/sha256"
	"encoding/gob"
	goErrors "errors"
	"io"
	"os"
	"path/filepath"
	"regexp"
	"strings"

	urlhelper "github.com/hashicorp/go-getter/helper/url"

	"fmt"

	"github.com/gruntwork-io/go-commons/errors"
	"github.com/gruntwork-io/terragrunt/pkg/log"
	"github.com/mattn/go-zglob"
	homedir "github.com/mitchellh/go-homedir"
)

const (
	TerraformLockFile     = ".terraform.lock.hcl"
	TerragruntCacheDir    = ".terragrunt-cache"
	DefaultBoilerplateDir = ".boilerplate"
	TfFileExtension       = ".tf"
	ChecksumReadBlock     = 8192
)

// FileOrData will read the contents of the data of the given arg if it is a file, and otherwise return the contents by
// itself. This will return an error if the given path is a directory.
func FileOrData(maybePath string) (string, error) {
	// We can blindly pass in maybePath to homedir.Expand, because homedir.Expand only does something if the first
	// character is ~, and if it is, there is a high chance of it being a path instead of data contents.
	expandedMaybePath, err := homedir.Expand(maybePath)
	if err != nil {
		return "", errors.WithStackTrace(err)
	}

	if IsFile(expandedMaybePath) {
		contents, err := os.ReadFile(expandedMaybePath)
		if err != nil {
			return "", errors.WithStackTrace(err)
		}

		return string(contents), nil
	} else if IsDir(expandedMaybePath) {
		return "", errors.WithStackTrace(PathIsNotFile{path: expandedMaybePath})
	}

	return expandedMaybePath, nil
}

// FileExists returns true if the given file exists.
func FileExists(path string) bool {
	_, err := os.Stat(path)
	return err == nil
}

// FileNotExists returns true if the given file does not exist.
func FileNotExists(path string) bool {
	_, err := os.Stat(path)
	return os.IsNotExist(err)
}

// EnsureDirectory creates a directory at this path if it does not exist, or error if the path exists and is a file.
func EnsureDirectory(path string) error {
	if FileExists(path) && IsFile(path) {
		return errors.WithStackTrace(PathIsNotDirectory{path})
	} else if !FileExists(path) {
		const ownerReadWriteExecutePerms = 0700
		return errors.WithStackTrace(os.MkdirAll(path, ownerReadWriteExecutePerms))
	}

	return nil
}

// CanonicalPath returns the canonical version of the given path, relative to the given base path. That is, if the given path is a
// relative path, assume it is relative to the given base path. A canonical path is an absolute path with all relative
// components (e.g. "../") fully resolved, which makes it safe to compare paths as strings.
func CanonicalPath(path string, basePath string) (string, error) {
	if !filepath.IsAbs(path) {
		path = JoinPath(basePath, path)
	}

	absPath, err := filepath.Abs(path)
	if err != nil {
		return "", errors.WithStackTrace(err)
	}

	return CleanPath(absPath), nil
}

// GlobCanonicalPath returns the canonical versions of the given glob paths, relative to the given base path.
func GlobCanonicalPath(basePath string, globPaths ...string) ([]string, error) {
	if len(globPaths) == 0 {
		return []string{}, nil
	}

	var err error

	// Ensure basePath is canonical
	basePath, err = CanonicalPath("", basePath)
	if err != nil {
		return nil, err
	}

	var paths []string

	for _, globPath := range globPaths {
		// Ensure globPath are absolute
		if !filepath.IsAbs(globPath) {
			globPath = filepath.Join(basePath, globPath)
		}

		matches, err := zglob.Glob(globPath)
		if err == nil {
			paths = append(paths, matches...)
		}
	}

	// Make sure all paths are canonical
	for i := range paths {
		paths[i], err = CanonicalPath(paths[i], basePath)
		if err != nil {
			return nil, err
		}
	}

	return paths, nil
}

// CanonicalPaths returns the canonical version of the given paths, relative to the given base path. That is, if a given path is a
// relative path, assume it is relative to the given base path. A canonical path is an absolute path with all relative
// components (e.g. "../") fully resolved, which makes it safe to compare paths as strings.
func CanonicalPaths(paths []string, basePath string) ([]string, error) {
	canonicalPaths := []string{}

	for _, path := range paths {
		canonicalPath, err := CanonicalPath(path, basePath)
		if err != nil {
			return canonicalPaths, err
		}

		canonicalPaths = append(canonicalPaths, canonicalPath)
	}

	return canonicalPaths, nil
}

// Grep returns true if the given regex can be found in any of the files matched by the given glob.
func Grep(regex *regexp.Regexp, glob string) (bool, error) {
	// Ideally, we'd use a builin Go library like filepath.Glob here, but per https://github.com/golang/go/issues/11862,
	// the current go implementation doesn't support treating ** as zero or more directories, just zero or one.
	// So we use a third-party library.
	matches, err := zglob.Glob(glob)
	if err != nil {
		return false, errors.WithStackTrace(err)
	}

	for _, match := range matches {
		if IsDir(match) {
			continue
		}

		bytes, err := os.ReadFile(match)
		if err != nil {
			return false, errors.WithStackTrace(err)
		}

		if regex.Match(bytes) {
			return true, nil
		}
	}

	return false, nil
}

// IsDir returns true if the path points to a directory.
func IsDir(path string) bool {
	fileInfo, err := os.Stat(path)
	return err == nil && fileInfo.IsDir()
}

// IsFile returns true if the path points to a file.
func IsFile(path string) bool {
	fileInfo, err := os.Stat(path)
	return err == nil && !fileInfo.IsDir()
}

// GetPathRelativeTo returns the relative path you would have to take to get from basePath to path.
func GetPathRelativeTo(path string, basePath string) (string, error) {
	if path == "" {
		path = "."
	}

	if basePath == "" {
		basePath = "."
	}

	inputFolderAbs, err := filepath.Abs(basePath)
	if err != nil {
		return "", errors.WithStackTrace(err)
	}

	fileAbs, err := filepath.Abs(path)
	if err != nil {
		return "", errors.WithStackTrace(err)
	}

	relPath, err := filepath.Rel(inputFolderAbs, fileAbs)
	if err != nil {
		return "", errors.WithStackTrace(err)
	}

	return filepath.ToSlash(relPath), nil
}

<<<<<<< HEAD
// GetPathRelativeToWithSeparator is a wrapper for the `GetPathRelativeTo` func, and appends a separator, if the relative path consists only of a dot.
// The function is intended for use in logs, and so that a path with single dot would not seem like the end of a sentence, we add trail slash.
func GetPathRelativeToWithSeparator(path string, basePath string) (string, error) {
	relPath, err := GetPathRelativeTo(path, basePath)
	if err != nil {
		return relPath, err
	}

	if relPath == "." {
		relPath += string(filepath.Separator)
	}

	return relPath, nil
}

// ReadFileAsString returns the contents of the file at the given path as a string.
=======
// Return the contents of the file at the given path as a string
>>>>>>> 68e95e12
func ReadFileAsString(path string) (string, error) {
	bytes, err := os.ReadFile(path)
	if err != nil {
		return "", errors.WithStackTraceAndPrefix(err, "Error reading file at path %s", path)
	}

	return string(bytes), nil
}

func listContainsElementWithPrefix(list []string, elementPrefix string) bool {
	for _, element := range list {
		if strings.HasPrefix(element, elementPrefix) {
			return true
		}
	}

	return false
}

// Takes apbsolute glob path and returns an array of expanded relative paths
func expandGlobPath(source, absoluteGlobPath string) ([]string, error) {
	includeExpandedGlobs := []string{}

	absoluteExpandGlob, err := zglob.Glob(absoluteGlobPath)
	if err != nil && !goErrors.Is(err, os.ErrNotExist) {
		// we ignore not exist error as we only care about the globs that exist in the src dir
		return nil, errors.WithStackTrace(err)
	}

	for _, absoluteExpandGlobPath := range absoluteExpandGlob {
		if strings.Contains(absoluteExpandGlobPath, TerragruntCacheDir) {
			continue
		}

		relativeExpandGlobPath, err := GetPathRelativeTo(absoluteExpandGlobPath, source)
		if err != nil {
			return nil, err
		}

		includeExpandedGlobs = append(includeExpandedGlobs, relativeExpandGlobPath)

		if IsDir(absoluteExpandGlobPath) {
			dirExpandGlob, err := expandGlobPath(source, absoluteExpandGlobPath+"/*")
			if err != nil {
				return nil, errors.WithStackTrace(err)
			}

			includeExpandedGlobs = append(includeExpandedGlobs, dirExpandGlob...)
		}
	}

	return includeExpandedGlobs, nil
}

// CopyFolderContents copies the files and folders within the source folder into the destination folder. Note that hidden files and folders
// (those starting with a dot) will be skipped. Will create a specified manifest file that contains paths of all copied files.
func CopyFolderContents(logger log.Logger, source, destination, manifestFile string, includeInCopy []string) error {
	// Expand all the includeInCopy glob paths, converting the globbed results to relative paths so that they work in
	// the copy filter.
	includeExpandedGlobs := []string{}

	for _, includeGlob := range includeInCopy {
		globPath := filepath.Join(source, includeGlob)

		expandGlob, err := expandGlobPath(source, globPath)
		if err != nil {
			return errors.WithStackTrace(err)
		}

		includeExpandedGlobs = append(includeExpandedGlobs, expandGlob...)
	}

	return CopyFolderContentsWithFilter(logger, source, destination, manifestFile, func(absolutePath string) bool {
		relativePath, err := GetPathRelativeTo(absolutePath, source)
		if err == nil && listContainsElementWithPrefix(includeExpandedGlobs, relativePath) {
			return true
		}

		return !TerragruntExcludes(filepath.FromSlash(relativePath))
	})
}

<<<<<<< HEAD
// CopyFolderContentsWithFilter copies the files and folders within the source folder into the destination folder.
// Pass each file and folder through the given filter function and only copy it if the filter returns true.
// Will create a specified manifest file that contains paths of all copied files.
func CopyFolderContentsWithFilter(source, destination, manifestFile string, filter func(absolutePath string) bool) error {
=======
// Copy the files and folders within the source folder into the destination folder. Pass each file and folder through
// the given filter function and only copy it if the filter returns true. Will create a specified manifest file
// that contains paths of all copied files.
func CopyFolderContentsWithFilter(logger log.Logger, source, destination, manifestFile string, filter func(absolutePath string) bool) error {
>>>>>>> 68e95e12
	const ownerReadWriteExecutePerms = 0700
	if err := os.MkdirAll(destination, ownerReadWriteExecutePerms); err != nil {
		return errors.WithStackTrace(err)
	}

	manifest := NewFileManifest(logger, destination, manifestFile)
	if err := manifest.Clean(); err != nil {
		return errors.WithStackTrace(err)
	}

	if err := manifest.Create(); err != nil {
		return errors.WithStackTrace(err)
	}

	defer func(manifest *fileManifest) {
		err := manifest.Close()
		if err != nil {
			logger.Warnf("Error closing manifest file: %v", err)
		}
	}(manifest)

	// Why use filepath.Glob here? The original implementation used os.ReadDir, but that method calls lstat on all
	// the files/folders in the directory, including files/folders you may want to explicitly skip. The next attempt
	// was to use filepath.Walk, but that doesn't work because it ignores symlinks. So, now we turn to filepath.Glob.
	files, err := filepath.Glob(source + "/*")
	if err != nil {
		return errors.WithStackTrace(err)
	}

	for _, file := range files {
		fileRelativePath, err := GetPathRelativeTo(file, source)
		if err != nil {
			return err
		}

		if !filter(file) {
			continue
		}

		dest := filepath.Join(destination, fileRelativePath)

		if IsDir(file) {
			info, err := os.Lstat(file)
			if err != nil {
				return errors.WithStackTrace(err)
			}

			if err := os.MkdirAll(dest, info.Mode()); err != nil {
				return errors.WithStackTrace(err)
			}

			if err := CopyFolderContentsWithFilter(logger, file, dest, manifestFile, filter); err != nil {
				return err
			}

			if err := manifest.AddDirectory(dest); err != nil {
				return err
			}
		} else {
			parentDir := filepath.Dir(dest)

			const ownerReadWriteExecutePerms = 0700
			if err := os.MkdirAll(parentDir, ownerReadWriteExecutePerms); err != nil {
				return errors.WithStackTrace(err)
			}

			if err := CopyFile(file, dest); err != nil {
				return err
			}

			if err := manifest.AddFile(dest); err != nil {
				return err
			}
		}
	}

	return nil
}

// IsSymLink returns true if the given file is a symbolic link
// Per https://stackoverflow.com/a/18062079/2308858
func IsSymLink(path string) bool {
	fileInfo, err := os.Lstat(path)
	return err == nil && fileInfo.Mode()&os.ModeSymlink != 0
}

func TerragruntExcludes(path string) bool {
	// Do not exclude the terraform lock file (new feature added in terraform 0.14)
	if filepath.Base(path) == TerraformLockFile {
		return false
	}

	pathParts := strings.Split(path, string(filepath.Separator))
	for _, pathPart := range pathParts {
		if strings.HasPrefix(pathPart, ".") && pathPart != "." && pathPart != ".." {
			return true
		}
	}

	return false
}

// CopyFile copies a file from source to destination.
func CopyFile(source string, destination string) error {
	contents, err := os.ReadFile(source)
	if err != nil {
		return errors.WithStackTrace(err)
	}

	return WriteFileWithSamePermissions(source, destination, contents)
}

// WriteFileWithSamePermissions writes a file to the given destination with the given contents
// using the same permissions as the file at source.
func WriteFileWithSamePermissions(source string, destination string, contents []byte) error {
	fileInfo, err := os.Stat(source)
	if err != nil {
		return errors.WithStackTrace(err)
	}

	return os.WriteFile(destination, contents, fileInfo.Mode())
}

// JoinPath is a wrapper around filepath.Join
//
// Windows systems use \ as the path separator *nix uses /
// Use this function when joining paths to force the returned path to use / as the path separator
// This will improve cross-platform compatibility
func JoinPath(elem ...string) string {
	return filepath.ToSlash(filepath.Join(elem...))
}

// SplitPath splits the given path into a list.
// E.g. "foo/bar/boo.txt" -> ["foo", "bar", "boo.txt"]
// E.g. "/foo/bar/boo.txt" -> ["", "foo", "bar", "boo.txt"]
// Notice that if path is absolute the resulting list will begin with an empty string.
func SplitPath(path string) []string {
	return strings.Split(CleanPath(path), filepath.ToSlash(string(filepath.Separator)))
}

// CleanPath is a wrapper around filepath.Clean.
//
// Use this function when cleaning paths to ensure the returned
// path uses / as the path separator to improve cross-platform compatibility
func CleanPath(path string) string {
	return filepath.ToSlash(filepath.Clean(path))
}

// ContainsPath returns true if path contains the given subpath
// E.g. path="foo/bar/bee", subpath="bar/bee" -> true
// E.g. path="foo/bar/bee", subpath="bar/be" -> false (because be is not a directory)
func ContainsPath(path, subpath string) bool {
	splitPath := SplitPath(CleanPath(path))
	splitSubpath := SplitPath(CleanPath(subpath))
	contains := ListContainsSublist(splitPath, splitSubpath)

	return contains
}

// HasPathPrefix returns true if path starts with the given path prefix
// E.g. path="/foo/bar/biz", prefix="/foo/bar" -> true
// E.g. path="/foo/bar/biz", prefix="/foo/ba" -> false (because ba is not a directory
// path)
func HasPathPrefix(path, prefix string) bool {
	splitPath := SplitPath(CleanPath(path))
	splitPrefix := SplitPath(CleanPath(prefix))
	hasPrefix := ListHasPrefix(splitPath, splitPrefix)

	return hasPrefix
}

// JoinTerraformModulePath joins two paths together with a double-slash between them, as this is what
// Terraform uses to identify where a "repo" ends and a path within the repo begins.
// Note: The Terraform docs only mention two forward-slashes, so it's not clear
// if on Windows those should be two back-slashes? https://www.terraform.io/docs/modules/sources.html
func JoinTerraformModulePath(modulesFolder string, path string) string {
	cleanModulesFolder := strings.TrimRight(modulesFolder, `/\`)
	cleanPath := strings.TrimLeft(path, `/\`)
	// if source path contains "?ref=", reconstruct module dir using "//"
	if strings.Contains(cleanModulesFolder, "?ref=") && cleanPath != "" {
		canonicalSourceURL, err := urlhelper.Parse(cleanModulesFolder)
		if err == nil {
			// append path
			if canonicalSourceURL.Opaque != "" {
				canonicalSourceURL.Opaque = fmt.Sprintf("%s//%s", strings.TrimRight(canonicalSourceURL.Opaque, `/\`), cleanPath)
			} else {
				canonicalSourceURL.Path = fmt.Sprintf("%s//%s", strings.TrimRight(canonicalSourceURL.Path, `/\`), cleanPath)
			}

			return canonicalSourceURL.String()
		}
	}

	// fallback to old behavior if we can't parse the url
	return fmt.Sprintf("%s//%s", cleanModulesFolder, cleanPath)
}

// fileManifest represents a manifest with paths of all files copied by terragrunt.
// This allows to clean those files on subsequent runs.
// The problem is as follows: terragrunt copies the terraform source code first to "working directory" using go-getter,
// and then copies all files from the working directory to the above dir.
// It works fine on the first run, but if we delete a file from the current terragrunt directory, we want it
// to be cleaned in the "working directory" as well. Since we don't really know what can get copied by go-getter,
// we have to track all the files we touch in a manifest. This way we know exactly which files we need to clean on
// subsequent runs.
type fileManifest struct {
	ManifestFolder string // this is a folder that has the manifest in it
	ManifestFile   string // this is the manifest file name
	encoder        *gob.Encoder
	fileHandle     *os.File
	logger         log.Logger
}

// fileManifestEntry represents an entry in the fileManifest.
// It uses a struct with IsDir flag so that we won't have to call Stat on every
// file to determine if it's a directory or a file
type fileManifestEntry struct {
	Path  string
	IsDir bool
}

// Clean will recursively remove all files specified in the manifest
func (manifest *fileManifest) Clean() error {
	return manifest.clean(filepath.Join(manifest.ManifestFolder, manifest.ManifestFile))
}

// clean cleans the files in the manifest. If it has a directory entry, then it recursively calls clean()
func (manifest *fileManifest) clean(manifestPath string) error {
	// if manifest file doesn't exist, just exit
	if !FileExists(manifestPath) {
		return nil
	}

	file, err := os.Open(manifestPath)
	if err != nil {
		return err
	}

	// cleaning manifest file
	defer func(name string) {
		if err := file.Close(); err != nil {
			manifest.logger.Warnf("Error closing file %s: %v", name, err)
		}

		if err := os.Remove(name); err != nil {
			manifest.logger.Warnf("Error removing manifest file %s: %v", name, err)
		}
	}(manifestPath)

	decoder := gob.NewDecoder(file)
	// decode paths one by one
	for {
		var manifestEntry fileManifestEntry

		err = decoder.Decode(&manifestEntry)
		if err != nil {
			if goErrors.Is(err, io.EOF) {
				break
			} else {
				return err
			}
		}

		if manifestEntry.IsDir {
			// join the directory entry path with the manifest file name and call clean()
			if err := manifest.clean(filepath.Join(manifestEntry.Path, manifest.ManifestFile)); err != nil {
				return errors.WithStackTrace(err)
			}
		} else {
			if err := os.Remove(manifestEntry.Path); err != nil && !os.IsNotExist(err) {
				return errors.WithStackTrace(err)
			}
		}
	}

	return nil
}

// Create will create the manifest file
func (manifest *fileManifest) Create() error {
	const ownerWriteGlobalReadPerms = 0644

	fileHandle, err := os.OpenFile(filepath.Join(manifest.ManifestFolder, manifest.ManifestFile), os.O_CREATE|os.O_WRONLY|os.O_TRUNC, ownerWriteGlobalReadPerms)
	if err != nil {
		return err
	}

	manifest.fileHandle = fileHandle
	manifest.encoder = gob.NewEncoder(manifest.fileHandle)

	return nil
}

// AddFile will add the file path to the manifest file. Please make sure to run Create() before using this
func (manifest *fileManifest) AddFile(path string) error {
	return manifest.encoder.Encode(fileManifestEntry{Path: path, IsDir: false})
}

// AddDirectory will add the directory path to the manifest file. Please make sure to run Create() before using this
func (manifest *fileManifest) AddDirectory(path string) error {
	return manifest.encoder.Encode(fileManifestEntry{Path: path, IsDir: true})
}

// Close closes the manifest file handle
func (manifest *fileManifest) Close() error {
	return manifest.fileHandle.Close()
}

func NewFileManifest(logger log.Logger, manifestFolder string, manifestFile string) *fileManifest {
	return &fileManifest{logger: logger, ManifestFolder: manifestFolder, ManifestFile: manifestFile}
}

// Custom errors

// PathIsNotDirectory is returned when the given path is unexpectedly not a directory.
type PathIsNotDirectory struct {
	path string
}

func (err PathIsNotDirectory) Error() string {
	return err.path + " is not a directory"
}

// PathIsNotFile is returned when the given path is unexpectedly not a file.
type PathIsNotFile struct {
	path string
}

func (err PathIsNotFile) Error() string {
	return err.path + " is not a file"
}

// ListTfFiles returns a list of all TF files in the specified directory.
func ListTfFiles(directoryPath string) ([]string, error) {
	var tfFiles []string

	err := filepath.Walk(directoryPath, func(path string, info os.FileInfo, err error) error {
		if err != nil {
			return err
		}

		if !info.IsDir() && filepath.Ext(path) == TfFileExtension {
			tfFiles = append(tfFiles, path)
		}

		return nil
	})

	return tfFiles, err
}

// IsDirectoryEmpty - returns true if the given path exists and is a empty directory.
func IsDirectoryEmpty(dirPath string) (bool, error) {
	dir, err := os.Open(dirPath)
	if err != nil {
		return false, err
	}

	defer func() {
		_ = dir.Close()
	}()

	_, err = dir.Readdir(1)
	if err == nil {
		return false, nil
	}

	return true, nil
}

// GetCacheDir returns the global terragrunt cache directory for the current user.
func GetCacheDir() (string, error) {
	cacheDir, err := os.UserCacheDir()
	if err != nil {
		return "", errors.WithStackTrace(err)
	}

	cacheDir = filepath.Join(cacheDir, "terragrunt")

	if !FileExists(cacheDir) {
		if err := os.MkdirAll(cacheDir, os.ModePerm); err != nil {
			return "", errors.WithStackTrace(err)
		}
	}

	return cacheDir, nil
}

// GetTempDir returns the global terragrunt temp directory.
func GetTempDir() (string, error) {
	tempDir := filepath.Join(os.TempDir(), "terragrunt")

	if !FileExists(tempDir) {
		if err := os.MkdirAll(tempDir, os.ModePerm); err != nil {
			return "", errors.WithStackTrace(err)
		}
	}

	return tempDir, nil
}

// GetExcludeDirsFromFile returns a list of directories from the given filename, where each directory path starts on a new line.
func GetExcludeDirsFromFile(baseDir, filename string) ([]string, error) {
	filename, err := CanonicalPath(filename, baseDir)
	if err != nil {
		return nil, err
	}

	if !FileExists(filename) || !IsFile(filename) {
		return nil, nil
	}

	content, err := ReadFileAsString(filename)
	if err != nil {
		return nil, err
	}

	var dirs []string

	lines := strings.Split(strings.ReplaceAll(content, "\r\n", "\n"), "\n")
	for _, dir := range lines {
		if dir := strings.TrimSpace(dir); dir == "" || strings.HasPrefix(dir, "#") {
			continue
		}

		newDirs, err := GlobCanonicalPath(baseDir, dir)
		if err != nil {
			return nil, err
		}

		dirs = append(dirs, newDirs...)
	}

	return dirs, nil
}

// MatchSha256Checksum returns the SHA256 checksum for the given file and filename.
func MatchSha256Checksum(file, filename []byte) []byte {
	var checksum []byte

	for _, line := range bytes.Split(file, []byte("\n")) {
		parts := bytes.Fields(line)
		if len(parts) > 1 && bytes.Equal(parts[1], filename) {
			checksum = parts[0]
			break
		}
	}

	if checksum == nil {
		return nil
	}

	return checksum
}

// FileSHA256 calculates the SHA256 hash of the file at the given path.
func FileSHA256(filePath string) ([]byte, error) {
	file, err := os.Open(filePath)
	if err != nil {
		return nil, errors.WithStackTrace(err)
	}
	defer file.Close() //nolint:errcheck

	hash := sha256.New()
	buffer := make([]byte, ChecksumReadBlock)

	for {
		n, err := file.Read(buffer)
		if err != nil && err != io.EOF {
			return nil, errors.WithStackTrace(err)
		}

		if n == 0 {
			break
		}

		if _, err := hash.Write(buffer[:n]); err != nil {
			return nil, errors.WithStackTrace(err)
		}
	}

	return hash.Sum(nil), nil
}<|MERGE_RESOLUTION|>--- conflicted
+++ resolved
@@ -218,26 +218,7 @@
 	return filepath.ToSlash(relPath), nil
 }
 
-<<<<<<< HEAD
-// GetPathRelativeToWithSeparator is a wrapper for the `GetPathRelativeTo` func, and appends a separator, if the relative path consists only of a dot.
-// The function is intended for use in logs, and so that a path with single dot would not seem like the end of a sentence, we add trail slash.
-func GetPathRelativeToWithSeparator(path string, basePath string) (string, error) {
-	relPath, err := GetPathRelativeTo(path, basePath)
-	if err != nil {
-		return relPath, err
-	}
-
-	if relPath == "." {
-		relPath += string(filepath.Separator)
-	}
-
-	return relPath, nil
-}
-
 // ReadFileAsString returns the contents of the file at the given path as a string.
-=======
-// Return the contents of the file at the given path as a string
->>>>>>> 68e95e12
 func ReadFileAsString(path string) (string, error) {
 	bytes, err := os.ReadFile(path)
 	if err != nil {
@@ -320,17 +301,8 @@
 	})
 }
 
-<<<<<<< HEAD
 // CopyFolderContentsWithFilter copies the files and folders within the source folder into the destination folder.
-// Pass each file and folder through the given filter function and only copy it if the filter returns true.
-// Will create a specified manifest file that contains paths of all copied files.
-func CopyFolderContentsWithFilter(source, destination, manifestFile string, filter func(absolutePath string) bool) error {
-=======
-// Copy the files and folders within the source folder into the destination folder. Pass each file and folder through
-// the given filter function and only copy it if the filter returns true. Will create a specified manifest file
-// that contains paths of all copied files.
 func CopyFolderContentsWithFilter(logger log.Logger, source, destination, manifestFile string, filter func(absolutePath string) bool) error {
->>>>>>> 68e95e12
 	const ownerReadWriteExecutePerms = 0700
 	if err := os.MkdirAll(destination, ownerReadWriteExecutePerms); err != nil {
 		return errors.WithStackTrace(err)
